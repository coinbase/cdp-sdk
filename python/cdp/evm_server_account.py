from typing import Any

from eth_account.datastructures import (
    SignedMessage,
    SignedTransaction,
)
from eth_account.messages import (
    SignableMessage,
    _hash_eip191_message,
)
from eth_account.signers.base import BaseAccount
from eth_account.typed_transactions import DynamicFeeTransaction, TypedTransaction
from eth_account.types import (
    TransactionDictType,
)
from eth_typing import (
    Hash32,
)
from hexbytes import HexBytes
from pydantic import BaseModel, ConfigDict, Field
from web3 import Web3

from cdp.actions.evm.list_token_balances import list_token_balances
from cdp.actions.evm.request_faucet import request_faucet
from cdp.actions.evm.send_transaction import send_transaction
from cdp.api_clients import ApiClients
from cdp.evm_token_balances import ListTokenBalancesResult
from cdp.evm_transaction_types import TransactionRequestEIP1559
from cdp.openapi_client.api.evm_accounts_api import EVMAccountsApi
from cdp.openapi_client.models.eip712_domain import EIP712Domain
from cdp.openapi_client.models.eip712_message import EIP712Message
from cdp.openapi_client.models.evm_account import EvmAccount as EvmServerAccountModel
from cdp.openapi_client.models.sign_evm_hash_request import SignEvmHashRequest
from cdp.openapi_client.models.sign_evm_message_request import SignEvmMessageRequest
from cdp.openapi_client.models.sign_evm_transaction_request import (
    SignEvmTransactionRequest,
)


class EvmServerAccount(BaseAccount, BaseModel):
    """A class representing an EVM server account."""

    model_config = ConfigDict(arbitrary_types_allowed=True)

    def __init__(
        self,
        evm_server_account_model: EvmServerAccountModel,
        evm_accounts_api: EVMAccountsApi,
        api_clients: ApiClients,
    ) -> None:
        """Initialize the EvmServerAccount class.

        Args:
            evm_server_account_model (EvmServerAccountModel): The EVM server account model.
            evm_accounts_api (EVMAccountsApi): The EVM accounts API.
            api_clients (ApiClients): The API client.

        """
        super().__init__()

        self.__address = evm_server_account_model.address
        self.__name = evm_server_account_model.name
        self.__policies = evm_server_account_model.policies
        self.__evm_accounts_api = evm_accounts_api
        self.__api_clients = api_clients

    @property
    def address(self) -> str:
        """Get the EVM Account Address.

        Returns:
            str: The EVM account address.

        """
        return self.__address

    @property
    def name(self) -> str | None:
        """Get the name of the EVM account.

        Returns:
            str | None: The name of the EVM account.

        """
        return self.__name

    @property
    def policies(self) -> list[str]:
        """Gets the list of policies the apply to this account.

        Returns:
            str: The list of Policy IDs.

        """
        return self.__policies

    async def sign_message(
        self, signable_message: SignableMessage, idempotency_key: str | None = None
    ) -> SignedMessage:
        """Sign the EIP-191 message.

        Args:
            signable_message: The encoded message, ready for signing
            idempotency_key: Optional idempotency key

        Returns:
            The signed message

        Raises:
            AttributeError: If the signature response is missing required fields

        """
        message_body = signable_message.body
        message_hex = (
            message_body.hex() if isinstance(message_body, bytes) else HexBytes(message_body).hex()
        )
        sign_evm_message_request = SignEvmMessageRequest(message=message_hex)
        signature_response = self.__evm_accounts_api.sign_evm_message(
            self.address, sign_evm_message_request, x_idempotency_key=idempotency_key
        )

        message_hash = _hash_eip191_message(signable_message)

        signature_bytes = HexBytes(signature_response.signature)
        r = int.from_bytes(signature_bytes[0:32], byteorder="big")
        s = int.from_bytes(signature_bytes[32:64], byteorder="big")
        v = signature_bytes[64]

        return SignedMessage(
            message_hash=message_hash,
            r=r,
            s=s,
            v=v,
            signature=signature_bytes,
        )

    async def unsafe_sign_hash(
        self, message_hash: Hash32, idempotency_key: str | None = None
    ) -> SignedMessage:
        """Sign the hash of a message.

        WARNING: Never sign a hash that you didn't generate,
        it can be an arbitrary transaction.

        Args:
            message_hash: 32 byte hash of the message to sign
            idempotency_key: Optional idempotency key

        Returns:
            The signed message

        Raises:
            ValueError: If the signature response is missing required fields

        """
        hash_hex = HexBytes(message_hash).hex()
        sign_evm_hash_request = SignEvmHashRequest(hash=hash_hex)
        signature_response = await self.__evm_accounts_api.sign_evm_hash(
            address=self.address,
            sign_evm_hash_request=sign_evm_hash_request,
            x_idempotency_key=idempotency_key,
        )

        signature_bytes = HexBytes(signature_response.signature)
        r = int.from_bytes(signature_bytes[0:32], byteorder="big")
        s = int.from_bytes(signature_bytes[32:64], byteorder="big")
        v = signature_bytes[64]

        return SignedMessage(
            message_hash=message_hash,
            r=r,
            s=s,
            v=v,
            signature=signature_bytes,
        )

    async def sign_transaction(
        self, transaction_dict: TransactionDictType, idempotency_key: str | None = None
    ) -> SignedTransaction:
        """Sign a transaction dict.

        Args:
            transaction_dict: transaction with all fields specified
            idempotency_key: Optional idempotency key
        Returns:
            The signed transaction
        Raises:
            ValueError: If the signature response is missing required fields

        """
        typed_tx = TypedTransaction.from_dict(transaction_dict)
        typed_tx.transaction.dictionary["v"] = 0
        typed_tx.transaction.dictionary["r"] = 0
        typed_tx.transaction.dictionary["s"] = 0
        payload = typed_tx.transaction.payload()
        serialized_tx = bytes([typed_tx.transaction_type]) + payload

        sign_evm_transaction_request = SignEvmTransactionRequest(
            transaction="0x" + serialized_tx.hex()
        )
        signature_response = await self.__evm_accounts_api.sign_evm_transaction(
            address=self.address,
            sign_evm_transaction_request=sign_evm_transaction_request,
            x_idempotency_key=idempotency_key,
        )

        # Get the signed transaction bytes
        signed_tx_bytes = HexBytes(signature_response.signed_transaction)
        transaction_hash = Web3.keccak(signed_tx_bytes)

        # Extract signature components from the response
        signature_bytes = HexBytes(signature_response.signed_transaction)
        r = int.from_bytes(signature_bytes[0:32], byteorder="big")
        s = int.from_bytes(signature_bytes[32:64], byteorder="big")
        v = signature_bytes[64]

        return SignedTransaction(
            raw_transaction=signed_tx_bytes,
            hash=transaction_hash,
            r=r,
            s=s,
            v=v,
        )

    async def transfer(self, to: str | BaseAccount, amount: int, token: str, network: str):
        """Transfer an amount of a token from an account to another account.

        Args:
            to: The account or 0x-prefixed address to transfer the token to.
            amount: The amount of the token to transfer, represented as an atomic unit (e.g. 10000 for 0.01 USDC).
            The cdp module exports a `parse_units` util to convert to atomic units.
            Otherwise, you can pass atomic units directly. See examples below.
            token: The token to transfer.
            network: The network to transfer the token on.

        Returns:
            The result of the transfer.

        Examples:
            >>> transfer = await sender.transfer(
            ...     to="0x9F663335Cd6Ad02a37B633602E98866CF944124d",
            ...     amount=10000,  # equivalent to 0.01 USDC
            ...     token="usdc",
            ...     network="base-sepolia",
            ... )

            **Using parse_units to specify USDC amount**
            >>> from cdp import parse_units
            >>> transfer = await sender.transfer(
            ...     to="0x9F663335Cd6Ad02a37B633602E98866CF944124d",
            ...     amount=parse_units("0.01", 6),  # USDC uses 6 decimal places
            ...     token="usdc",
            ...     network="base-sepolia",
            ... )

            **Transfer to another account**
            >>> sender = await cdp.evm.create_account(name="Sender")
            >>> receiver = await cdp.evm.create_account(name="Receiver")
            >>>
            >>> transfer = await sender.transfer({
            ...     "to": receiver,
            ...     "amount": 10000,  # equivalent to 0.01 USDC
            ...     "token": "usdc",
            ...     "network": "base-sepolia",
            ... })

        """
        from cdp.actions.evm.transfer import account_transfer_strategy, transfer

        return await transfer(
            api_clients=self.__api_clients,
            from_account=self,
            to=to,
            amount=amount,
            token=token,
            network=network,
            transfer_strategy=account_transfer_strategy,
        )

<<<<<<< HEAD
    async def swap(self, swap_args):
        """Swap tokens from one asset to another.

        Args:
            swap_args: The options for the swap.
                swap_args.from_asset: The asset to swap from (token symbol or contract address).
                swap_args.to_asset: The asset to swap to (token symbol or contract address).
                swap_args.amount: The amount to swap.
                swap_args.network: The network to execute the swap on.
                swap_args.slippage_percentage: Maximum slippage percentage (optional, default: 0.5%).

        Returns:
            The result of the swap.

        Examples:
            >>> result = await account.swap(
            ...     SwapOptions(
            ...         from_asset="eth",
            ...         to_asset="usdc",
            ...         amount="0.01",
            ...         network="base-sepolia",
            ...     )
            ... )

            **Swap with custom slippage**
            >>> result = await account.swap(
            ...     SwapOptions(
            ...         from_asset="usdc",
            ...         to_asset="eth",
            ...         amount="100",
            ...         network="base-sepolia",
            ...         slippage_percentage=1.0,
            ...     )
            ... )

            **Using contract addresses**
            >>> result = await account.swap({
            ...     "from_asset": "0x036CbD53842c5426634e7929541eC2318f3dCF7e",  # USDC on Base Sepolia
            ...     "to_asset": "eth",
            ...     "amount": "100000000",  # 100 USDC in smallest unit
            ...     "network": "base-sepolia",
            ... })

        """
        from cdp.actions.evm.swap import (
            SwapOptions,
            account_swap_strategy,
            swap,
        )

        # Convert to SwapOptions if it's not already
        if not isinstance(swap_args, SwapOptions):
            swap_args = SwapOptions(**swap_args)

        return await swap(
            api_clients=self.__api_clients,
            from_account=self,
            swap_args=swap_args,
            swap_strategy=account_swap_strategy,
=======
    async def request_faucet(
        self,
        network: str,
        token: str,
    ) -> str:
        """Request a token from the faucet.

        Args:
            network (str): The network to request the faucet for.
            token (str): The token to request the faucet for.

        Returns:
            str: The transaction hash of the faucet request.

        """
        return await request_faucet(
            self.__api_clients.faucets,
            self.address,
            network,
            token,
        )

    async def sign_typed_data(
        self,
        domain: EIP712Domain,
        types: dict[str, Any],
        primary_type: str,
        message: dict[str, Any],
        idempotency_key: str | None = None,
    ) -> str:
        """Sign an EVM typed data.

        Args:
            domain (EIP712Domain): The domain of the message.
            types (Dict[str, Any]): The types of the message.
            primary_type (str): The primary type of the message.
            message (Dict[str, Any]): The message to sign.
            idempotency_key (str, optional): The idempotency key. Defaults to None.

        Returns:
            str: The signature.

        """
        eip712_message = EIP712Message(
            domain=domain,
            types=types,
            primary_type=primary_type,
            message=message,
        )
        response = await self.__evm_accounts_api.sign_evm_typed_data(
            address=self.address,
            eip712_message=eip712_message,
            x_idempotency_key=idempotency_key,
        )
        return response.signature

    async def list_token_balances(
        self,
        network: str,
        page_size: int | None = None,
        page_token: str | None = None,
    ) -> ListTokenBalancesResult:
        """List the token balances for the account on the given network.

        Args:
            network (str): The network to list the token balances for.
            page_size (int, optional): The number of token balances to return per page. Defaults to None.
            page_token (str, optional): The token for the next page of token balances, if any. Defaults to None.

        Returns:
            [ListTokenBalancesResult]: The token balances for the account on the network.

        """
        return await list_token_balances(
            self.__api_clients.evm_token_balances,
            self.address,
            network,
            page_size,
            page_token,
        )

    async def send_transaction(
        self,
        transaction: str | TransactionRequestEIP1559 | DynamicFeeTransaction,
        network: str,
        idempotency_key: str | None = None,
    ) -> str:
        """Send an EVM transaction.

        Args:
            transaction (str | TransactionDictType | DynamicFeeTransaction): The transaction to send.

                This can be either an RLP-encoded transaction to sign and send, as a 0x-prefixed hex string, or an EIP-1559 transaction request object.

                Use TransactionRequestEIP1559 if you would like Coinbase to manage the nonce and gas parameters.

                You can also use DynamicFeeTransaction from eth-account, but you will have to set the nonce and gas parameters manually.

                These are the fields that can be contained in the transaction object:

                    - `to`: (Required) The address of the contract or account to send the transaction to.
                    - `value`: (Optional) The amount of ETH, in wei, to send with the transaction.
                    - `data`: (Optional) The data to send with the transaction; only used for contract calls.
                    - `gas`: (Optional) The amount of gas to use for the transaction.
                    - `nonce`: (Optional) The nonce to use for the transaction. If not provided, the API will assign a nonce to the transaction based on the current state of the account.
                    - `maxFeePerGas`: (Optional) The maximum fee per gas to use for the transaction. If not provided, the API will estimate a value based on current network conditions.
                    - `maxPriorityFeePerGas`: (Optional) The maximum priority fee per gas to use for the transaction. If not provided, the API will estimate a value based on current network conditions.
                    - `accessList`: (Optional) The access list to use for the transaction.
                    - `chainId`: (Ignored) The value of the `chainId` field in the transaction is ignored.
                    - `from`: (Ignored) Ignored in favor of the account address that is sending the transaction.
                    - `type`: (Ignored) The transaction type must always be 0x2 (EIP-1559).

            network (str): The network.
            idempotency_key (str, optional): The idempotency key. Defaults to None.

        Returns:
            str: The transaction hash.

        """
        return await send_transaction(
            evm_accounts=self.__evm_accounts_api,
            address=self.address,
            transaction=transaction,
            network=network,
            idempotency_key=idempotency_key,
>>>>>>> 42da16b5
        )

    def __str__(self) -> str:
        """Return a string representation of the EthereumAccount object.

        Returns:
            str: A string representation of the EthereumAccount.

        """
        return f"Ethereum Account Address: {self.address}"

    def __repr__(self) -> str:
        """Return a string representation of the EthereumAccount object.

        Returns:
            str: A string representation of the EthereumAccount.

        """
        return str(self)

    @classmethod
    def to_evm_account(cls, address: str, name: str | None = None) -> "EvmServerAccount":
        """Construct an existing EvmAccount by its address and the name.

        Args:
            address (str): The address of the EvmAccount to retrieve.
            name (str | None): The name of the EvmAccount.

        Returns:
            EvmAccount: The retrieved EvmAccount object.

        Raises:
            Exception: If there's an error retrieving the EvmAccount.

        """
        return cls(address, name)


class ListEvmAccountsResponse(BaseModel):
    """Response model for listing EVM accounts."""

    accounts: list[EvmServerAccount] = Field(description="List of EVM server accounts.")
    next_page_token: str | None = Field(
        None,
        description="Token for the next page of results. If None, there are no more results.",
    )

    model_config = ConfigDict(arbitrary_types_allowed=True)<|MERGE_RESOLUTION|>--- conflicted
+++ resolved
@@ -277,7 +277,6 @@
             transfer_strategy=account_transfer_strategy,
         )
 
-<<<<<<< HEAD
     async def swap(self, swap_args):
         """Swap tokens from one asset to another.
 
@@ -337,7 +336,8 @@
             from_account=self,
             swap_args=swap_args,
             swap_strategy=account_swap_strategy,
-=======
+        )
+
     async def request_faucet(
         self,
         network: str,
@@ -463,7 +463,6 @@
             transaction=transaction,
             network=network,
             idempotency_key=idempotency_key,
->>>>>>> 42da16b5
         )
 
     def __str__(self) -> str:
