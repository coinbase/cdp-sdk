--- conflicted
+++ resolved
@@ -637,10 +637,7 @@
                 to=call.to,
                 data=call.data if call.data else "0x",
                 value=str(call.value) if call.value else "0",
-<<<<<<< HEAD
-=======
                 override_gas_limit=call.override_gas_limit if call.override_gas_limit else None,
->>>>>>> 078a8b1c
             )
             for call in calls
         ]
