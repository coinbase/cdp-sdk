import base64
import re
from typing import TYPE_CHECKING, Any, Union

from cryptography.hazmat.primitives import hashes
from cryptography.hazmat.primitives.asymmetric import padding
from cryptography.hazmat.primitives.serialization import load_pem_public_key
from eth_account.signers.base import BaseAccount
from eth_account.typed_transactions import DynamicFeeTransaction

from cdp.actions.evm.list_token_balances import list_token_balances
from cdp.actions.evm.request_faucet import request_faucet
from cdp.actions.evm.send_transaction import send_transaction
from cdp.actions.evm.send_user_operation import send_user_operation
from cdp.actions.evm.swap import (
    create_swap_quote as swap_create_swap_quote,
    get_swap_price as swap_get_swap_price,
)
from cdp.actions.evm.wait_for_user_operation import wait_for_user_operation
from cdp.analytics import track_action, wrap_class_with_error_tracking
from cdp.api_clients import ApiClients
from cdp.constants import ImportAccountPublicRSAKey
from cdp.errors import UserInputValidationError
from cdp.evm_call_types import ContractCall, EncodedCall
from cdp.evm_server_account import EvmServerAccount, ListEvmAccountsResponse
from cdp.evm_smart_account import EvmSmartAccount, ListEvmSmartAccountsResponse
from cdp.evm_token_balances import ListTokenBalancesResult
from cdp.evm_transaction_types import TransactionRequestEIP1559
from cdp.export import decrypt_with_private_key, generate_export_encryption_key_pair
from cdp.openapi_client.errors import ApiError
from cdp.openapi_client.models.create_evm_account_request import CreateEvmAccountRequest
from cdp.openapi_client.models.create_evm_smart_account_request import (
    CreateEvmSmartAccountRequest,
)
from cdp.openapi_client.models.eip712_domain import EIP712Domain
from cdp.openapi_client.models.eip712_message import EIP712Message
from cdp.openapi_client.models.evm_call import EvmCall
from cdp.openapi_client.models.evm_user_operation import EvmUserOperation as EvmUserOperationModel
from cdp.openapi_client.models.export_evm_account_request import ExportEvmAccountRequest
from cdp.openapi_client.models.import_evm_account_request import ImportEvmAccountRequest
from cdp.openapi_client.models.prepare_user_operation_request import (
    PrepareUserOperationRequest,
)
from cdp.openapi_client.models.sign_evm_hash_request import SignEvmHashRequest
from cdp.openapi_client.models.sign_evm_message_request import SignEvmMessageRequest
from cdp.openapi_client.models.sign_evm_transaction_request import (
    SignEvmTransactionRequest,
)
from cdp.openapi_client.models.update_evm_account_request import UpdateEvmAccountRequest
from cdp.openapi_client.models.update_evm_smart_account_request import UpdateEvmSmartAccountRequest
from cdp.update_account_types import UpdateAccountOptions
from cdp.update_smart_account_types import UpdateSmartAccountOptions

if TYPE_CHECKING:
    from cdp.actions.evm.swap.types import QuoteSwapResult, SwapPriceResult, SwapUnavailableResult
    from cdp.spend_permissions import SpendPermission


class EvmClient:
    """The EvmClient class is responsible for CDP API calls for the EVM."""

    def __init__(self, api_clients: ApiClients):
        self.api_clients = api_clients
        wrap_class_with_error_tracking(EvmServerAccount)
        wrap_class_with_error_tracking(EvmSmartAccount)

    async def create_account(
        self,
        name: str | None = None,
        account_policy: str | None = None,
        idempotency_key: str | None = None,
    ) -> EvmServerAccount:
        """Create an EVM account.

        Args:
            name (str, optional): The name. Defaults to None.
            account_policy (str, optional): The ID of the account-level policy to apply to the account. Defaults to None.
            idempotency_key (str, optional): The idempotency key. Defaults to None.

        Returns:
            EvmServerAccount: The EVM server account.

        """
        track_action(action="create_account", account_type="evm_server")

        evm_account = await self.api_clients.evm_accounts.create_evm_account(
            x_idempotency_key=idempotency_key,
            create_evm_account_request=CreateEvmAccountRequest(
                name=name,
                account_policy=account_policy,
            ),
        )
        return EvmServerAccount(evm_account, self.api_clients.evm_accounts, self.api_clients)

    async def import_account(
        self,
        private_key: str,
        encryption_public_key: str | None = ImportAccountPublicRSAKey,
        name: str | None = None,
        idempotency_key: str | None = None,
    ) -> EvmServerAccount:
        """Import an EVM account.

        Args:
            private_key (str): The private key of the account.
            encryption_public_key (str, optional): The public RSA key used to encrypt the private key when importing an EVM account. Defaults to the known public key.
            name (str, optional): The name. Defaults to None.
            idempotency_key (str, optional): The idempotency key. Defaults to None.

        Returns:
            EvmServerAccount: The EVM server account.

        Raises:
            UserInputValidationError: If the private key is not a valid hexadecimal string.

        """
        track_action(action="import_account", account_type="evm_server")

        private_key_hex = private_key[2:] if private_key.startswith("0x") else private_key
        if not re.match(r"^[0-9a-fA-F]+$", private_key_hex):
            raise UserInputValidationError("Private key must be a valid hexadecimal string")

        try:
            private_key_bytes = bytes.fromhex(private_key_hex)
            public_key = load_pem_public_key(encryption_public_key.encode())
            encrypted_private_key = public_key.encrypt(
                private_key_bytes,
                padding.OAEP(
                    mgf=padding.MGF1(algorithm=hashes.SHA256()),
                    algorithm=hashes.SHA256(),
                    label=None,
                ),
            )
            encrypted_private_key = base64.b64encode(encrypted_private_key).decode("utf-8")
            evm_account = await self.api_clients.evm_accounts.import_evm_account(
                import_evm_account_request=ImportEvmAccountRequest(
                    encrypted_private_key=encrypted_private_key,
                    name=name,
                ),
                x_idempotency_key=idempotency_key,
            )
            return EvmServerAccount(evm_account, self.api_clients.evm_accounts, self.api_clients)
        except ApiError as e:
            raise e
        except Exception as e:
            raise ValueError(f"Failed to import account: {e}") from e

    async def export_account(
        self,
        address: str | None = None,
        name: str | None = None,
        idempotency_key: str | None = None,
    ) -> str:
        """Export an EVM account.

        Args:
            address (str, optional): The address of the account.
            name (str, optional): The name of the account.
            idempotency_key (str, optional): The idempotency key.

        Returns:
            str: The decrypted private key which is a 32-byte private key hex string without a "0x" prefix.

        Raises:
            UserInputValidationError: If neither address nor name is provided.

        """
        track_action(action="export_account", account_type="evm_server")

        public_key, private_key = generate_export_encryption_key_pair()

        if address:
            response = await self.api_clients.evm_accounts.export_evm_account(
                address=address,
                export_evm_account_request=ExportEvmAccountRequest(
                    export_encryption_key=public_key,
                ),
                x_idempotency_key=idempotency_key,
            )
            return decrypt_with_private_key(private_key, response.encrypted_private_key)

        if name:
            response = await self.api_clients.evm_accounts.export_evm_account_by_name(
                name=name,
                export_evm_account_request=ExportEvmAccountRequest(
                    export_encryption_key=public_key,
                ),
                x_idempotency_key=idempotency_key,
            )
            return decrypt_with_private_key(private_key, response.encrypted_private_key)

        raise UserInputValidationError("Either address or name must be provided")

    async def create_smart_account(
        self,
        owner: BaseAccount,
        name: str | None = None,
        __experimental_enable_spend_permission__: bool = False,
    ) -> EvmSmartAccount:
        """Create an EVM smart account.

        Args:
            owner (BaseAccount): The owner of the smart account.
            name (str, optional): The name of the smart account.
            __experimental_enable_spend_permission (bool, optional):
                Experimental! This method name will change, and is subject to other breaking changes.
                The flag to enable spend permission. Defaults to False.

        Returns:
            EvmSmartAccount: The EVM smart account.

        """
        track_action(action="create_smart_account", account_type="evm_smart")

        owners = [owner.address]

        if __experimental_enable_spend_permission__:
            from cdp.spend_permissions import SPEND_PERMISSION_MANAGER_ADDRESS

            owners.append(SPEND_PERMISSION_MANAGER_ADDRESS)

        evm_smart_account = await self.api_clients.evm_smart_accounts.create_evm_smart_account(
            create_evm_smart_account_request=CreateEvmSmartAccountRequest(owners=owners, name=name),
        )
        return EvmSmartAccount(
            evm_smart_account.address,
            owner,
            evm_smart_account.name,
            evm_smart_account.policies,
            self.api_clients,
        )

    async def get_or_create_smart_account(
        self, owner: BaseAccount, name: str, __experimental_enable_spend_permission__: bool = False
    ) -> EvmSmartAccount:
        """Get an EVM smart account, or create one if it doesn't exist.

        Args:
            owner (BaseAccount): The owner of the smart account.
            name (str): The name of the smart account.
            __experimental_enable_spend_permission (bool, optional):
                Experimental! This method name will change, and is subject to other breaking changes.
                The flag to enable spend permission. Defaults to False.

        Returns:
            EvmSmartAccount: The EVM smart account.

        """
        track_action(action="get_or_create_smart_account", account_type="evm_smart")

        try:
            account = await self.get_smart_account(name=name, owner=owner)
            return account
        except ApiError as e:
            if e.http_code == 404:
                try:
                    account = await self.create_smart_account(
                        name=name,
                        owner=owner,
                        __experimental_enable_spend_permission__=__experimental_enable_spend_permission__,
                    )
                    return account
                except ApiError as e:
                    if e.http_code == 409:
                        account = await self.get_smart_account(name=name, owner=owner)
                        return account
                    raise e
            raise e

    async def create_spend_permission(
        self,
        spend_permission: "SpendPermission",
        network: str,
        paymaster_url: str | None = None,
        idempotency_key: str | None = None,
    ) -> EvmUserOperationModel:
        """Create a spend permission for a smart account.

        Args:
            spend_permission (SpendPermission): The spend permission to create.
            network (str): The network of the spend permission.
            paymaster_url (str | None): Optional paymaster URL for gas sponsorship.
            idempotency_key (str | None): Optional idempotency key.

        Returns:
            EvmUserOperationModel: The user operation to approve the spend permission.

        Examples:
            >>> from cdp.spend_permissions import SpendPermission
            >>>
            >>> spend_permission = SpendPermission(
            ...     account=smart_account.address,
            ...     spender=spender.address,
            ...     token="0xEeeeeEeeeEeEeeEeEeEeeEEEeeeeEeeeeeeeEEeE",
            ...     allowance=10**18,  # 1 ETH
            ...     period=86400,  # 1 day
            ...     start=0,
            ...     end=281474976710655,
            ...     salt=0,
            ...     extra_data="0x",
            ... )
            >>>
            >>> user_operation = await cdp.evm.create_spend_permission(
            ...     spend_permission=spend_permission,
            ...     network="base-sepolia",
            ... )

        """
        from cdp.openapi_client.models.create_spend_permission_request import (
            CreateSpendPermissionRequest,
        )

        track_action(action="create_spend_permission")

        return await self.api_clients.evm_smart_accounts.create_spend_permission(
            address=spend_permission.account,
            create_spend_permission_request=CreateSpendPermissionRequest(
                account=spend_permission.account,
                spender=spend_permission.spender,
                token=spend_permission.token,
                allowance=str(spend_permission.allowance),
                period=str(spend_permission.period),
                start=str(spend_permission.start),
                end=str(spend_permission.end),
                salt=str(spend_permission.salt),
                extra_data=spend_permission.extra_data,
                network=network,
                paymaster_url=paymaster_url,
            ),
            x_idempotency_key=idempotency_key,
        )

<<<<<<< HEAD
    async def list_spend_permissions(self, address: str) -> ListEvmAccountsResponse:
        """List spend permissions for a smart account."""
        pass

    async def revoke_spend_permission(
        self, address: str, permission_hash: str
    ) -> EvmUserOperationModel:
        """Revoke a spend permission for a smart account."""
        pass
=======
    async def list_spend_permissions(
        self, address: str, page_size: int | None = None, page_token: str | None = None
    ) -> ListEvmAccountsResponse:
        """List spend permissions for a smart account.

        Args:
            address (str): The address of the smart account.
            page_size (int, optional): The number of spend permissions to return per page. Defaults to None.
            page_token (str, optional): The token for the next page of spend permissions, if any. Defaults to None.

        Returns:
            ListEvmAccountsResponse: The list of spend permissions.

        """
        track_action(action="list_spend_permissions")

        return await self.api_clients.evm_smart_accounts.list_spend_permissions(
            address,
            page_size=page_size,
            page_token=page_token,
        )

    async def revoke_spend_permission(
        self,
        address: str,
        permission_hash: str,
        network: str,
        paymaster_url: str | None = None,
        idempotency_key: str | None = None,
    ) -> EvmUserOperationModel:
        """Revoke a spend permission for a smart account.

        Args:
            address (str): The address of the smart account.
            permission_hash (str): The hash of the spend permission to revoke.
            network (str): The network of the spend permission.
            paymaster_url (str, optional): The paymaster URL of the spend permission.
            idempotency_key (str, optional): The idempotency key.

        Returns:
            EvmUserOperationModel: The user operation to revoke the spend permission.

        """
        from cdp.openapi_client.models.revoke_spend_permission_request import (
            RevokeSpendPermissionRequest,
        )

        track_action(action="revoke_spend_permission")

        return await self.api_clients.evm_smart_accounts.revoke_spend_permission(
            address=address,
            revoke_spend_permission_request=RevokeSpendPermissionRequest(
                permission_hash=permission_hash,
                network=network,
                paymaster_url=paymaster_url,
            ),
            x_idempotency_key=idempotency_key,
        )
>>>>>>> 6563448c

    async def get_account(
        self, address: str | None = None, name: str | None = None
    ) -> EvmServerAccount:
        """Get an EVM account by address.

        Args:
            address (str, optional): The address of the account.
            name (str, optional): The name of the account.

        Returns:
            EvmServerAccount: The EVM server account.

        Raises:
            UserInputValidationError: If neither address nor name is provided.

        """
        track_action(action="get_account", account_type="evm_server")

        if address:
            evm_account = await self.api_clients.evm_accounts.get_evm_account(address)
        elif name:
            evm_account = await self.api_clients.evm_accounts.get_evm_account_by_name(name)
        else:
            raise UserInputValidationError("Either address or name must be provided")
        return EvmServerAccount(evm_account, self.api_clients.evm_accounts, self.api_clients)

    async def get_or_create_account(self, name: str | None = None) -> EvmServerAccount:
        """Get an EVM account, or create one if it doesn't exist.

        Args:
            name (str, optional): The name of the account to get or create.

        Returns:
            EvmServerAccount: The EVM server account.

        """
        track_action(action="get_or_create_account", account_type="evm_server")

        try:
            account = await self.get_account(name=name)
            return account
        except ApiError as e:
            if e.http_code == 404:
                try:
                    account = await self.create_account(name=name)
                    return account
                except ApiError as e:
                    if e.http_code == 409:
                        account = await self.get_account(name=name)
                        return account
                    raise e
            raise e

    async def get_smart_account(
        self, address: str | None = None, name: str | None = None, owner: BaseAccount | None = None
    ) -> EvmSmartAccount:
        """Get an EVM smart account by address.

        Args:
            address (str, optional): The address of the smart account.
            name (str, optional): The name of the smart account. Defaults to None.
            owner (BaseAccount, optional): The owner of the smart account. Defaults to None.

        Returns:
            EvmSmartAccount: The EVM smart account.

        Raises:
            UserInputValidationError: If neither address nor name is provided.

        """
        track_action(action="get_smart_account")

        if address:
            evm_smart_account = await self.api_clients.evm_smart_accounts.get_evm_smart_account(
                address
            )
        elif name:
            evm_smart_account = (
                await self.api_clients.evm_smart_accounts.get_evm_smart_account_by_name(name)
            )
        else:
            raise UserInputValidationError("Either address or name must be provided")
        return EvmSmartAccount(
            evm_smart_account.address,
            owner,
            evm_smart_account.name,
            evm_smart_account.policies,
            self.api_clients,
        )

    async def get_user_operation(self, address: str, user_op_hash: str) -> EvmUserOperationModel:
        """Get a user operation by address and hash.

        Args:
            address (str): The address of the smart account that sent the operation.
            user_op_hash (str): The hash of the user operation to get.

        Returns:
            EvmUserOperationModel: The user operation model.

        """
        track_action(action="get_user_operation")

        return await self.api_clients.evm_smart_accounts.get_user_operation(address, user_op_hash)

    async def list_accounts(
        self,
        page_size: int | None = None,
        page_token: str | None = None,
    ) -> ListEvmAccountsResponse:
        """List all EVM accounts.

        Args:
            page_size (int, optional): The number of accounts to return per page. Defaults to None.
            page_token (str, optional): The token for the next page of accounts, if any. Defaults to None.

        Returns:
            ListEvmAccountsResponse: The list of EVM accounts.

        """
        track_action(action="list_accounts", account_type="evm_server")

        response = await self.api_clients.evm_accounts.list_evm_accounts(
            page_size=page_size, page_token=page_token
        )
        evm_server_accounts = [
            EvmServerAccount(account, self.api_clients.evm_accounts, self.api_clients)
            for account in response.accounts
        ]
        return ListEvmAccountsResponse(
            accounts=evm_server_accounts,
            next_page_token=response.next_page_token,
        )

    async def list_token_balances(
        self,
        address: str,
        network: str,
        page_size: int | None = None,
        page_token: str | None = None,
    ) -> ListTokenBalancesResult:
        """List the token balances for an address on the given network.

        Args:
            address (str): The address to list the token balances for.
            network (str): The network to list the token balances for.
            page_size (int, optional): The number of token balances to return per page. Defaults to None.
            page_token (str, optional): The token for the next page of token balances, if any. Defaults to None.

        Returns:
            [ListTokenBalancesResult]: The token balances for the address on the network.

        """
        track_action(action="list_token_balances", properties={"network": network})

        return await list_token_balances(
            self.api_clients.evm_token_balances,
            address,
            network,
            page_size,
            page_token,
        )

    async def list_smart_accounts(
        self,
        page_size: int | None = None,
        page_token: str | None = None,
    ) -> ListEvmSmartAccountsResponse:
        """List all EVM smart accounts.

        Args:
            page_size (int, optional): The number of accounts to return per page. Defaults to None.
            page_token (str, optional): The token for the next page of accounts, if any. Defaults to None.

        Returns:
            ListEvmSmartAccountsResponse: The list of EVM smart accounts. The smart accounts are not wrapped
            in the EvmSmartAccount class so these cannot be used to send user operations. Call get_smart_account
            with an owner to get an EvmSmartAccount instance that can be used to send user operations.

        """
        track_action(action="list_smart_accounts")

        response = await self.api_clients.evm_smart_accounts.list_evm_smart_accounts(
            page_size=page_size, page_token=page_token
        )
        return ListEvmSmartAccountsResponse(
            accounts=response.accounts,
            next_page_token=response.next_page_token,
        )

    async def prepare_user_operation(
        self,
        smart_account: EvmSmartAccount,
        calls: list[EncodedCall],
        network: str,
        paymaster_url: str | None = None,
    ) -> EvmUserOperationModel:
        """Prepare a user operation for a smart account.

        Args:
            smart_account (EvmSmartAccount): The smart account to prepare the user operation for.
            calls (list[EncodedCall]): The calls to prepare the user operation for.
            network (str): The network.
            paymaster_url (str, optional): The paymaster URL. Defaults to None.

        Returns:
            EvmUserOperationModel: The user operation model.

        """
        track_action(action="prepare_user_operation", properties={"network": network})

        evm_calls = [
            EvmCall(
                to=call.to,
                data=call.data if call.data else "0x",
                value=str(call.value) if call.value else "0",
            )
            for call in calls
        ]

        return await self.api_clients.evm_smart_accounts.prepare_user_operation(
            smart_account.address,
            PrepareUserOperationRequest(
                calls=evm_calls,
                network=network,
                paymaster_url=paymaster_url,
            ),
        )

    async def request_faucet(
        self,
        address: str,
        network: str,
        token: str,
    ) -> str:
        """Request a token from the faucet in the test network.

        Args:
            address (str): The address to request the faucet for.
            network (str): The network to request the faucet for.
            token (str): The token to request the faucet for.

        Returns:
            str: The transaction hash of the faucet request.

        """
        track_action(action="request_faucet", properties={"network": network})

        return await request_faucet(self.api_clients.faucets, address, network, token)

    async def sign_hash(self, address: str, hash: str, idempotency_key: str | None = None) -> str:
        """Sign an EVM hash.

        Args:
            address (str): The address of the account.
            hash (str): The hash to sign.
            idempotency_key (str, optional): The idempotency key. Defaults to None.

        Returns:
            str: The signed hash.

        """
        track_action(action="sign_hash")

        response = await self.api_clients.evm_accounts.sign_evm_hash(
            address=address,
            sign_evm_hash_request=SignEvmHashRequest(hash=hash),
            x_idempotency_key=idempotency_key,
        )
        return response.signature

    async def sign_message(
        self, address: str, message: str, idempotency_key: str | None = None
    ) -> str:
        """Sign an EVM message.

        Args:
            address (str): The address of the account.
            message (str): The message to sign.
            idempotency_key (str, optional): The idempotency key. Defaults to None.

        Returns:
            str: The signed message.

        """
        track_action(action="sign_message")

        response = await self.api_clients.evm_accounts.sign_evm_message(
            address=address,
            sign_evm_message_request=SignEvmMessageRequest(message=message),
            x_idempotency_key=idempotency_key,
        )
        return response.signature

    async def sign_typed_data(
        self,
        address: str,
        domain: EIP712Domain,
        types: dict[str, Any],
        primary_type: str,
        message: dict[str, Any],
        idempotency_key: str | None = None,
    ) -> str:
        """Sign an EVM typed data.

        Args:
            address (str): The address of the account.
            domain (EIP712Domain): The domain of the message.
            types (Dict[str, Any]): The types of the message.
            primary_type (str): The primary type of the message.
            message (Dict[str, Any]): The message to sign.
            idempotency_key (str, optional): The idempotency key. Defaults to None.

        Returns:
            str: The signature.

        """
        track_action(action="sign_typed_data")

        eip712_message = EIP712Message(
            domain=domain,
            types=types,
            primary_type=primary_type,
            message=message,
        )
        response = await self.api_clients.evm_accounts.sign_evm_typed_data(
            address=address,
            eip712_message=eip712_message,
            x_idempotency_key=idempotency_key,
        )
        return response.signature

    async def sign_transaction(
        self, address: str, transaction: str, idempotency_key: str | None = None
    ) -> str:
        """Sign an EVM transaction.

        Args:
            address (str): The address of the account.
            transaction (str): The transaction to sign.
            idempotency_key (str, optional): The idempotency key. Defaults to None.

        Returns:
            str: The signed transaction.

        """
        track_action(action="sign_transaction")

        response = await self.api_clients.evm_accounts.sign_evm_transaction(
            address=address,
            sign_evm_transaction_request=SignEvmTransactionRequest(transaction=transaction),
            x_idempotency_key=idempotency_key,
        )
        return response.signed_transaction

    async def send_transaction(
        self,
        address: str,
        transaction: str | TransactionRequestEIP1559 | DynamicFeeTransaction,
        network: str,
        idempotency_key: str | None = None,
    ) -> str:
        """Send an EVM transaction.

        Args:
            address (str): The address of the account.
            transaction (str | TransactionDictType | DynamicFeeTransaction): The transaction to send.

                This can be either an RLP-encoded transaction to sign and send, as a 0x-prefixed hex string, or an EIP-1559 transaction request object.

                Use TransactionRequestEIP1559 if you would like Coinbase to manage the nonce and gas parameters.

                You can also use DynamicFeeTransaction from eth-account, but you will have to set the nonce and gas parameters manually.

                These are the fields that can be contained in the transaction object:

                    - `to`: (Required) The address of the contract or account to send the transaction to.
                    - `value`: (Optional) The amount of ETH, in wei, to send with the transaction.
                    - `data`: (Optional) The data to send with the transaction; only used for contract calls.
                    - `gas`: (Optional) The amount of gas to use for the transaction.
                    - `nonce`: (Optional) The nonce to use for the transaction. If not provided, the API will assign a nonce to the transaction based on the current state of the account.
                    - `maxFeePerGas`: (Optional) The maximum fee per gas to use for the transaction. If not provided, the API will estimate a value based on current network conditions.
                    - `maxPriorityFeePerGas`: (Optional) The maximum priority fee per gas to use for the transaction. If not provided, the API will estimate a value based on current network conditions.
                    - `accessList`: (Optional) The access list to use for the transaction.
                    - `chainId`: (Ignored) The value of the `chainId` field in the transaction is ignored.
                    - `from`: (Ignored) Ignored in favor of the account address that is sending the transaction.
                    - `type`: (Ignored) The transaction type must always be 0x2 (EIP-1559).

            network (str): The network.
            idempotency_key (str, optional): The idempotency key. Defaults to None.

        Returns:
            str: The transaction hash.

        """
        track_action(action="send_transaction", properties={"network": network})

        return await send_transaction(
            self.api_clients.evm_accounts,
            address,
            transaction,
            network,
            idempotency_key,
        )

    async def send_user_operation(
        self,
        smart_account: EvmSmartAccount,
        calls: list[ContractCall],
        network: str,
        paymaster_url: str | None = None,
    ) -> EvmUserOperationModel:
        """Send a user operation for a smart account.

        Args:
            smart_account (EvmSmartAccount): The smart account to send the user operation from.
            calls (List[ContractCall]): The calls to send.
            network (str): The network.
            paymaster_url (str): The paymaster URL.

        Returns:
            EvmUserOperationModel: The user operation model.

        """
        track_action(action="send_user_operation", properties={"network": network})

        return await send_user_operation(
            self.api_clients,
            smart_account.address,
            smart_account.owners[0],
            calls,
            network,
            paymaster_url,
        )

    async def update_account(
        self,
        address: str,
        update: UpdateAccountOptions,
        idempotency_key: str | None = None,
    ) -> EvmServerAccount:
        """Update an EVM account.

        Args:
            address (str): The address of the account.
            update (UpdateAccountOptions): The updates to apply to the account.
            idempotency_key (str, optional): The idempotency key.

        Returns:
            EvmServerAccount: The updated EVM account.

        """
        track_action(action="update_account", account_type="evm_server")

        account = await self.api_clients.evm_accounts.update_evm_account(
            address=address,
            update_evm_account_request=UpdateEvmAccountRequest(
                name=update.name,
                account_policy=update.account_policy,
            ),
            x_idempotency_key=idempotency_key,
        )
        return EvmServerAccount(account, self.api_clients.evm_accounts, self.api_clients)

    async def update_smart_account(
        self,
        address: str,
        update: UpdateSmartAccountOptions,
        owner: BaseAccount,
        idempotency_key: str | None = None,
    ) -> EvmSmartAccount:
        """Update an EVM smart account.

        Args:
            address (str): The address of the smart account.
            update (UpdateSmartAccountOptions): The updates to apply to the smart account.
            owner (BaseAccount): The owner of the smart account.
            idempotency_key (str, optional): The idempotency key.

        Returns:
            EvmSmartAccount: The updated EVM smart account.

        """
        track_action(action="update_smart_account", account_type="evm_smart")

        smart_account = await self.api_clients.evm_smart_accounts.update_evm_smart_account(
            address=address,
            update_evm_smart_account_request=UpdateEvmSmartAccountRequest(
                name=update.name,
            ),
        )
        return EvmSmartAccount(smart_account.address, owner, smart_account.name, self.api_clients)

    async def wait_for_user_operation(
        self,
        smart_account_address: str,
        user_op_hash: str,
        timeout_seconds: float = 20,
        interval_seconds: float = 0.2,
    ) -> EvmUserOperationModel:
        """Wait for a user operation to be processed.

        Args:
            smart_account_address (str): The address of the smart account that sent the operation.
            user_op_hash (str): The hash of the user operation to wait for.
            timeout_seconds (float, optional): Maximum time to wait in seconds. Defaults to 20.
            interval_seconds (float, optional): Time between checks in seconds. Defaults to 0.2.

        Returns:
            EvmUserOperationModel: The user operation model.

        """
        track_action(action="wait_for_user_operation")

        return await wait_for_user_operation(
            self.api_clients,
            smart_account_address,
            user_op_hash,
            timeout_seconds,
            interval_seconds,
        )

    async def get_swap_price(
        self,
        from_token: str,
        to_token: str,
        from_amount: str | int,
        network: str,
        taker: str,
        idempotency_key: str | None = None,
    ) -> "SwapPriceResult":
        """Get a swap price for swapping tokens.

        Args:
            from_token (str): The contract address of the token to swap from.
            to_token (str): The contract address of the token to swap to.
            from_amount (str | int): The amount to swap from (in smallest unit or as string).
            network (str): The network to get the price for.
            taker (str): The address that will perform the swap.
            idempotency_key (str, optional): Optional idempotency key for safe retryable requests.

        Returns:
            SwapPriceResult: The swap price with estimated output amount.

        """
        track_action(action="get_swap_price", properties={"network": network})

        return await swap_get_swap_price(
            self.api_clients,
            from_token,
            to_token,
            from_amount,
            network,
            taker,
            idempotency_key,
        )

    async def create_swap_quote(
        self,
        from_token: str,
        to_token: str,
        from_amount: str | int,
        network: str,
        taker: str,
        slippage_bps: int | None = None,
        signer_address: str | None = None,
        idempotency_key: str | None = None,
    ) -> Union["QuoteSwapResult", "SwapUnavailableResult"]:
        """Create a swap quote with transaction data.

        This method follows the OpenAPI spec field names.

        Args:
            from_token (str): The contract address of the token to swap from.
            to_token (str): The contract address of the token to swap to.
            from_amount (str | int): The amount to swap from (in smallest unit).
            network (str): The network to create the swap on.
            taker (str): The address that will execute the swap.
            slippage_bps (int, optional): The maximum slippage in basis points (100 = 1%).
            signer_address (str, optional): The address that will sign the transaction (for smart accounts).
            idempotency_key (str, optional): Optional idempotency key for safe retryable requests.

        Returns:
            Union[QuoteSwapResult, SwapUnavailableResult]: The swap quote with transaction data or SwapUnavailableResult if liquidity is insufficient.

        Examples:
            **Using individual parameters**:
            ```python
            quote = await cdp.evm.create_swap_quote(
                from_token="0x833589fCD6eDb6E08f4c7C32D4f71b54bdA02913",  # USDC
                to_token="0x4200000000000000000000000000000000000006",  # WETH
                from_amount="100000000",  # 100 USDC
                network="base",
                taker=account.address,
                slippage_bps=100,  # 1%
                idempotency_key="xxxxxxxx-xxxx-xxxx-xxxx-xxxxxxxxxxxx"
            )
            ```

            **With signer address for smart accounts**:
            ```python
            quote = await cdp.evm.create_swap_quote(
                from_token="0x833589fCD6eDb6E08f4c7C32D4f71b54bdA02913",  # USDC
                to_token="0x4200000000000000000000000000000000000006",  # WETH
                from_amount="100000000",
                network="base",
                taker=smart_account.address,
                signer_address=owner.address,  # Owner signs for smart account
                idempotency_key="xxxxxxxx-xxxx-xxxx-xxxx-xxxxxxxxxxxx"
            )
            ```

        """
        track_action(action="create_swap_quote", properties={"network": network})

        return await swap_create_swap_quote(
            self.api_clients,
            from_token,
            to_token,
            from_amount,
            network,
            taker,
            slippage_bps,
            signer_address,
            idempotency_key,
        )<|MERGE_RESOLUTION|>--- conflicted
+++ resolved
@@ -330,17 +330,6 @@
             x_idempotency_key=idempotency_key,
         )
 
-<<<<<<< HEAD
-    async def list_spend_permissions(self, address: str) -> ListEvmAccountsResponse:
-        """List spend permissions for a smart account."""
-        pass
-
-    async def revoke_spend_permission(
-        self, address: str, permission_hash: str
-    ) -> EvmUserOperationModel:
-        """Revoke a spend permission for a smart account."""
-        pass
-=======
     async def list_spend_permissions(
         self, address: str, page_size: int | None = None, page_token: str | None = None
     ) -> ListEvmAccountsResponse:
@@ -399,7 +388,6 @@
             ),
             x_idempotency_key=idempotency_key,
         )
->>>>>>> 6563448c
 
     async def get_account(
         self, address: str | None = None, name: str | None = None
