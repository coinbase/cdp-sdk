/**
 * @module HTTP
 */

import { generateWalletJwt, generateJwt } from "./jwt.js";
import { UserInputValidationError } from "../../errors.js";
import { version } from "../../version.js";

/**
 * Options for generating authentication headers for API requests.
 */
export interface GetAuthHeadersOptions {
  /**
   * The API key ID
   *
   * Examples:
   *  'xxxxxxxx-xxxx-xxxx-xxxx-xxxxxxxxxxxx'
   *  'organizations/xxxxxxxx-xxxx-xxxx-xxxx-xxxxxxxxxxxx/apiKeys/xxxxxxxx-xxxx-xxxx-xxxx-xxxxxxxxxxxx'
   */
  apiKeyId: string;

  /**
   * The API key secret
   *
   * Examples:
   *  'xxxxxxxxxxxxxxxxxxxxxxxxxxxxxxxxxxxxxxxxxxxxxxxxxxxxxxxxxxxxxxxxxxxxxxxxxxxxxxxxxxxxxx==' (Edwards key (Ed25519))
   *  '-----BEGIN EC PRIVATE KEY-----\n...\n...\n...==\n-----END EC PRIVATE KEY-----\n' (EC key (ES256))
   */
  apiKeySecret: string;

  /**
   * The HTTP method for the request (e.g. 'GET', 'POST')
   */
  requestMethod: string;

  /**
   * The host for the request (e.g. 'api.cdp.coinbase.com')
   */
  requestHost: string;

  /**
   * The path for the request (e.g. '/platform/v1/wallets')
   */
  requestPath: string;

  /**
   * Optional request body data
   */
  requestBody?: unknown;

  /**
   * The Wallet Secret for wallet authentication
   */
  walletSecret?: string;

  /**
   * The source identifier for the request
   */
  source?: string;

  /**
   * The version of the source making the request
   */
  sourceVersion?: string;

  /**
   * Optional expiration time in seconds (defaults to 120)
   */
  expiresIn?: number;

  /**
   * Optional audience claim for the JWT
   */
  audience?: string[];
}

/**
 * Gets authentication headers for a request.
 *
 * @param options - The configuration options for generating auth headers
 * @returns Object containing the authentication headers
 */
export async function getAuthHeaders(
  options: GetAuthHeadersOptions,
): Promise<Record<string, string>> {
  const headers: Record<string, string> = {};

  // Generate and add JWT token
  const jwt = await generateJwt({
    apiKeyId: options.apiKeyId,
    apiKeySecret: options.apiKeySecret,
    requestMethod: options.requestMethod,
    requestHost: options.requestHost,
    requestPath: options.requestPath,
    expiresIn: options.expiresIn,
    audience: options.audience,
  });
  headers["Authorization"] = `Bearer ${jwt}`;
  headers["Content-Type"] = "application/json";

  // Add wallet auth if needed
  if (requiresWalletAuth(options.requestMethod, options.requestPath)) {
    if (!options.walletSecret) {
      throw new UserInputValidationError(
        "Wallet Secret not configured. Please set the CDP_WALLET_SECRET environment variable, or pass it as an option to the CdpClient constructor.",
      );
    }

    const walletAuthToken = await generateWalletJwt({
      walletSecret: options.walletSecret,
      requestMethod: options.requestMethod,
      requestHost: options.requestHost,
      requestPath: options.requestPath,
      requestData: options.requestBody || {},
    });
    headers["X-Wallet-Auth"] = walletAuthToken;
  }

  // Add correlation data
  headers["Correlation-Context"] = getCorrelationData(options.source, options.sourceVersion);

  return headers;
}

/**
 * Returns true if the request indicated by the method and URL requires wallet authentication.
 *
 * @param requestMethod - The HTTP method of the request
 * @param requestPath - The URL path of the request
 * @returns True if the request requires wallet authentication, false otherwise
 */
function requiresWalletAuth(requestMethod: string, requestPath: string): boolean {
  return (
    (requestPath?.includes("/accounts") ||
      requestPath?.includes("/spend-permissions") ||
<<<<<<< HEAD
      requestPath?.includes("/user-operations/prepare-and-send")) &&
=======
      requestPath?.includes("/user-operations/prepare-and-send") ||
      requestPath?.endsWith("/end-users")) &&
>>>>>>> 078a8b1c
    (requestMethod === "POST" || requestMethod === "DELETE" || requestMethod === "PUT")
  );
}

/**
 * Returns encoded correlation data including the SDK version and language.
 *
 * @param source - The source identifier for the request
 * @param sourceVersion - The version of the source making the request
 * @returns Encoded correlation data as a query string
 */
export function getCorrelationData(source?: string, sourceVersion?: string): string {
  const data = {
    sdk_version: version,
    sdk_language: "typescript",
    source: source || "sdk-auth",
  };
  if (sourceVersion) {
    data["source_version"] = sourceVersion;
  }
  return Object.keys(data)
    .map(key => `${key}=${encodeURIComponent(data[key])}`)
    .join(",");
}<|MERGE_RESOLUTION|>--- conflicted
+++ resolved
@@ -133,12 +133,8 @@
   return (
     (requestPath?.includes("/accounts") ||
       requestPath?.includes("/spend-permissions") ||
-<<<<<<< HEAD
-      requestPath?.includes("/user-operations/prepare-and-send")) &&
-=======
       requestPath?.includes("/user-operations/prepare-and-send") ||
       requestPath?.endsWith("/end-users")) &&
->>>>>>> 078a8b1c
     (requestMethod === "POST" || requestMethod === "DELETE" || requestMethod === "PUT")
   );
 }
