openapi: 3.1.0
info:
  title: Coinbase Developer Platform APIs
  description: The Coinbase Developer Platform APIs - leading the world's transition onchain.
  license:
    name: MIT
    url: https://opensource.org/licenses/MIT
  version: 2.0.0
  contact:
    name: Coinbase Developer Platform
    email: cdp@coinbase.com
    url: https://cdp.coinbase.com
servers:
  - url: https://api.cdp.coinbase.com/platform
    description: The production server of the CDP APIs.
security:
  - apiKeyAuth: []
tags:
  - name: End User Accounts
    x-audience: public
    description: |-
      The End User Accounts APIs enable developers to manage the accounts belonging to their end users. End User Accounts are typically created by end users themselves when they sign in to the developer's application via the CDP Web SDK. However, developers also have the option of creating End User Accounts on behalf of their end users. Critically, developers do not have the ability to sign transactions or messages on behalf of the end user; only end users can do this.

      End User Accounts APIs are accessed by the developer's servers and authenticated by the developer's CDP API key.
  - name: EVM Accounts
    x-audience: public
    description: |-
      The EVM Account APIs enable you to create and use accounts across blockchains that are compatible with the Ethereum Virtual Machine (EVM).

      An **account** is a private/public key pair that is used to sign transactions and messages. The private key is generated and used only in CDP's Trusted Execution Environment (TEE), and never exposed to Coinbase or the developer.

      An EVM account is identified by its **address**, which is a 0x-prefixed hexadecimal string. The same address can be used across multiple EVM networks.

      Accounts can optionally be assigned an **account name** at creation time for easier identification in subsequent API calls. EVM account names must be globally unique across all EVM accounts in the developer's CDP Project.

      ## Authentication

      The EVM Account API uses two layers of authentication to ensure the security of your accounts' private keys:

      - **CDP Secret API Key**: This key is used to authenticate all requests to the entire suite of
         REST APIs offered on Coinbase Developer Platform.
      - **Wallet Secret**: This secret is used specifically to authenticate sensitive wallet operations
        to `POST` and `DELETE` endpoints in the EVM and Solana Account APIs.


      To learn more about creating and using these keys, visit our [Authentication docs](https://docs.cdp.coinbase.com/api-reference/v2/authentication).

      <Tip>


      **Use our SDK**


      The [CDP SDK](https://github.com/coinbase/cdp-sdk) automatically authenticates requests using your CDP Secret API Key and Wallet Secret. Use the CDP SDK for a more convenient access to our APIs.


      </Tip>
  - name: EVM Smart Accounts
    x-audience: public
    description: |-
      The EVM Smart Account APIs enable you to create and manage Smart Account wallets across EVM-compatible blockchains.

      A **Smart Account** is an EVM account that enables enhanced functionality such as account abstraction, batched transactions, and gas sponsorship through [ERC-4337](https://eips.ethereum.org/EIPS/eip-4337). Smart Accounts allow users to create and manage "user operations" instead of traditional EVM transactions.
      Smart Accounts are identified by their **address**, which is a 0x-prefixed hexadecimal string.
      Smart Accounts can be assigned an optional **name** at creation time for easier identification in subsequent API calls.

      A Smart Account has a single owner, which is another EVM Account which signs the Smart Account's transactions. The owner can be a CDP EVM account, or an account managed solely by the developer.
  - name: EVM Swaps
    x-audience: public
    description: |-
      A swap refers to the act of exchanging one token for another. The EVM Swap APIs enable you to create and manage swaps. A swap process involves:

       1. A user approves token spending via smart contract.
       2. The smart contract determines the exchange rate and facilitates the swap between the two tokens.
       3. The transaction is completed atomically and the tokens are transferred to the user's wallet.

      The Swap API supports:

       - **Getting a price**: Estimate the amount of tokens you will receive for a given amount of exchanged tokens.
       - **Creating a swap quote**: Return a swap transaction payload that you can use to sign and submit in order to execute the swap.

      For the easiest experience creating, signing, and submitting a swap, we recommend using the [CDP SDK](https://github.com/coinbase/cdp-sdk/).
      - [Python SDK examples](https://github.com/coinbase/cdp-sdk/tree/main/python#evm-swaps)
      - [TypeScript SDK examples](https://github.com/coinbase/cdp-sdk/tree/main/typescript#evm-swaps)

      To read more about using the EVM Swap APIs, please see our [Swap API docs](https://docs.cdp.coinbase.com/swaps/docs/welcome).
  - name: EVM Token Balances
    x-audience: public
    description: |-
      The EVM Token Balances APIs enable you to retrieve the balances of EVM addresses.
      This includes tokens (i.e. ERC-20s) and the native gas token of the network.
      ## Denomination
      - 'amount' is denominated in the smallest indivisible unit of the token. For ETH, the smallest indivisible unit is Wei (10^-18 ETH). For ERC-20s, the smallest unit is the unit returned from `function totalSupply() public view returns (uint256)`.
      - 'decimals' is the exponential value N that satisfies the equation `amount * 10^-N = standard_denomination`. The standard denomination is the most commonly used denomination for the token.

        - In the case of the native gas token, `decimals` is defined via convention. As an example, for ETH of Ethereum mainnet, the standard denomination is 10^-18 the smallest denomination (Wei). As such, for ETH on Ethereum mainnet, `decimals` is 18.
        - In the case of ERC-20 tokens, `decimals` is defined via configuration. `decimals` will be the number returned by `function decimals() public view returns (uint8)` on the underlying token contract.
  - name: Faucets
    x-audience: public
    description: The Faucet APIs enable you to request funds on supported test networks. Faucets are for testing purposes and make development easier by providing a source of funds.
  - name: Onchain Data
    x-audience: public
    description: Query and analyze blockchain data with high performance and reliability. Features include real-time token balances, token discovery, and transaction history with freshness, accuracy, and completeness like never before.
  - name: Onramp
    x-audience: public
    description: |-
      The v2 Onramp APIs are an evolution of our [v1 APIs](https://docs.cdp.coinbase.com/api-reference/rest-api/onramp-offramp/), designed to make the fiat-to-crypto experience feel native to your applications for higher conversion and less friction. These APIs only cover a subset of Coinbase Onramp functionality as described below, for all other use cases please refer to our [v1 APIs](https://docs.cdp.coinbase.com/api-reference/rest-api/onramp-offramp/).

      ## Supported Use Cases

      #### Apple Pay Onramp

      This use case allows you to offer an Apple Pay onramp experience with debit cards in your app without users needing to create or log into a Coinbase account. Our API returns a `paymentLink` URL that renders an Apple Pay button for you to load in a webview or iframe in your app, making the onramp experience feel native to your application.

      Refer to our [detailed integration guide](https://docs.cdp.coinbase.com/onramp-&-offramp/onramp-apis/apple-pay-onramp-api) for more information on the limitations and requirements of this use case. See our [onramp mobile demo app](https://github.com/coinbase/onramp-demo-mobile) for a reference implementation.

      #### Hosted UI Onramp

      This use case enables you to offer a full-featured onramp experience by redirecting users to a Coinbase-hosted page where they can choose to log into their existing Coinbase account or proceed as a guest. The Onramp Session API generates secure, single-use Onramp URLs with customizable parameters, allowing you to control available payment methods, preset transaction amounts, and cryptocurrencies for a tailored user experience.

      Refer to our [guide](https://docs.cdp.coinbase.com/onramp-&-offramp/onramp-apis/generating-onramp-url) for implementation details and customization options for this use case.
  - name: Policy Engine
    x-audience: public
    description: |-
      The Policy Engine APIs evaluate policies (a set of rules) to govern the behavior of accounts or projects, such as enforce allowlists and denylists.
      - A **policy** is a collection of `rules` with defined criteria.
      - Each **rule** contains a specified `action`, `operation`, and `criteria`:
        - An `action` can either `accept` or `reject` a transaction if the criteria in the rule are met.
        - `criteria` is an array of logical expressions. All parameters must evaluate to true for the action to be applied.
        - An `operation` corresponds to a CDP v2 API:
            - `signEvmTransaction` or `signSolTransaction` for signing transactions (to set a transaction limit).
            - `sendEvmTransaction` for signing a transaction, and sending it to a supported network.
            - `signEvmHash` for signing an arbitrary 32 byte hash.
            - `signEvmMessage` for signing an [EIP-191](https://eips.ethereum.org/EIPS/eip-191) message.
            - `prepareUserOperation` for preparing user operations on a smart account.
            - `sendUserOperation` for sending user operations using a smart account.
      - A **rule** indicates how an operation should behave, specifying whether a request with defined criteria should be accepted or rejected.
      ## Policy Scope
      Policies can be applied at the project and/or account level:
      - **Project-level policy**: A `project`-level policy applies to all accounts in a CDP Project. Only one project-level policy can be applied to accounts within a CDP Project at any given time.
      - **Account-level policy**: An `account`-level policy applies to one or more accounts. An account
        can have at most one account-level policy at any given time.

      Thus, a single account can be assigned at most two policies at any given time: one project-level policy and one account-level policy.

      Scope is specified in the `scope` field of a policy:
      ```json {
        "description": "Project-level policy",
        "scope": "account",
        ...
      ```
      ## Policy Evaluation
      **Project-level policies** are evaluated first, followed by **account-level policies**.
      The Policy Engine will process the request against each rule in the order it is defined within the `rules` array:

        1. If the rule's `criteria` (processed as a logical **AND** operation applied to a list of independently evaluated boolean expressions) are met, `accept` or `reject` behavior is applied immediately and the engine stops further evaluation of the policy.
        1. If after policy evaluation, no rule's `criteria` are met, the engine moves to processing the next policy (i.e., an `account`-level policy).
        1. If no further policies exist, the request is rejected.

      For example, the following policy is a project-level policy with two rules. The Policy Engine will:

         1. **Evaluate the first rule:** For a `signEvmTransaction` request, accept the request if the transaction is less than or equal to 1000000000000000000 wei OR
         1. **Evaluate the second rule:** if the request is a `signEvmTransaction` request, accept the request if the transaction is less than or equal to 2000000000000000000 wei AND the request is made to the address `0xEeeeeEeeeEeEeeEeEeEeeEEEeeeeEeeeeeeeEEeE`.
         1. **If the request does not meet the criteria of either rule**, the engine will move on to evaluate an `account`-level policy (if one exists).
         1. Otherwise, the request is rejected.

      Rules are processed in the order they are defined. Once a rule applies to an operation, subsequent rules are ignored.
      ```json
      {
        "description": "Project-level policy",
        "scope": "project",
        "rules": [
          {
            "action": "accept",
            "operation": "signEvmTransaction",
            "criteria": [
              {
                "type": "ethValue",
                "ethValue": "1000000000000000000",
                "operator": "<="
              }
            ]
          },
          {
            "action": "accept",
            "operation": "signEvmTransaction",
            "criteria": [
              {
                "type": "ethValue",
                "ethValue": "2000000000000000000",
                "operator": "<="
              },
              {
                "type": "evmAddress",
                "addresses": [
                  "0xEeeeeEeeeEeEeeEeEeEeeEEEeeeeEeeeeeeeEEeE"
                ],
                "operator": "in"
              }
            ]
          }
        ]
      }
      ```

      ## Policy Application

      Project-level policies are applied to all accounts in a CDP Project. They will apply retroactively even if the project-level policy is created after the account was created. To disable a project-level policy, you must remove the project-level policy from the CDP Project using the `deletePolicy` operation.

      Account-level policies can be applied in two ways:
      - By specifying the `accountPolicy` field in the request body of the `createEvmAccount` and
        `createSolAccount` operations.

      - By specifying the `accountPolicy` field in the request body of the `updateEvmAccount` and
        `updateSolanaAccount` operations.


      ## Criteria

      The following criteria are supported:

      ### SignEvmTransaction Criteria
      #### ethValue
      A criterion based on the value of the transaction. The transaction's `value` field is compared to the criterion's `ethValue` field using the `operator` field.
      #### evmAddress
      A criterion based on the recipient address of the transaction. The transaction's `to` field is compared to the criterion's `addresses` field using the `operator` field.
      #### evmData
      A criterion based on encoded transaction data that evaluates the function being called, as well as any number of arguments accessed by either name or index. Currently this criterion only supports primitive types; `string`, `bool`, `uint(8,16,32,64,256)`, `int(8,16,32,64,256)`, `address`, and both fixed and dynamic length `bytes`.
      #### netUSDChange
      A criterion based on the USD denominated market value of assets being transferred, or exposing the sender to. The types of assets included in the calculation include native assets, `ERC20`, `ERC721`, and `ERC1155` tokens. The sum total USD amount of assets being transferred and exposed is compared to the criterion's `changeCents` field using the `operator` field. If signing a testnet transaction, then this criterion configuration will be ignored.
      ### SendEvmTransaction Criteria
      #### ethValue
      A criterion based on the value of the transaction. The transaction's `value` field is compared to the criterion's `ethValue` field using the `operator` field.
      #### evmAddress
      A criterion based on the recipient address of the transaction. The transaction's `to` field is compared to the criterion's `addresses` field using the `operator` field.
      #### evmNetwork
      A criterion based on the intended network of the transaction. The `network` field in the `sendEvmTransaction` request body is compared to the criterion's `networks` field using the `operator` field.
      Valid networks for this criterion include:
        - `base`
        - `base-sepolia`
        - `ethereum`
        - `ethereum-sepolia`
        - `avalanche`
        - `polygon`
        - `optimism`
        - `arbitrum`

      #### evmData
      A criterion based on encoded transaction data that evaluates the function being called, as well as any number of arguments accessed by either name or index. Currently this criterion only supports primitive types; `string`, `bool`, `uint(8,16,32,64,256)`, `int(8,16,32,64,256)`, `address`, and both fixed and dynamic length `bytes`.
      #### netUSDChange
      A criterion based on the USD denominated market value of assets being transferred, or exposing the sender to. The types of assets included in the calculation include native assets, `ERC20`, `ERC721`, and `ERC1155` tokens. The sum total USD amount of assets being transferred and exposed is compared to the criterion's `changeCents` field using the `operator` field. If sending a testnet transaction, then this criterion configuration will be ignored.
      ### SendUserOperation Criteria
      #### ethValue
      A criterion based on the value of the user operation. The operation's `value` fields are compared to the criterion's `ethValue` field using the `operator` field.
      #### evmAddress
      A criterion based on the recipient address of the operation. The operation's `to` fields are compared to the criterion's `addresses` field using the `operator` field.
      #### evmData
      A criterion based on encoded transaction data that evaluates the function being called, as well as any number of arguments accessed by either name or index. Currently this criterion only supports primitive types; `string`, `bool`, `uint(8,16,32,64,256)`, `int(8,16,32,64,256)`, `address`, and both fixed and dynamic length `bytes`.
      ### PrepareUserOperation Criteria
      #### ethValue
      A criterion based on the value of the user operation. The operation's `value` fields are compared to the criterion's `ethValue` field using the `operator` field.
      #### evmAddress
      A criterion based on the recipient address of the user operation. The operation's `to` fields are compared to the criterion's `addresses` field using the `operator` field.
      #### evmNetwork
      A criterion based on the intended network of the user operation. The `network` field in the `prepareUserOperation` request body is compared to the criterion's `networks` field using the `operator` field.
      Valid networks for this criterion include:
        - `base-sepolia`
        - `base`
        - `arbitrum`
        - `optimism`
        - `zora`
        - `polygon`
        - `bnb`
        - `avalanche`
        - `ethereum`
        - `ethereum-sepolia`

      #### evmData
      A criterion based on encoded transaction data that evaluates the function being called, as well as any number of arguments accessed by either name or index. Currently this criterion only supports primitive types; `string`, `bool`, `uint(8,16,32,64,256)`, `int(8,16,32,64,256)`, `address`, and both fixed and dynamic length `bytes`.
      ### SignEvmHash Criteria
      The `signEvmHash` operation does not accept any criteria. To prevent this operation from being executed by any account, specify a rule with `signEvmHash` as the operation, and `reject` as its action.
      ### SignEvmMessage Criteria
      #### evmMessage
      A criterion based on the intended message to be signed. The `match` field in the criteria is a [RE2](https://github.com/google/re2/wiki/Syntax) compliant regular expression that will be executed against the message in the API request.
      ### SignSolMessage Criteria
      #### solMessage
      A criterion based on the intended message to be signed. The `match` field in the criteria is a [RE2](https://github.com/google/re2/wiki/Syntax) compliant regular expression that will be executed against the message in the API request.
      ### SignSolTransaction Criteria
      #### solAddress
      A criterion based on the recipient addresses of the transaction. The criterion's `address` field is compared to the list of addresses in the transaction's `accountKeys` (for legacy transactions) or `staticAccountKeys` (for V0 transactions) array using the `operator` field.
      #### solValue
      A criterion based on the value of the transaction. The criterion's `solValue` field is compared to the transaction's `value`, which is the amount of SOL in lamports being transferred, using the `operator` field.
      #### splAddress
      A criterion based on the recipient addresses of SPL token transfer instructions in the transaction. The criterion's `addresses` field is compared to the list of SPL token transfer recipient addresses in the transaction's `accountKeys` (for legacy transactions) or `staticAccountKeys` (for V0 transactions) array using the `operator` field.
      #### splValue
      A criterion based on the SPL token value of SPL token transfer instructions in the transaction. The criterion's `splValue` field is compared to the transaction instruction's `value` field, which is the amount of the SPL token being transferred, using the `operator` field.
      #### mintAddress
      A criterion based on the token mint addresses of SPL token transfer instructions in the transaction. The criterion's `addresses` field is compared to the list of token mint addresses in the transaction's `accountKeys` (for legacy transactions) or `staticAccountKeys` (for V0 transactions) array using the `operator` field.
      #### solData
      A criterion based on Solana transaction instruction data. The criterion uses Interface Definition Language (IDL) specifications to decode and validate instruction data against specific rules. The `idls` field specifies which Solana programs to validate against (either known program names like "SystemProgram" and "TokenProgram", or custom IDL objects), and the `conditions` field defines instruction-specific validation rules including instruction names and parameter constraints.
      #### programId
      A criterion based on the program IDs of a transaction's instructions. The criterion's `programIds` field is compared to the list of program IDs in the transaction's instructions using the `operator` field.
      ### SendSolTransaction Criteria
      #### solAddress
      A criterion based on the recipient addresses of the transaction. The criterion's `address` field is compared to the list of addresses in the transaction's `accountKeys` (for legacy transactions) or `staticAccountKeys` (for V0 transactions) array using the `operator` field.
      #### solValue
      A criterion based on the value of the transaction. The criterion's `solValue` field is compared to the transaction's `value`, which is the amount of SOL in lamports being transferred, using the `operator` field.
      #### splAddress
      A criterion based on the recipient addresses of SPL token transfer instructions in the transaction. The criterion's `addresses` field is compared to the list of SPL token transfer recipient addresses in the transaction's `accountKeys` (for legacy transactions) or `staticAccountKeys` (for V0 transactions) array using the `operator` field.
      #### splValue
      A criterion based on the SPL token value of SPL token transfer instructions in the transaction. The criterion's `splValue` field is compared to the transaction instruction's `value` field, which is the amount of the SPL token being transferred, using the `operator` field.
      #### mintAddress
      A criterion based on the token mint addresses of SPL token transfer instructions in the transaction. The criterion's `addresses` field is compared to the list of token mint addresses in the transaction's `accountKeys` (for legacy transactions) or `staticAccountKeys` (for V0 transactions) array using the `operator` field.
      #### solData
      A criterion based on Solana transaction instruction data. The criterion uses Interface Definition Language (IDL) specifications to decode and validate instruction data against specific rules. The `idls` field specifies which Solana programs to validate against (either known program names like "SystemProgram" and "TokenProgram", or custom IDL objects), and the `conditions` field defines instruction-specific validation rules including instruction names and parameter constraints.
      #### programId
      A criterion based on the program IDs of a transaction's instructions. The criterion's `programIds` field is compared to the list of program IDs in the transaction's instructions using the `operator` field.
      #### solNetwork
      A criterion based on the intended network of the transaction. The `network` field in the `sendSolanaTransaction` request body is compared to the criterion's `networks` field using the `operator` field.
      Valid networks for this criterion include:
        - `solana-devnet`
        - `solana`

      ## Restricting Contract Interactions on Ethereum
      Smart contract function restrictions serve as a critical security and governance mechanism in decentralized applications, allowing developers and organizations to implement fine-grained access controls over their protocol interactions.
      One of the primary use cases for function restrictions is protecting high-risk operations from unauthorized access such as:
      - Fund transfers - Contract upgrades - Parameter modifications - Emergency pauses
      Policy Engine supports such restrictions that evaluate against transaction data with the `evmData` criterion for the `signEvmTransaction`, and `sendEvmTransaction` operations.
      ## Examples
      ### USD Limits
      The following example demonstrates a policy that only allows transactions to transfer, or expose the sender to, less than $100.00 worth of assets at a time. This USD denominated amount includes native assets, `ERC20`, `ERC721`, and `ERC1155` tokens calculated using current market prices.
      ```json {
        "scope": "account",
        "description": "Reject assets out over 100 USD",
        "rules": [
          {
            "action": "reject",
            "operation": "sendEvmTransaction",
            "criteria": [
              {
                "type": "netUSDChange",
                "changeCents": 10000,
                "operator": ">",
              },
            ],
          },
          {
            "action": "reject",
            "operation": "signEvmTransaction",
            "criteria": [
              {
                "type": "netUSDChange",
                "changeCents": 10000,
                "operator": ">",
              },
            ],
          },
        ],
      } ```
      ### Limiting USDC Spend
      This policy restricts USDC transactions on the Base network to transfers of 10,000 tokens or less. It applies to both signing and sending transactions to the USDC contract address, using the ERC20 ABI to validate that only `transfer` function calls with a `value` parameter under the specified limit are permitted.
      ```json {
        "description": "Limit USDC Spend",
        "scope": "account",
        "rules": [
          {
            "action": "accept",
            "operation": "sendEvmTransaction",
            "criteria": [
              {
                "type": "evmNetwork",
                "networks": ["base"],
                "operator": "in"
              },
              {
                "type": "evmAddress",
                "addresses": ["0x833589fCD6eDb6E08f4c7C32D4f71b54bdA02913"],
                "operator": "in"
              },
              {
                "type": "evmData",
                "abi": "erc20",
                "conditions": [
                  {
                    "function": "transfer",
                    "params": [
                      {
                        "name": "value",
                        "operator": "<=",
                        "value": "10000"
                      }
                    ]
                  }
                ]
              }
            ]
          },
          {
            "action": "accept",
            "operation": "signEvmTransaction",
            "criteria": [
              {
                "type": "evmAddress",
                "addresses": ["0x833589fCD6eDb6E08f4c7C32D4f71b54bdA02913"],
                "operator": "in"
              },
              {
                "type": "evmData",
                "abi": "erc20",
                "conditions": [
                  {
                    "function": "transfer",
                    "params": [
                      {
                        "name": "value",
                        "operator": "<=",
                        "value": "10000"
                      }
                    ]
                  }
                ]
              }
            ]
          }
        ]
      } ```.
  - name: Solana Accounts
    x-audience: public
    description: |-
      The Solana Account APIs enable you to create and use Solana accounts across SVM-compatible blockchains.

      An **account** is a private/public key pair that is used to sign transactions and messages. The private key is generated and used only in CDP's Trusted Execution Environment (TEE), and never exposed to Coinbase or the developer.

      A Solana account is identified by its **address**, which is a base-58 encoded string.

      Accounts can optionally be assigned an **account name** at creation time for easier identification in subsequent API calls. Solana account names must be globally unique across all Solana accounts in the developer's CDP Project.

      ## Authentication

      The Solana Account APIs use two layers of authentication to ensure the security of your accounts' private keys:

      - **CDP Secret API Key**: This key is used to authenticate all requests to the entire suite of
         REST APIs offered on Coinbase Developer Platform.
      - **Wallet Secret**: This secret is used specifically to authenticate sensitive wallet operations
        to `POST` and `DELETE` endpoints in the EVM and Solana Account APIs.


      To learn more about creating and using these keys, visit our [Authentication docs](https://docs.cdp.coinbase.com/api-reference/v2/authentication).

      <Tip>


      **Use our SDK**


      The [CDP SDK](https://github.com/coinbase/cdp-sdk) automatically authenticates requests using your CDP Secret API Key and Wallet Secret. Use the CDP SDK for a more convenient access to our APIs.


      </Tip>
  - name: Solana Token Balances
    x-audience: public
    description: |-
      The Solana Token Balances APIs enable you to retrieve the balances of Solana addresses.
      This includes SPL tokens and the native SOL token of the network.
      ## Denomination
      - 'amount' is denominated in the smallest indivisible unit of the token. For SOL, the smallest indivisible unit is lamports (10^-9 SOL). For SPL tokens, the smallest unit is defined by the token's decimals configuration.
      - 'decimals' is the exponential value N that satisfies the equation `amount * 10^-N = standard_denomination`. The standard denomination is the most commonly used denomination for the token.

        - For native SOL, `decimals` is 9 (1 SOL = 10^9 lamports).
        - For SPL tokens, `decimals` is defined in the token's mint configuration.
  - name: SQL API (Alpha)
    x-audience: public
    description: The SQL APIs enable you to write performant, high-freshness, and endlessly flexible SQL queries against onchain data.
  - name: Webhooks
    x-audience: public
    description: Subscribe to real-time events across CDP products. Monitor onchain activity on Base mainnet, track onramp/offramp transactions, and receive instant notifications for wallet events.
  - name: x402 Facilitator
    x-audience: public
    description: |-
      The x402 payment protocol is an HTTP-based payment protocol that enables developers running resource servers to accept payments from users using a variety of payment methods.
      For more details on the x402 payment protocol, please see the [x402 specification](https://www.x402.org/).
      The x402 Facilitator APIs enable you to facilitate payments using the x402 payment protocol by exposing two APIs:
      - `POST /v2/x402/verify`: Verify a payment with a supported scheme and network.
      - `POST /v2/x402/settle`: Settle a payment with a supported scheme and network.
paths:
  /v2/end-users:
    post:
      summary: Create an end user
      description: |-
        Creates an end user. An end user is an entity that can own CDP EVM accounts, EVM smart accounts, and/or Solana accounts. 1 or more authentication methods must be associated with an end user. By default, no accounts are created unless the optional `evmAccount` and/or `solanaAccount` fields are provided.
        This API is intended to be used by the developer's own backend, and is authenticated using the developer's CDP API key.
      operationId: createEndUser
      tags:
        - End User Accounts
      x-audience: public
      security:
        - apiKeyAuth: []
      parameters:
        - $ref: '#/components/parameters/XWalletAuth'
        - $ref: '#/components/parameters/IdempotencyKey'
      requestBody:
        content:
          application/json:
            schema:
              type: object
              properties:
                userId:
                  description: |-
                    A stable, unique identifier for the end user. The `userId` must be unique across all end users in the developer's CDP Project. It must be between 1 and 100 characters long and can only contain alphanumeric characters and hyphens.

                    If `userId` is not provided in the request, the server will generate a random UUID.
                  type: string
                  pattern: ^[a-zA-Z0-9-]{1,100}$
                  example: e051beeb-7163-4527-a5b6-35e301529ff2
                authenticationMethods:
                  $ref: '#/components/schemas/AuthenticationMethods'
                evmAccount:
                  type: object
                  description: Configuration for creating an EVM account for the end user.
                  properties:
                    createSmartAccount:
                      type: boolean
                      description: If true, creates an EVM smart account and a default EVM EOA account as the owner. If false, only a EVM EOA account is created.
                      default: false
                      example: true
                solanaAccount:
                  type: object
                  description: Configuration for creating a Solana account for the end user.
                  properties:
                    createSmartAccount:
                      type: boolean
                      description: Only false is a valid option since currently smart accounts on Solana are not supported.
                      default: false
                      example: false
              required:
                - authenticationMethods
            examples:
              default_behavior:
                summary: Default (no accounts created)
                value:
                  authenticationMethods:
                    - type: email
                      email: user@example.com
              evm_only:
                summary: EVM account only
                value:
                  authenticationMethods:
                    - type: email
                      email: user@example.com
                  evmAccount: {}
              evm_with_smart_account:
                summary: EVM only with smart account
                value:
                  authenticationMethods:
                    - type: email
                      email: user@example.com
                  evmAccount:
                    createSmartAccount: true
              solana_only:
                summary: Solana account only
                value:
                  authenticationMethods:
                    - type: sms
                      phoneNumber: '+15555551234'
                  solanaAccount:
                    createSmartAccount: false
              evm_and_solana:
                summary: Both EVM and Solana accounts
                value:
                  authenticationMethods:
                    - type: sms
                      phoneNumber: '+15555551234'
                  evmAccount:
                    createSmartAccount: true
                  solanaAccount:
                    createSmartAccount: false
      responses:
        '201':
          description: Successfully created end user.
          content:
            application/json:
              schema:
                $ref: '#/components/schemas/EndUser'
              examples:
                default_no_accounts:
                  summary: Default behavior - No accounts created
                  value:
                    userId: user-001
                    authenticationMethods:
                      - type: email
                        email: user@example.com
                    evmAccounts: []
                    evmAccountObjects: []
                    evmSmartAccounts: []
                    evmSmartAccountObjects: []
                    solanaAccounts: []
                    solanaAccountObjects: []
                    createdAt: '2025-11-17T10:00:00Z'
                evm_smart_account_only:
                  summary: EVM smart account only
                  value:
                    userId: user-003
                    authenticationMethods:
                      - type: email
                        email: user@example.com
                    evmAccounts:
                      - '0x742d35Cc6634C0532925a3b844Bc454e4438f44e'
                    evmAccountObjects:
                      - address: '0x742d35Cc6634C0532925a3b844Bc454e4438f44e'
                        createdAt: '2025-11-17T10:00:00Z'
                    evmSmartAccounts:
                      - '0x842d35Cc6634C0532925a3b844Bc454e4438f55f'
                    evmSmartAccountObjects:
                      - address: '0x842d35Cc6634C0532925a3b844Bc454e4438f55f'
                        ownerAddresses:
                          - '0x742d35Cc6634C0532925a3b844Bc454e4438f44e'
                        createdAt: '2025-11-17T10:00:00Z'
                    solanaAccounts: []
                    solanaAccountObjects: []
                    createdAt: '2025-11-17T10:00:00Z'
                solana_only:
                  summary: Solana account only
                  value:
                    userId: user-004
                    authenticationMethods:
                      - type: sms
                        phoneNumber: '+15555551234'
                    evmAccounts: []
                    evmAccountObjects: []
                    evmSmartAccounts: []
                    evmSmartAccountObjects: []
                    solanaAccounts:
                      - HpabPRRCFbBKSuJr5PdkVvQc85FyxyTWkFM2obBRSvHT
                    solanaAccountObjects:
                      - address: HpabPRRCFbBKSuJr5PdkVvQc85FyxyTWkFM2obBRSvHT
                        createdAt: '2025-11-17T10:00:00Z'
                    createdAt: '2025-11-17T10:00:00Z'
                evm_no_smart_account:
                  summary: EVM without smart account
                  value:
                    userId: user-004
                    authenticationMethods:
                      - type: email
                        email: user@example.com
                    evmAccounts:
                      - '0x742d35Cc6634C0532925a3b844Bc454e4438f44e'
                    evmAccountObjects:
                      - address: '0x742d35Cc6634C0532925a3b844Bc454e4438f44e'
                        createdAt: '2025-11-17T10:00:00Z'
                    evmSmartAccounts: []
                    evmSmartAccountObjects: []
                    solanaAccounts: []
                    solanaAccountObjects: []
                    createdAt: '2025-11-17T10:00:00Z'
                multiple_accounts:
                  summary: End user with multiple accounts created
                  value:
                    userId: user-005
                    authenticationMethods:
                      - type: email
                        email: user@example.com
                    evmAccounts:
                      - '0x742d35Cc6634C0532925a3b844Bc454e4438f44e'
                      - '0x8F2A9B5C3D4E6F7A8B9C0D1E2F3A4B5C6D7E8F9A'
                      - '0xA1B2C3D4E5F6A7B8C9D0E1F2A3B4C5D6E7F8A9B0'
                    evmAccountObjects:
                      - address: '0x742d35Cc6634C0532925a3b844Bc454e4438f44e'
                        createdAt: '2025-11-17T10:00:00Z'
                      - address: '0x8F2A9B5C3D4E6F7A8B9C0D1E2F3A4B5C6D7E8F9A'
                        createdAt: '2025-11-17T10:05:00Z'
                      - address: '0xA1B2C3D4E5F6A7B8C9D0E1F2A3B4C5D6E7F8A9B0'
                        createdAt: '2025-11-17T10:10:00Z'
                    evmSmartAccounts:
                      - '0x842d35Cc6634C0532925a3b844Bc454e4438f55f'
                      - '0x9D3E4F5A6B7C8D9E0F1A2B3C4D5E6F7A8B9C0D1E'
                    evmSmartAccountObjects:
                      - address: '0x842d35Cc6634C0532925a3b844Bc454e4438f55f'
                        ownerAddresses:
                          - '0x742d35Cc6634C0532925a3b844Bc454e4438f44e'
                        createdAt: '2025-11-17T10:02:00Z'
                      - address: '0x9D3E4F5A6B7C8D9E0F1A2B3C4D5E6F7A8B9C0D1E'
                        ownerAddresses:
                          - '0x8F2A9B5C3D4E6F7A8B9C0D1E2F3A4B5C6D7E8F9A'
                        createdAt: '2025-11-17T10:07:00Z'
                    solanaAccounts:
                      - HpabPRRCFbBKSuJr5PdkVvQc85FyxyTWkFM2obBRSvHT
                      - 9ZN8wT6gKxLmJvP4rQnYt7VxKwL3mN9rT8Qx2WzJpK5s
                    solanaAccountObjects:
                      - address: HpabPRRCFbBKSuJr5PdkVvQc85FyxyTWkFM2obBRSvHT
                        createdAt: '2025-11-17T10:15:00Z'
                      - address: 9ZN8wT6gKxLmJvP4rQnYt7VxKwL3mN9rT8Qx2WzJpK5s
                        createdAt: '2025-11-17T10:20:00Z'
                    createdAt: '2025-11-17T10:00:00Z'
        '400':
          description: Invalid request.
          content:
            application/json:
              schema:
                $ref: '#/components/schemas/Error'
              examples:
                invalid_request:
                  value:
                    errorType: invalid_request
                    errorMessage: At least one authentication method must be provided.
                solana_smart_account_not_supported:
                  value:
                    errorType: invalid_request
                    errorMessage: The request contains one or more unsupported options.
        '401':
          description: Unauthorized.
          content:
            application/json:
              schema:
                $ref: '#/components/schemas/Error'
              examples:
                unauthorized:
                  value:
                    errorType: unauthorized
                    errorMessage: Wallet authentication error.
        '402':
          $ref: '#/components/responses/PaymentMethodRequiredError'
        '422':
          $ref: '#/components/responses/IdempotencyError'
        '500':
          $ref: '#/components/responses/InternalServerError'
    get:
      x-audience: public
      summary: List end users
      description: |-
        Lists the end users belonging to the developer's CDP Project.
        By default, the response is sorted by creation date in ascending order and paginated to 20 users per page.
      operationId: listEndUsers
      tags:
        - End User Accounts
      security:
        - apiKeyAuth: []
      parameters:
        - name: pageSize
          description: The number of end users to return per page.
          in: query
          required: false
          schema:
            type: integer
            default: 20
            minimum: 1
            maximum: 100
          example: 10
        - name: pageToken
          description: The token for the desired page of end users. Will be empty if there are no more end users to fetch.
          in: query
          required: false
          schema:
            type: string
          example: eyJsYXN0X2lkIjogImFiYzEyMyIsICJ0aW1lc3RhbXAiOiAxNzA3ODIzNzAxfQ==
        - name: sort
          description: Sort end users. Defaults to ascending order (oldest first).
          in: query
          required: false
          schema:
            type: array
            items:
              type: string
              enum:
                - createdAt=asc
                - createdAt=desc
          example:
            - createdAt=asc
          style: form
          explode: false
      responses:
        '200':
          description: Successfully retrieved end users.
          content:
            application/json:
              schema:
                allOf:
                  - type: object
                    required:
                      - endUsers
                    properties:
                      endUsers:
                        type: array
                        description: The list of end users.
                        items:
                          $ref: '#/components/schemas/EndUser'
                  - $ref: '#/components/schemas/ListResponse'
        '400':
          description: Invalid request.
          content:
            application/json:
              schema:
                $ref: '#/components/schemas/Error'
              examples:
                invalid_request:
                  value:
                    errorType: invalid_request
                    errorMessage: Invalid project ID.
        '401':
          $ref: '#/components/responses/UnauthorizedError'
        '500':
          $ref: '#/components/responses/InternalServerError'
        '502':
          $ref: '#/components/responses/BadGatewayError'
        '503':
          $ref: '#/components/responses/ServiceUnavailableError'
  /v2/end-users/auth/validate-token:
    post:
      x-audience: public
      summary: Validate end user access token
      description: |-
        Validates the end user's access token and returns the end user's information. Returns an error if the access token is invalid or expired.

        This API is intended to be used by the developer's own backend, and is authenticated using the developer's CDP API key.
      operationId: validateEndUserAccessToken
      tags:
        - End User Accounts
      security:
        - apiKeyAuth: []
      requestBody:
        content:
          application/json:
            schema:
              type: object
              description: The request body for a developer to verify an end user's access token.
              properties:
                accessToken:
                  type: string
                  description: The access token in JWT format to verify.
                  example: eyJhbGciOiJFUzI1NiIsImtpZCI6IjA1ZGNmYTU1LWY1NzktNDg5YS1iNThhLTFlMDI5Nzk0N2VlNiIsInR5cCI6IkpXVCJ9.eyJhdWQiOiJjZHAtYXBpIiwiYXV0aF90eXBlIjoiZW1haWwiLCJleHAiOjE3NTM5ODAyOTksImlhdCI6MTc1Mzk3ODQ5OSwiaXNzIjoiY2RwLWFwaSIsImp0aSI6IjA3ZWY5M2JlLTYzMDQtNGQ1YS05NmE3LWJlMGI5MWI0ZTE3NCIsInByb2plY3RfaWQiOiJjNzRkOGI4OC0wOTNiLTQyZDItOGE4Yy1kZGM1YzVlMGViNDMiLCJzdWIiOiJjYTM4YTM4ZC0xNmE5LTRkMjYtYTcxZC0zOWY2NmY5YzZiN2UifQ.1SU0pOy-WR002qUw4hd_UmZWRSLz-ZL6v7PvQvZMKVE6a51x_tqeUeRGaTGuYl1whg0eccMObmK7FqXKRH6E4g
              required:
                - accessToken
      responses:
        '200':
          description: Confirms that the access token is valid and returns the end user's information.
          content:
            application/json:
              schema:
                $ref: '#/components/schemas/EndUser'
        '400':
          description: Request body is invalid.
          content:
            application/json:
              schema:
                $ref: '#/components/schemas/Error'
              examples:
                invalid_request:
                  value:
                    errorType: invalid_request
                    errorMessage: Missing access token
        '401':
          description: Request is not properly authenticated, or the access token is invalid or expired.
          content:
            application/json:
              schema:
                $ref: '#/components/schemas/Error'
              examples:
                unauthorized:
                  value:
                    errorType: unauthorized
                    errorMessage: 'Invalid JWT issuer: not-cdp-api, expected: cdp-api'
        '404':
          description: End user not found.
          content:
            application/json:
              schema:
                $ref: '#/components/schemas/Error'
              examples:
                not_found:
                  value:
                    errorType: not_found
                    errorMessage: End user not found
        '500':
          $ref: '#/components/responses/InternalServerError'
  /v2/end-users/{userId}:
    get:
      x-audience: public
      summary: Get an end user
      description: |-
        Gets an end user by ID.

        This API is intended to be used by the developer's own backend, and is authenticated using the developer's CDP API key.
      operationId: getEndUser
      tags:
        - End User Accounts
      security:
        - apiKeyAuth: []
      parameters:
        - name: userId
          in: path
          required: true
          description: The ID of the end user to get.
          schema:
            type: string
            pattern: ^[a-zA-Z0-9-]{1,100}$
          example: e051beeb-7163-4527-a5b6-35e301529ff2
      responses:
        '200':
          description: Successfully got end user.
          content:
            application/json:
              schema:
                $ref: '#/components/schemas/EndUser'
        '404':
          description: Not found.
          content:
            application/json:
              schema:
                $ref: '#/components/schemas/Error'
              examples:
                not_found:
                  value:
                    errorType: not_found
                    errorMessage: End user with the given ID not found.
        '500':
          $ref: '#/components/responses/InternalServerError'
  /v2/evm/accounts:
    get:
      x-audience: public
      summary: List EVM accounts
      description: |-
        Lists the EVM accounts belonging to the developer's CDP Project.
        The response is paginated, and by default, returns 20 accounts per page.
      operationId: listEvmAccounts
      tags:
        - EVM Accounts
      security:
        - apiKeyAuth: []
      parameters:
        - $ref: '#/components/parameters/PageSize'
        - $ref: '#/components/parameters/PageToken'
      responses:
        '200':
          description: Successfully listed EVM accounts.
          content:
            application/json:
              schema:
                allOf:
                  - type: object
                    properties:
                      accounts:
                        type: array
                        items:
                          $ref: '#/components/schemas/EvmAccount'
                        description: The list of EVM accounts.
                    required:
                      - accounts
                  - $ref: '#/components/schemas/ListResponse'
        '500':
          $ref: '#/components/responses/InternalServerError'
        '502':
          $ref: '#/components/responses/BadGatewayError'
        '503':
          $ref: '#/components/responses/ServiceUnavailableError'
    post:
      x-audience: public
      summary: Create an EVM account
      description: Creates a new EVM account.
      operationId: createEvmAccount
      tags:
        - EVM Accounts
      security:
        - apiKeyAuth: []
      parameters:
        - $ref: '#/components/parameters/XWalletAuth'
        - $ref: '#/components/parameters/IdempotencyKey'
      requestBody:
        required: false
        content:
          application/json:
            schema:
              type: object
              properties:
                name:
                  type: string
                  description: |-
                    An optional name for the account.
                    Account names can consist of alphanumeric characters and hyphens, and be between 2 and 36 characters long.
                    Account names must be unique across all EVM accounts in the developer's CDP Project.
                  example: my-wallet
                  pattern: ^[A-Za-z0-9][A-Za-z0-9-]{0,34}[A-Za-z0-9]$
                accountPolicy:
                  type: string
                  x-audience: public
                  description: The ID of the account-level policy to apply to the account.
                  pattern: ^[0-9a-fA-F]{8}-[0-9a-fA-F]{4}-[0-9a-fA-F]{4}-[0-9a-fA-F]{4}-[0-9a-fA-F]{12}$
                  example: 123e4567-e89b-12d3-a456-426614174000
      responses:
        '201':
          description: Successfully created EVM account.
          content:
            application/json:
              schema:
                $ref: '#/components/schemas/EvmAccount'
        '400':
          description: Invalid request.
          content:
            application/json:
              schema:
                $ref: '#/components/schemas/Error'
              examples:
                invalid_request:
                  value:
                    errorType: invalid_request
                    errorMessage: Project has no secret. Please register a secret with the project.
        '401':
          description: Unauthorized.
          content:
            application/json:
              schema:
                $ref: '#/components/schemas/Error'
              examples:
                unauthorized:
                  value:
                    errorType: unauthorized
                    errorMessage: Wallet authentication error.
        '402':
          $ref: '#/components/responses/PaymentMethodRequiredError'
        '409':
          description: Resource already exists.
          content:
            application/json:
              schema:
                $ref: '#/components/schemas/Error'
              examples:
                already_exists:
                  value:
                    errorType: already_exists
                    errorMessage: EVM account with the given name already exists.
        '422':
          $ref: '#/components/responses/IdempotencyError'
        '500':
          $ref: '#/components/responses/InternalServerError'
        '502':
          $ref: '#/components/responses/BadGatewayError'
        '503':
          $ref: '#/components/responses/ServiceUnavailableError'
  /v2/evm/accounts/{address}:
    get:
      x-audience: public
      summary: Get an EVM account by address
      description: Gets an EVM account by its address.
      operationId: getEvmAccount
      tags:
        - EVM Accounts
      security:
        - apiKeyAuth: []
      parameters:
        - name: address
          description: The 0x-prefixed address of the EVM account. The address does not need to be checksummed.
          in: path
          required: true
          schema:
            type: string
            pattern: ^0x[0-9a-fA-F]{40}$
          example: '0x742d35Cc6634C0532925a3b844Bc454e4438f44e'
      responses:
        '200':
          description: Successfully got EVM account.
          content:
            application/json:
              schema:
                $ref: '#/components/schemas/EvmAccount'
        '400':
          description: Invalid request.
          content:
            application/json:
              schema:
                $ref: '#/components/schemas/Error'
              examples:
                invalid_request:
                  value:
                    errorType: invalid_request
                    errorMessage: 'request body has an error: doesn''t match schema: Error at "name": string doesn''t match the regular expression "^[A-Za-z0-9][A-Za-z0-9-]{0,34}[A-Za-z0-9]$"'
        '404':
          description: Not found.
          content:
            application/json:
              schema:
                $ref: '#/components/schemas/Error'
              examples:
                not_found:
                  value:
                    errorType: not_found
                    errorMessage: EVM account with the given address not found.
        '500':
          $ref: '#/components/responses/InternalServerError'
        '502':
          $ref: '#/components/responses/BadGatewayError'
        '503':
          $ref: '#/components/responses/ServiceUnavailableError'
    put:
      x-audience: public
      summary: Update an EVM account
      description: Updates an existing EVM account. Use this to update the account's name or account-level policy.
      operationId: updateEvmAccount
      tags:
        - EVM Accounts
      security:
        - apiKeyAuth: []
      parameters:
        - $ref: '#/components/parameters/IdempotencyKey'
        - name: address
          description: The 0x-prefixed address of the EVM account. The address does not need to be checksummed.
          in: path
          required: true
          schema:
            type: string
            pattern: ^0x[0-9a-fA-F]{40}$
          example: '0x742d35Cc6634C0532925a3b844Bc454e4438f44e'
      requestBody:
        content:
          application/json:
            schema:
              type: object
              properties:
                name:
                  type: string
                  description: |-
                    An optional name for the account.
                    Account names can consist of alphanumeric characters and hyphens, and be between 2 and 36 characters long.
                    Account names must be unique across all EVM accounts in the developer's CDP Project.
                  example: my-wallet
                  pattern: ^[A-Za-z0-9][A-Za-z0-9-]{0,34}[A-Za-z0-9]$
                accountPolicy:
                  type: string
                  x-audience: public
                  description: The ID of the account-level policy to apply to the account, or an empty string to unset attached policy.
                  pattern: (^[0-9a-fA-F]{8}-[0-9a-fA-F]{4}-[0-9a-fA-F]{4}-[0-9a-fA-F]{4}-[0-9a-fA-F]{12}$)|(^$)
                  example: 123e4567-e89b-12d3-a456-426614174000
      responses:
        '200':
          description: Successfully updated EVM account.
          content:
            application/json:
              schema:
                $ref: '#/components/schemas/EvmAccount'
        '400':
          description: Invalid request.
          content:
            application/json:
              schema:
                $ref: '#/components/schemas/Error'
              examples:
                invalid_request:
                  value:
                    errorType: invalid_request
                    errorMessage: 'request body has an error: doesn''t match schema: Error at "/name": string doesn''t match the regular expression  "^[A-Za-z0-9][A-Za-z0-9-]{0,34}[A-Za-z0-9]$"'
        '404':
          description: EVM account not found.
          content:
            application/json:
              schema:
                $ref: '#/components/schemas/Error'
              examples:
                not_found:
                  value:
                    errorType: not_found
                    errorMessage: EVM account with the given address not found.
        '409':
          $ref: '#/components/responses/AlreadyExistsError'
        '422':
          $ref: '#/components/responses/IdempotencyError'
        '500':
          $ref: '#/components/responses/InternalServerError'
        '502':
          $ref: '#/components/responses/BadGatewayError'
        '503':
          $ref: '#/components/responses/ServiceUnavailableError'
  /v2/evm/accounts/by-name/{name}:
    get:
      x-audience: public
      summary: Get an EVM account by name
      description: Gets an EVM account by its name.
      operationId: getEvmAccountByName
      tags:
        - EVM Accounts
      security:
        - apiKeyAuth: []
      parameters:
        - name: name
          description: The name of the EVM account.
          in: path
          required: true
          schema:
            type: string
          example: my-account
      responses:
        '200':
          description: Successfully got EVM account.
          content:
            application/json:
              schema:
                $ref: '#/components/schemas/EvmAccount'
        '400':
          description: Invalid request.
          content:
            application/json:
              schema:
                $ref: '#/components/schemas/Error'
              examples:
                invalid_request:
                  value:
                    errorType: invalid_request
                    errorMessage: 'error: parameter "name" must be a string'
        '404':
          description: Not found.
          content:
            application/json:
              schema:
                $ref: '#/components/schemas/Error'
              examples:
                not_found:
                  value:
                    errorType: not_found
                    errorMessage: EVM account with the given name not found.
        '500':
          $ref: '#/components/responses/InternalServerError'
        '502':
          $ref: '#/components/responses/BadGatewayError'
        '503':
          $ref: '#/components/responses/ServiceUnavailableError'
  /v2/evm/accounts/{address}/send/transaction:
    post:
      x-audience: public
      summary: Send a transaction
      description: |-
        Signs a transaction with the given EVM account and sends it to the indicated supported network. This API handles nonce management and gas estimation, leaving the developer to provide only the minimal set of fields necessary to send the transaction. The transaction should be serialized as a hex string using [RLP](https://ethereum.org/en/developers/docs/data-structures-and-encoding/rlp/).

        The transaction must be an [EIP-1559 dynamic fee transaction](https://github.com/ethereum/EIPs/blob/master/EIPS/eip-1559.md).


        **Transaction fields and API behavior**

        - `to` *(Required)*: The address of the contract or account to send the transaction to.
        - `chainId` *(Ignored)*: The value of the `chainId` field in the transaction is ignored.
          The transaction will be sent to the network indicated by the `network` field in the request body.

        - `nonce` *(Optional)*: The nonce to use for the transaction. If not provided, the API will assign
           a nonce to the transaction based on the current state of the account.

        - `maxPriorityFeePerGas` *(Optional)*: The maximum priority fee per gas to use for the transaction.
           If not provided, the API will estimate a value based on current network conditions.

        - `maxFeePerGas` *(Optional)*: The maximum fee per gas to use for the transaction.
           If not provided, the API will estimate a value based on current network conditions.

        - `gasLimit` *(Optional)*: The gas limit to use for the transaction. If not provided, the API will estimate a value
          based on the `to` and `data` fields of the transaction.

        - `value` *(Optional)*: The amount of ETH, in wei, to send with the transaction.
        - `data` *(Optional)*: The data to send with the transaction; only used for contract calls.
        - `accessList` *(Optional)*: The access list to use for the transaction.
      operationId: sendEvmTransaction
      tags:
        - EVM Accounts
      security:
        - apiKeyAuth: []
      parameters:
        - $ref: '#/components/parameters/XWalletAuth'
        - $ref: '#/components/parameters/IdempotencyKey'
        - name: address
          description: The 0x-prefixed address of the Ethereum account.
          in: path
          required: true
          schema:
            type: string
            pattern: ^0x[0-9a-fA-F]{40}$
          example: '0x742d35Cc6634C0532925a3b844Bc454e4438f44e'
      requestBody:
        content:
          application/json:
            schema:
              type: object
              properties:
                network:
                  type: string
                  description: The network to send the transaction to.
                  enum:
                    - base
                    - base-sepolia
                    - ethereum
                    - ethereum-sepolia
                    - avalanche
                    - polygon
                    - optimism
                    - arbitrum
                  example: base-sepolia
                transaction:
                  type: string
                  description: The RLP-encoded transaction to sign and send, as a 0x-prefixed hex string.
                  example: '0xf86b098505d21dba00830334509431415daf58e2c6b7323b4c58712fd92952145da79018080'
              required:
                - transaction
                - network
      responses:
        '200':
          description: Successfully signed and sent transaction.
          content:
            application/json:
              schema:
                type: object
                properties:
                  transactionHash:
                    type: string
                    description: The hash of the transaction, as a 0x-prefixed hex string.
                    example: '0xf8f98fb6726fc936f24b2007df5cb20e2b8444ff3dfaa2a929335f432a9be2e7'
                required:
                  - transactionHash
        '400':
          description: Invalid request.
          content:
            application/json:
              schema:
                $ref: '#/components/schemas/Error'
              examples:
                malformed_transaction:
                  value:
                    errorType: malformed_transaction
                    errorMessage: Malformed unsigned transaction.
        '401':
          description: Unauthorized.
          content:
            application/json:
              schema:
                $ref: '#/components/schemas/Error'
              examples:
                unauthorized:
                  value:
                    errorType: unauthorized
                    errorMessage: Wallet authentication error.
        '402':
          $ref: '#/components/responses/PaymentMethodRequiredError'
        '403':
          description: Access to resource forbidden.
          content:
            application/json:
              schema:
                $ref: '#/components/schemas/Error'
              examples:
                forbidden:
                  value:
                    errorType: forbidden
                    errorMessage: Unable to sign transaction for this address.
        '404':
          description: Not found.
          content:
            application/json:
              schema:
                $ref: '#/components/schemas/Error'
              examples:
                not_found:
                  value:
                    errorType: not_found
                    errorMessage: EVM account with the given address not found.
        '409':
          $ref: '#/components/responses/AlreadyExistsError'
        '422':
          $ref: '#/components/responses/IdempotencyError'
        '500':
          $ref: '#/components/responses/InternalServerError'
        '502':
          $ref: '#/components/responses/BadGatewayError'
        '503':
          $ref: '#/components/responses/ServiceUnavailableError'
  /v2/evm/accounts/{address}/sign/transaction:
    post:
      x-audience: public
      summary: Sign a transaction
      description: |-
        Signs a transaction with the given EVM account.
        The transaction should be serialized as a hex string using [RLP](https://ethereum.org/en/developers/docs/data-structures-and-encoding/rlp/).

        The transaction must be an [EIP-1559 dynamic fee transaction](https://github.com/ethereum/EIPs/blob/master/EIPS/eip-1559.md). The developer is responsible for ensuring that the unsigned transaction is valid, as the API will not validate the transaction.
      operationId: signEvmTransaction
      tags:
        - EVM Accounts
      security:
        - apiKeyAuth: []
      parameters:
        - $ref: '#/components/parameters/XWalletAuth'
        - $ref: '#/components/parameters/IdempotencyKey'
        - name: address
          description: The 0x-prefixed address of the EVM account.
          in: path
          required: true
          schema:
            type: string
            pattern: ^0x[0-9a-fA-F]{40}$
          example: '0x742d35Cc6634C0532925a3b844Bc454e4438f44e'
      requestBody:
        content:
          application/json:
            schema:
              type: object
              properties:
                transaction:
                  type: string
                  description: The RLP-encoded transaction to sign, as a 0x-prefixed hex string.
                  example: '0xf86b098505d21dba00830334509431415daf58e2c6b7323b4c58712fd92952145da79018080'
              required:
                - transaction
      responses:
        '200':
          description: Successfully signed transaction.
          content:
            application/json:
              schema:
                type: object
                properties:
                  signedTransaction:
                    type: string
                    description: The RLP-encoded signed transaction, as a 0x-prefixed hex string.
                    example: '0x1b0c9cf8cd4554c6c6d9e7311e88f1be075d7f25b418a044f4bf2c0a42a93e212ad0a8b54de9e0b5f7e3812de3f2c6cc79aa8c3e1c02e7ad14b4a8f42012c2c01b'
                required:
                  - signedTransaction
        '400':
          description: Invalid request.
          content:
            application/json:
              schema:
                $ref: '#/components/schemas/Error'
              examples:
                malformed_transaction:
                  value:
                    errorType: malformed_transaction
                    errorMessage: Malformed unsigned transaction.
        '401':
          description: Unauthorized.
          content:
            application/json:
              schema:
                $ref: '#/components/schemas/Error'
              examples:
                unauthorized:
                  value:
                    errorType: unauthorized
                    errorMessage: Wallet authentication error.
        '402':
          $ref: '#/components/responses/PaymentMethodRequiredError'
        '403':
          description: Access to resource forbidden.
          content:
            application/json:
              schema:
                $ref: '#/components/schemas/Error'
              examples:
                forbidden:
                  value:
                    errorType: forbidden
                    errorMessage: Unable to sign transaction for this address.
        '404':
          description: Not found.
          content:
            application/json:
              schema:
                $ref: '#/components/schemas/Error'
              examples:
                not_found:
                  value:
                    errorType: not_found
                    errorMessage: EVM account with the given address not found.
        '409':
          $ref: '#/components/responses/AlreadyExistsError'
        '422':
          $ref: '#/components/responses/IdempotencyError'
        '500':
          $ref: '#/components/responses/InternalServerError'
        '502':
          $ref: '#/components/responses/BadGatewayError'
        '503':
          $ref: '#/components/responses/ServiceUnavailableError'
  /v2/evm/accounts/{address}/sign:
    post:
      x-audience: public
      summary: Sign a hash
      description: Signs an arbitrary 32 byte hash with the given EVM account.
      operationId: signEvmHash
      tags:
        - EVM Accounts
      security:
        - apiKeyAuth: []
      parameters:
        - $ref: '#/components/parameters/XWalletAuth'
        - $ref: '#/components/parameters/IdempotencyKey'
        - name: address
          description: The 0x-prefixed address of the EVM account.
          in: path
          required: true
          schema:
            type: string
            pattern: ^0x[0-9a-fA-F]{40}$
          example: '0x742d35Cc6634C0532925a3b844Bc454e4438f44e'
      requestBody:
        content:
          application/json:
            schema:
              type: object
              properties:
                hash:
                  type: string
                  description: The arbitrary 32 byte hash to sign.
                  example: '0x1234567890abcdef1234567890abcdef1234567890abcdef1234567890abcdef'
              required:
                - hash
      responses:
        '200':
          description: Successfully signed hash.
          content:
            application/json:
              schema:
                type: object
                properties:
                  signature:
                    type: string
                    description: The signature of the hash, as a 0x-prefixed hex string.
                    example: '0x1b0c9cf8cd4554c6c6d9e7311e88f1be075d7f25b418a044f4bf2c0a42a93e212ad0a8b54de9e0b5f7e3812de3f2c6cc79aa8c3e1c02e7ad14b4a8f42012c2c01b'
                required:
                  - signature
        '400':
          description: Invalid request.
          content:
            application/json:
              schema:
                $ref: '#/components/schemas/Error'
              examples:
                invalid_request:
                  value:
                    errorType: invalid_request
                    errorMessage: Request body must be specified.
        '402':
          $ref: '#/components/responses/PaymentMethodRequiredError'
        '404':
          description: Not found.
          content:
            application/json:
              schema:
                $ref: '#/components/schemas/Error'
              examples:
                not_found:
                  value:
                    errorType: not_found
                    errorMessage: EVM account with the given address not found.
        '409':
          $ref: '#/components/responses/AlreadyExistsError'
        '422':
          $ref: '#/components/responses/IdempotencyError'
        '500':
          $ref: '#/components/responses/InternalServerError'
        '502':
          $ref: '#/components/responses/BadGatewayError'
        '503':
          $ref: '#/components/responses/ServiceUnavailableError'
  /v2/evm/accounts/{address}/sign/message:
    post:
      x-audience: public
      summary: Sign an EIP-191 message
      description: |-
        Signs an [EIP-191](https://eips.ethereum.org/EIPS/eip-191) message with the given EVM account.

        Per the specification, the message in the request body is prepended with `0x19 <0x45 (E)> <thereum Signed Message:\n" + len(message)>` before being signed.
      operationId: signEvmMessage
      tags:
        - EVM Accounts
      security:
        - apiKeyAuth: []
      parameters:
        - $ref: '#/components/parameters/XWalletAuth'
        - $ref: '#/components/parameters/IdempotencyKey'
        - name: address
          description: The 0x-prefixed address of the EVM account.
          in: path
          required: true
          schema:
            type: string
            pattern: ^0x[0-9a-fA-F]{40}$
          example: '0x742d35Cc6634C0532925a3b844Bc454e4438f44e'
      requestBody:
        content:
          application/json:
            schema:
              type: object
              properties:
                message:
                  type: string
                  description: The message to sign.
                  example: Hello, world!
              required:
                - message
      responses:
        '200':
          description: Successfully signed message.
          content:
            application/json:
              schema:
                type: object
                properties:
                  signature:
                    type: string
                    description: The signature of the message, as a 0x-prefixed hex string.
                    example: '0x1b0c9cf8cd4554c6c6d9e7311e88f1be075d7f25b418a044f4bf2c0a42a93e212ad0a8b54de9e0b5f7e3812de3f2c6cc79aa8c3e1c02e7ad14b4a8f42012c2c01b'
                required:
                  - signature
        '401':
          description: Unauthorized.
          content:
            application/json:
              schema:
                $ref: '#/components/schemas/Error'
              examples:
                unauthorized:
                  value:
                    errorType: unauthorized
                    errorMessage: Wallet authentication error.
        '402':
          $ref: '#/components/responses/PaymentMethodRequiredError'
        '404':
          description: Not found.
          content:
            application/json:
              schema:
                $ref: '#/components/schemas/Error'
              examples:
                not_found:
                  value:
                    errorType: not_found
                    errorMessage: EVM account with the given address not found.
        '409':
          $ref: '#/components/responses/AlreadyExistsError'
        '422':
          $ref: '#/components/responses/IdempotencyError'
        '500':
          $ref: '#/components/responses/InternalServerError'
        '502':
          $ref: '#/components/responses/BadGatewayError'
        '503':
          $ref: '#/components/responses/ServiceUnavailableError'
  /v2/evm/accounts/{address}/sign/typed-data:
    post:
      x-audience: public
      summary: Sign EIP-712 typed data
      description: Signs [EIP-712](https://eips.ethereum.org/EIPS/eip-712) typed data with the given EVM account.
      operationId: signEvmTypedData
      tags:
        - EVM Accounts
      security:
        - apiKeyAuth: []
      parameters:
        - $ref: '#/components/parameters/XWalletAuth'
        - $ref: '#/components/parameters/IdempotencyKey'
        - name: address
          description: The 0x-prefixed address of the EVM account.
          in: path
          required: true
          schema:
            type: string
            pattern: ^0x[0-9a-fA-F]{40}$
          example: '0x742d35Cc6634C0532925a3b844Bc454e4438f44e'
      requestBody:
        content:
          application/json:
            schema:
              $ref: '#/components/schemas/EIP712Message'
      responses:
        '200':
          description: Successfully signed typed data.
          content:
            application/json:
              schema:
                type: object
                properties:
                  signature:
                    type: string
                    description: The signature of the typed data, as a 0x-prefixed hex string.
                    example: '0x1b0c9cf8cd4554c6c6d9e7311e88f1be075d7f25b418a044f4bf2c0a42a93e212ad0a8b54de9e0b5f7e3812de3f2c6cc79aa8c3e1c02e7ad14b4a8f42012c2c01b'
                required:
                  - signature
        '400':
          description: Invalid request.
          content:
            application/json:
              schema:
                $ref: '#/components/schemas/Error'
              examples:
                invalid_request:
                  value:
                    errorType: invalid_request
                    errorMessage: Invalid request. Please check the request body and parameters.
        '401':
          description: Unauthorized.
          content:
            application/json:
              schema:
                $ref: '#/components/schemas/Error'
              examples:
                unauthorized:
                  value:
                    errorType: unauthorized
                    errorMessage: Wallet authentication error.
        '402':
          $ref: '#/components/responses/PaymentMethodRequiredError'
        '404':
          description: Not found.
          content:
            application/json:
              schema:
                $ref: '#/components/schemas/Error'
              examples:
                not_found:
                  value:
                    errorType: not_found
                    errorMessage: EVM account with the given address not found.
        '422':
          $ref: '#/components/responses/IdempotencyError'
        '500':
          $ref: '#/components/responses/InternalServerError'
        '502':
          $ref: '#/components/responses/BadGatewayError'
        '503':
          $ref: '#/components/responses/ServiceUnavailableError'
  /v2/evm/smart-accounts:
    get:
      summary: List Smart Accounts
      description: |-
        Lists the Smart Accounts belonging to the developer's CDP Project.
        The response is paginated, and by default, returns 20 accounts per page.
      operationId: listEvmSmartAccounts
      tags:
        - EVM Smart Accounts
      security:
        - apiKeyAuth: []
      parameters:
        - $ref: '#/components/parameters/PageSize'
        - $ref: '#/components/parameters/PageToken'
      responses:
        '200':
          description: Successfully listed Smart Accounts.
          content:
            application/json:
              schema:
                allOf:
                  - type: object
                    properties:
                      accounts:
                        type: array
                        items:
                          $ref: '#/components/schemas/EvmSmartAccount'
                        description: The list of Smart Accounts.
                    required:
                      - accounts
                  - $ref: '#/components/schemas/ListResponse'
        '400':
          description: Invalid request.
          content:
            application/json:
              schema:
                $ref: '#/components/schemas/Error'
              examples:
                invalid_request:
                  value:
                    errorType: invalid_request
                    errorMessage: Invalid request. Please check the request body and parameters.
        '500':
          $ref: '#/components/responses/InternalServerError'
        '502':
          $ref: '#/components/responses/BadGatewayError'
        '503':
          $ref: '#/components/responses/ServiceUnavailableError'
    post:
      summary: Create a Smart Account
      description: Creates a new Smart Account.
      operationId: createEvmSmartAccount
      tags:
        - EVM Smart Accounts
      security:
        - apiKeyAuth: []
      parameters:
        - $ref: '#/components/parameters/IdempotencyKey'
      requestBody:
        content:
          application/json:
            schema:
              type: object
              properties:
                owners:
                  type: array
                  description: Today, only a single owner can be set for a Smart Account, but this is an array to allow setting multiple owners in the future.
                  items:
                    type: string
                    pattern: ^0x[0-9a-fA-F]{40}$
                  example:
                    - '0xfc807D1bE4997e5C7B33E4d8D57e60c5b0f02B1a'
                name:
                  type: string
                  description: |-
                    An optional name for the account.
                    Account names can consist of alphanumeric characters and hyphens, and be between 2 and 36 characters long.
                    Account names must be unique across all EVM accounts in the developer's CDP Project.
                  example: my-smart-wallet
                  pattern: ^[A-Za-z0-9][A-Za-z0-9-]{0,34}[A-Za-z0-9]$
              required:
                - owners
      responses:
        '201':
          description: Successfully created Smart Account.
          content:
            application/json:
              schema:
                $ref: '#/components/schemas/EvmSmartAccount'
        '400':
          description: Invalid request.
          content:
            application/json:
              schema:
                $ref: '#/components/schemas/Error'
              examples:
                invalid_request:
                  value:
                    errorType: invalid_request
                    errorMessage: Invalid owner address or account name provided.
        '402':
          $ref: '#/components/responses/PaymentMethodRequiredError'
        '500':
          $ref: '#/components/responses/InternalServerError'
        '502':
          $ref: '#/components/responses/BadGatewayError'
        '503':
          $ref: '#/components/responses/ServiceUnavailableError'
  /v2/evm/smart-accounts/by-name/{name}:
    get:
      x-audience: public
      summary: Get a Smart Account by name
      description: Gets a Smart Account by its name.
      operationId: getEvmSmartAccountByName
      security:
        - apiKeyAuth: []
      tags:
        - EVM Smart Accounts
      parameters:
        - name: name
          description: The name of the Smart Account.
          in: path
          required: true
          schema:
            type: string
          example: my-account
      responses:
        '200':
          description: Successfully got Smart Account.
          content:
            application/json:
              schema:
                $ref: '#/components/schemas/EvmSmartAccount'
        '400':
          description: Invalid request.
          content:
            application/json:
              schema:
                $ref: '#/components/schemas/Error'
              examples:
                invalid_request:
                  value:
                    errorType: invalid_request
                    errorMessage: 'error: parameter "name" must be a string'
        '404':
          description: Not found.
          content:
            application/json:
              schema:
                $ref: '#/components/schemas/Error'
              examples:
                not_found:
                  value:
                    errorType: not_found
                    errorMessage: Smart Account with the given name not found.
        '500':
          $ref: '#/components/responses/InternalServerError'
        '502':
          $ref: '#/components/responses/BadGatewayError'
        '503':
          $ref: '#/components/responses/ServiceUnavailableError'
  /v2/evm/accounts/import:
    post:
      x-audience: public
      summary: Import an EVM account
      description: Import an existing EVM account into the developer's CDP Project. This API should be called from the [CDP SDK](https://github.com/coinbase/cdp-sdk) to ensure that the associated private key is properly encrypted.
      operationId: importEvmAccount
      tags:
        - EVM Accounts
      security:
        - apiKeyAuth: []
      parameters:
        - $ref: '#/components/parameters/XWalletAuth'
        - $ref: '#/components/parameters/IdempotencyKey'
      requestBody:
        content:
          application/json:
            schema:
              type: object
              properties:
                encryptedPrivateKey:
                  type: string
                  description: The base64-encoded, encrypted private key of the EVM account. The private key must be encrypted using the CDP SDK's encryption scheme.
                  example: U2FsdGVkX1+vupppZksvRf5X5YgHq4+da+Q4qf51+Q4=
                name:
                  type: string
                  description: |-
                    An optional name for the account.
                    Account names can consist of alphanumeric characters and hyphens, and be between 2 and 36 characters long.
                    Account names must be unique across all EVM accounts in the developer's CDP Project.
                  example: my-wallet
                  pattern: ^[A-Za-z0-9][A-Za-z0-9-]{0,34}[A-Za-z0-9]$
                accountPolicy:
                  type: string
                  x-audience: public
                  description: The ID of the account-level policy to apply to the account.
                  pattern: ^[0-9a-fA-F]{8}-[0-9a-fA-F]{4}-[0-9a-fA-F]{4}-[0-9a-fA-F]{4}-[0-9a-fA-F]{12}$
                  example: 123e4567-e89b-12d3-a456-426614174000
              required:
                - encryptedPrivateKey
      responses:
        '201':
          description: Successfully imported EVM account.
          content:
            application/json:
              schema:
                $ref: '#/components/schemas/EvmAccount'
        '400':
          description: Invalid request.
          content:
            application/json:
              schema:
                $ref: '#/components/schemas/Error'
              examples:
                invalid_request:
                  value:
                    errorType: invalid_request
                    errorMessage: The encrypted private key is invalid.
        '401':
          description: Unauthorized.
          content:
            application/json:
              schema:
                $ref: '#/components/schemas/Error'
              examples:
                unauthorized:
                  value:
                    errorType: unauthorized
                    errorMessage: Wallet authentication error.
        '402':
          $ref: '#/components/responses/PaymentMethodRequiredError'
        '409':
          description: Resource already exists.
          content:
            application/json:
              schema:
                $ref: '#/components/schemas/Error'
              examples:
                already_exists:
                  value:
                    errorType: already_exists
                    errorMessage: EVM account with the given address already exists.
        '422':
          $ref: '#/components/responses/IdempotencyError'
        '500':
          $ref: '#/components/responses/InternalServerError'
        '502':
          $ref: '#/components/responses/BadGatewayError'
        '503':
          $ref: '#/components/responses/ServiceUnavailableError'
  /v2/evm/accounts/{address}/export:
    post:
      x-audience: public
      summary: Export an EVM account
      description: Export an existing EVM account's private key. It is important to store the private key in a secure place after it's exported.
      operationId: exportEvmAccount
      tags:
        - EVM Accounts
      security:
        - apiKeyAuth: []
      x-required-api-auth-scopes:
        - accounts#export
      parameters:
        - $ref: '#/components/parameters/XWalletAuth'
        - $ref: '#/components/parameters/IdempotencyKey'
        - name: address
          description: The 0x-prefixed address of the EVM account. The address does not need to be checksummed.
          in: path
          required: true
          schema:
            type: string
            pattern: ^0x[0-9a-fA-F]{40}$
          example: '0x742d35Cc6634C0532925a3b844Bc454e4438f44e'
      requestBody:
        content:
          application/json:
            schema:
              type: object
              properties:
                exportEncryptionKey:
                  type: string
                  description: The base64-encoded, public part of the RSA key in DER format used to encrypt the account private key.
                  example: U2FsdGVkX1+vupppZksvRf5X5YgHq4+da+Q4qf51+Q4=
              required:
                - exportEncryptionKey
      responses:
        '200':
          description: Successfully exported EVM account.
          content:
            application/json:
              schema:
                type: object
                properties:
                  encryptedPrivateKey:
                    type: string
                    description: The base64-encoded, encrypted private key of the EVM account which is a 32 byte raw private key. The private key is encrypted in transport using the exportEncryptionKey in the request.
                    example: U2FsdGVkX1+vupppZksvRf5X5YgHq4+da+Q4qf51+Q4=
                required:
                  - encryptedPrivateKey
        '400':
          description: Invalid request.
          content:
            application/json:
              schema:
                $ref: '#/components/schemas/Error'
              examples:
                invalid_request:
                  value:
                    errorType: invalid_request
                    errorMessage: EVM account with the given address not found.
        '401':
          description: Unauthorized.
          content:
            application/json:
              schema:
                $ref: '#/components/schemas/Error'
              examples:
                unauthorized:
                  value:
                    errorType: unauthorized
                    errorMessage: Wallet authentication error.
        '402':
          $ref: '#/components/responses/PaymentMethodRequiredError'
        '404':
          description: Not found.
          content:
            application/json:
              schema:
                $ref: '#/components/schemas/Error'
              examples:
                not_found:
                  value:
                    errorType: not_found
                    errorMessage: EVM account with the given address not found.
        '422':
          $ref: '#/components/responses/IdempotencyError'
        '500':
          $ref: '#/components/responses/InternalServerError'
        '502':
          $ref: '#/components/responses/BadGatewayError'
        '503':
          $ref: '#/components/responses/ServiceUnavailableError'
  /v2/evm/accounts/export/by-name/{name}:
    post:
      x-audience: public
      summary: Export an EVM account by name
      description: Export an existing EVM account's private key by its name. It is important to store the private key in a secure place after it's exported.
      operationId: exportEvmAccountByName
      tags:
        - EVM Accounts
      security:
        - apiKeyAuth: []
      x-required-api-auth-scopes:
        - accounts#export
      parameters:
        - $ref: '#/components/parameters/XWalletAuth'
        - $ref: '#/components/parameters/IdempotencyKey'
        - name: name
          description: The name of the EVM account.
          in: path
          required: true
          schema:
            type: string
          example: my-account
      requestBody:
        content:
          application/json:
            schema:
              type: object
              properties:
                exportEncryptionKey:
                  type: string
                  description: The base64-encoded, public part of the RSA key in DER format used to encrypt the account private key.
                  example: U2FsdGVkX1+vupppZksvRf5X5YgHq4+da+Q4qf51+Q4=
              required:
                - exportEncryptionKey
      responses:
        '200':
          description: Successfully exported EVM account.
          content:
            application/json:
              schema:
                type: object
                properties:
                  encryptedPrivateKey:
                    type: string
                    description: The base64-encoded, encrypted private key of the EVM account which is a 32 byte raw private key. The private key is encrypted in transport using the exportEncryptionKey in the request.
                    example: U2FsdGVkX1+vupppZksvRf5X5YgHq4+da+Q4qf51+Q4=
                required:
                  - encryptedPrivateKey
        '400':
          description: Invalid request.
          content:
            application/json:
              schema:
                $ref: '#/components/schemas/Error'
              examples:
                invalid_request:
                  value:
                    errorType: invalid_request
                    errorMessage: 'error: parameter "name" must be a string'
        '401':
          description: Unauthorized.
          content:
            application/json:
              schema:
                $ref: '#/components/schemas/Error'
              examples:
                unauthorized:
                  value:
                    errorType: unauthorized
                    errorMessage: Wallet authentication error.
        '402':
          $ref: '#/components/responses/PaymentMethodRequiredError'
        '404':
          description: Not found.
          content:
            application/json:
              schema:
                $ref: '#/components/schemas/Error'
              examples:
                not_found:
                  value:
                    errorType: not_found
                    errorMessage: EVM account with the given name not found.
        '422':
          $ref: '#/components/responses/IdempotencyError'
        '500':
          $ref: '#/components/responses/InternalServerError'
        '502':
          $ref: '#/components/responses/BadGatewayError'
        '503':
          $ref: '#/components/responses/ServiceUnavailableError'
  /v2/evm/smart-accounts/{address}:
    get:
      summary: Get a Smart Account by address
      description: Gets a Smart Account by its address.
      operationId: getEvmSmartAccount
      tags:
        - EVM Smart Accounts
      security:
        - apiKeyAuth: []
      parameters:
        - name: address
          description: The 0x-prefixed address of the Smart Account.
          in: path
          required: true
          schema:
            type: string
            pattern: ^0x[0-9a-fA-F]{40}$
          example: '0x742d35Cc6634C0532925a3b844Bc454e4438f44e'
      responses:
        '200':
          description: Successfully got Smart Account.
          content:
            application/json:
              schema:
                $ref: '#/components/schemas/EvmSmartAccount'
        '400':
          description: Invalid request.
          content:
            application/json:
              schema:
                $ref: '#/components/schemas/Error'
              examples:
                invalid_request:
                  value:
                    errorType: invalid_request
                    errorMessage: Invalid address provided.
        '404':
          description: Not found.
          content:
            application/json:
              schema:
                $ref: '#/components/schemas/Error'
              examples:
                not_found:
                  value:
                    errorType: not_found
                    errorMessage: Smart Account with the given address not found.
        '500':
          $ref: '#/components/responses/InternalServerError'
        '502':
          $ref: '#/components/responses/BadGatewayError'
        '503':
          $ref: '#/components/responses/ServiceUnavailableError'
    put:
      x-audience: public
      summary: Update an EVM Smart Account
      description: Updates an existing EVM smart account. Use this to update the smart account's name.
      operationId: updateEvmSmartAccount
      tags:
        - EVM Smart Accounts
      security:
        - apiKeyAuth: []
      parameters:
        - name: address
          description: The 0x-prefixed address of the EVM smart account. The address does not need to be checksummed.
          in: path
          required: true
          schema:
            type: string
            pattern: ^0x[0-9a-fA-F]{40}$
          example: '0x742d35Cc6634C0532925a3b844Bc454e4438f44e'
      requestBody:
        content:
          application/json:
            schema:
              type: object
              properties:
                name:
                  type: string
                  description: |-
                    An optional name for the smart account.
                    Account names can consist of alphanumeric characters and hyphens, and be between 2 and 36 characters long.
                    Account names must be unique across all EVM smart accounts in the developer's CDP Project.
                  example: my-smart-account
                  pattern: ^[A-Za-z0-9][A-Za-z0-9-]{0,34}[A-Za-z0-9]$
      responses:
        '200':
          description: Successfully updated EVM smart account.
          content:
            application/json:
              schema:
                $ref: '#/components/schemas/EvmSmartAccount'
        '400':
          description: Invalid request.
          content:
            application/json:
              schema:
                $ref: '#/components/schemas/Error'
              examples:
                invalid_request:
                  value:
                    errorType: invalid_request
                    errorMessage: 'request body has an error: doesn''t match schema: Error at "/name": string doesn''t match the regular expression  "^[A-Za-z0-9][A-Za-z0-9-]{0,34}[A-Za-z0-9]$"'
        '404':
          description: EVM account not found.
          content:
            application/json:
              schema:
                $ref: '#/components/schemas/Error'
              examples:
                not_found:
                  value:
                    errorType: not_found
                    errorMessage: EVM smart account with the given address not found.
        '409':
          $ref: '#/components/responses/AlreadyExistsError'
        '422':
          $ref: '#/components/responses/IdempotencyError'
        '500':
          $ref: '#/components/responses/InternalServerError'
        '502':
          $ref: '#/components/responses/BadGatewayError'
        '503':
          $ref: '#/components/responses/ServiceUnavailableError'
  /v2/evm/smart-accounts/{address}/user-operations:
    post:
      summary: Prepare a user operation
      description: Prepares a new user operation on a Smart Account for a specific network.
      operationId: prepareUserOperation
      tags:
        - EVM Smart Accounts
      security:
        - apiKeyAuth: []
      parameters:
        - name: address
          description: The address of the Smart Account to create the user operation on.
          in: path
          required: true
          schema:
            type: string
            pattern: ^0x[0-9a-fA-F]{40}$
          example: '0x742d35Cc6634C0532925a3b844Bc454e4438f44e'
      requestBody:
        content:
          application/json:
            schema:
              type: object
              properties:
                network:
                  $ref: '#/components/schemas/EvmUserOperationNetwork'
                calls:
                  type: array
                  description: The list of calls to make from the Smart Account.
                  items:
                    $ref: '#/components/schemas/EvmCall'
                paymasterUrl:
                  allOf:
                    - $ref: '#/components/schemas/Url'
                  description: The URL of the paymaster to use for the user operation.
                  example: https://api.developer.coinbase.com/rpc/v1/base/<token>
                dataSuffix:
                  type: string
                  pattern: ^0x[0-9a-fA-F]+$
                  description: The EIP-8021 data suffix (hex-encoded) that enables transaction attribution for the user operation.
                  example: '0xdddddddd62617365617070070080218021802180218021802180218021'
              required:
                - network
                - calls
      responses:
        '201':
          description: The prepared user operation.
          content:
            application/json:
              schema:
                $ref: '#/components/schemas/EvmUserOperation'
        '400':
          description: Invalid request.
          content:
            application/json:
              schema:
                $ref: '#/components/schemas/Error'
              examples:
                invalid_request:
                  value:
                    errorType: invalid_request
                    errorMessage: Field "network" is required.
        '403':
          description: Access to resource forbidden.
          content:
            application/json:
              schema:
                $ref: '#/components/schemas/Error'
              examples:
                forbidden:
                  value:
                    errorType: forbidden
                    errorMessage: Unable to sign transaction for this address.
        '404':
          description: Not found.
          content:
            application/json:
              schema:
                $ref: '#/components/schemas/Error'
              examples:
                not_found:
                  value:
                    errorType: not_found
                    errorMessage: EVM smart account with the given address not found.
        '500':
          $ref: '#/components/responses/InternalServerError'
        '502':
          $ref: '#/components/responses/BadGatewayError'
        '503':
          $ref: '#/components/responses/ServiceUnavailableError'
  /v2/evm/smart-accounts/{address}/user-operations/prepare-and-send:
    post:
      x-audience: public
      summary: Prepare and send a user operation for EVM Smart Account
      description: Prepares, signs, and sends a user operation for an EVM Smart Account. This API can be used only if the owner on Smart Account is a CDP EVM Account.
      operationId: prepareAndSendUserOperation
      tags:
        - EVM Smart Accounts
      security:
        - apiKeyAuth: []
      parameters:
        - $ref: '#/components/parameters/IdempotencyKey'
        - $ref: '#/components/parameters/XWalletAuth'
        - name: address
          description: The address of the EVM Smart Account to execute the user operation from.
          in: path
          required: true
          schema:
            type: string
            pattern: ^0x[0-9a-fA-F]{40}$
          example: '0x742d35Cc6634C0532925a3b844Bc454e4438f44e'
      requestBody:
        content:
          application/json:
            schema:
              type: object
              properties:
                network:
                  $ref: '#/components/schemas/EvmUserOperationNetwork'
                calls:
                  type: array
                  description: The list of calls to make from the Smart Account.
                  items:
                    $ref: '#/components/schemas/EvmCall'
                paymasterUrl:
<<<<<<< HEAD
                  type: string
=======
                  allOf:
                    - $ref: '#/components/schemas/Url'
>>>>>>> 078a8b1c
                  description: The URL of the paymaster to use for the user operation.
                  example: https://api.developer.coinbase.com/rpc/v1/base/<token>
              required:
                - network
                - calls
      responses:
        '200':
          description: The user operation was successfully prepared, signed, and sent.
          content:
            application/json:
              schema:
                $ref: '#/components/schemas/EvmUserOperation'
        '400':
          description: Invalid request.
          content:
            application/json:
              schema:
                $ref: '#/components/schemas/Error'
              examples:
                invalid_request:
                  value:
                    errorType: invalid_request
                    errorMessage: Field "network" is required.
                invalid_signature:
                  value:
                    errorType: invalid_signature
                    errorMessage: Failed to sign user operation.
        '401':
          $ref: '#/components/responses/UnauthorizedError'
        '402':
          $ref: '#/components/responses/PaymentMethodRequiredError'
        '403':
          description: Access to resource forbidden.
          content:
            application/json:
              schema:
                $ref: '#/components/schemas/Error'
              examples:
                forbidden:
                  value:
                    errorType: forbidden
                    errorMessage: Unable to sign transaction for this address.
        '404':
          description: Not found.
          content:
            application/json:
              schema:
                $ref: '#/components/schemas/Error'
              examples:
                not_found:
                  value:
                    errorType: not_found
                    errorMessage: End user Smart Account with the given address not found.
        '429':
          description: Rate limit exceeded.
          content:
            application/json:
              schema:
                $ref: '#/components/schemas/Error'
              examples:
                rate_limit_exceeded:
                  value:
                    errorType: rate_limit_exceeded
                    errorMessage: Max concurrent user operations reached.
        '500':
          $ref: '#/components/responses/InternalServerError'
        '502':
          $ref: '#/components/responses/BadGatewayError'
        '503':
          $ref: '#/components/responses/ServiceUnavailableError'
  /v2/evm/smart-accounts/{address}/user-operations/{userOpHash}:
    get:
      summary: Get a user operation
      description: Gets a user operation by its hash.
      operationId: getUserOperation
      tags:
        - EVM Smart Accounts
      security:
        - apiKeyAuth: []
      parameters:
        - name: address
          description: The address of the Smart Account the user operation belongs to.
          in: path
          required: true
          schema:
            type: string
            pattern: ^0x[0-9a-fA-F]{40}$
          example: '0x742d35Cc6634C0532925a3b844Bc454e4438f44e'
        - name: userOpHash
          description: The hash of the user operation to fetch.
          in: path
          required: true
          schema:
            type: string
            pattern: ^0x[0-9a-fA-F]{64}$
          example: '0x1234567890abcdef1234567890abcdef1234567890abcdef1234567890abcdef'
      responses:
        '200':
          description: Successfully retrieved the user operation.
          content:
            application/json:
              schema:
                $ref: '#/components/schemas/EvmUserOperation'
        '400':
          description: Invalid request.
          content:
            application/json:
              schema:
                $ref: '#/components/schemas/Error'
              examples:
                invalid_request:
                  value:
                    errorType: invalid_request
                    errorMessage: Invalid request. Please check the request body and parameters.
        '404':
          description: Not found.
          content:
            application/json:
              schema:
                $ref: '#/components/schemas/Error'
              examples:
                not_found:
                  value:
                    errorType: not_found
                    errorMessage: User operation not found.
        '500':
          $ref: '#/components/responses/InternalServerError'
        '502':
          $ref: '#/components/responses/BadGatewayError'
        '503':
          $ref: '#/components/responses/ServiceUnavailableError'
  /v2/evm/smart-accounts/{address}/user-operations/{userOpHash}/send:
    post:
      summary: Send a user operation
      description: |-
        Sends a user operation with a signature.
        The payload to sign must be the `userOpHash` field of the user operation. This hash should be signed directly (not using `personal_sign` or EIP-191 message hashing).
        The signature must be 65 bytes in length, consisting of: - 32 bytes for the `r` value - 32 bytes for the `s` value - 1 byte for the `v` value (must be 27 or 28)
        If using the CDP Paymaster, the user operation must be signed and sent within 2 minutes of being prepared.
      operationId: sendUserOperation
      tags:
        - EVM Smart Accounts
      security:
        - apiKeyAuth: []
      parameters:
        - name: address
          description: The address of the Smart Account to send the user operation from.
          in: path
          required: true
          schema:
            type: string
            pattern: ^0x[0-9a-fA-F]{40}$
          example: '0x742d35Cc6634C0532925a3b844Bc454e4438f44e'
        - name: userOpHash
          description: The hash of the user operation to send.
          in: path
          required: true
          schema:
            type: string
            pattern: ^0x[0-9a-fA-F]{64}$
          example: '0x1234567890abcdef1234567890abcdef1234567890abcdef1234567890abcdef'
      requestBody:
        content:
          application/json:
            schema:
              type: object
              properties:
                signature:
                  type: string
                  description: The hex-encoded signature of the user operation. This should be a 65-byte signature consisting of the `r`, `s`, and `v` values of the ECDSA signature. Note that the `v` value should conform to the `personal_sign` standard, which means it should be 27 or 28.
                  example: '0x1b0c9cf8cd4554c6c6d9e7311e88f1be075d7f25b418a044f4bf2c0a42a93e212ad0a8b54de9e0b5f7e3812de3f2c6cc79aa8c3e1c02e7ad14b4a8f42012c2c01b'
              required:
                - signature
      responses:
        '200':
          description: The sent user operation.
          content:
            application/json:
              schema:
                $ref: '#/components/schemas/EvmUserOperation'
        '400':
          description: Invalid request.
          content:
            application/json:
              schema:
                $ref: '#/components/schemas/Error'
              examples:
                invalid_signature:
                  value:
                    errorType: invalid_signature
                    errorMessage: Invalid signature.
        '402':
          $ref: '#/components/responses/PaymentMethodRequiredError'
        '403':
          description: Access to resource forbidden.
          content:
            application/json:
              schema:
                $ref: '#/components/schemas/Error'
              examples:
                forbidden:
                  value:
                    errorType: forbidden
                    errorMessage: Unable to sign transaction for this address.
        '404':
          description: Not found.
          content:
            application/json:
              schema:
                $ref: '#/components/schemas/Error'
              examples:
                not_found:
                  value:
                    errorType: not_found
                    errorMessage: User operation not found.
        '429':
          description: Rate limit exceeded.
          content:
            application/json:
              schema:
                $ref: '#/components/schemas/Error'
              examples:
                rate_limit_exceeded:
                  value:
                    errorType: rate_limit_exceeded
                    errorMessage: Max concurrent user operations reached.
        '500':
          $ref: '#/components/responses/InternalServerError'
        '502':
          $ref: '#/components/responses/BadGatewayError'
        '503':
          $ref: '#/components/responses/ServiceUnavailableError'
  /v2/evm/smart-accounts/{address}/spend-permissions:
    post:
      x-audience: public
      summary: Create a spend permission
      description: Creates a spend permission for the given smart account address.
      operationId: createSpendPermission
      tags:
        - EVM Smart Accounts
      security:
        - apiKeyAuth: []
      parameters:
        - $ref: '#/components/parameters/XWalletAuth'
        - $ref: '#/components/parameters/IdempotencyKey'
        - name: address
          description: The address of the Smart Account to create the spend permission for.
          in: path
          required: true
          schema:
            type: string
            pattern: ^0x[0-9a-fA-F]{40}$
          example: '0x742d35Cc6634C0532925a3b844Bc454e4438f44e'
      requestBody:
        required: true
        content:
          application/json:
            schema:
              $ref: '#/components/schemas/CreateSpendPermissionRequest'
      responses:
        '200':
          description: Successfully created spend permission.
          content:
            application/json:
              schema:
                $ref: '#/components/schemas/EvmUserOperation'
        '400':
          description: Invalid request.
          content:
            application/json:
              schema:
                $ref: '#/components/schemas/Error'
              examples:
                invalid_request:
                  value:
                    errorType: invalid_request
                    errorMessage: Invalid request. Please check the request body and parameters.
        '404':
          description: Not found.
          content:
            application/json:
              schema:
                $ref: '#/components/schemas/Error'
              examples:
                not_found:
                  value:
                    errorType: not_found
                    errorMessage: Smart account not found.
        '500':
          $ref: '#/components/responses/InternalServerError'
        '502':
          $ref: '#/components/responses/BadGatewayError'
        '503':
          $ref: '#/components/responses/ServiceUnavailableError'
  /v2/evm/smart-accounts/{address}/spend-permissions/list:
    get:
      x-audience: public
      summary: List spend permissions
      description: Lists spend permission for the given smart account address.
      operationId: listSpendPermissions
      tags:
        - EVM Smart Accounts
      security:
        - apiKeyAuth: []
      parameters:
        - name: address
          description: The address of the Smart account to list spend permissions for.
          in: path
          required: true
          schema:
            type: string
            pattern: ^0x[0-9a-fA-F]{40}$
          example: '0x742d35Cc6634C0532925a3b844Bc454e4438f44e'
        - name: pageSize
          description: The number of spend permissions to return per page.
          in: query
          required: false
          schema:
            type: integer
            default: 20
          example: 10
        - name: pageToken
          description: The token for the next page of spend permissions. Will be empty if there are no more spend permissions to fetch.
          in: query
          required: false
          schema:
            type: string
          example: eyJsYXN0X2lkIjogImFiYzEyMyIsICJ0aW1lc3RhbXAiOiAxNzA3ODIzNzAxfQ==
      responses:
        '200':
          description: Successfully listed spend permissions.
          content:
            application/json:
              schema:
                allOf:
                  - type: object
                    required:
                      - spendPermissions
                    properties:
                      spendPermissions:
                        type: array
                        description: The spend permissions for the smart account.
                        items:
                          $ref: '#/components/schemas/SpendPermissionResponseObject'
                  - $ref: '#/components/schemas/ListResponse'
        '400':
          description: Invalid request.
          content:
            application/json:
              schema:
                $ref: '#/components/schemas/Error'
              examples:
                invalid_request:
                  value:
                    errorType: invalid_request
                    errorMessage: Invalid request. Please check the request body and parameters.
        '404':
          description: Not found.
          content:
            application/json:
              schema:
                $ref: '#/components/schemas/Error'
              examples:
                not_found:
                  value:
                    errorType: not_found
                    errorMessage: Smart account not found.
        '500':
          $ref: '#/components/responses/InternalServerError'
        '502':
          $ref: '#/components/responses/BadGatewayError'
        '503':
          $ref: '#/components/responses/ServiceUnavailableError'
  /v2/evm/smart-accounts/{address}/spend-permissions/revoke:
    post:
      x-audience: public
      summary: Revoke a spend permission
      description: Revokes an existing spend permission.
      operationId: revokeSpendPermission
      tags:
        - EVM Smart Accounts
      security:
        - apiKeyAuth: []
      parameters:
        - $ref: '#/components/parameters/XWalletAuth'
        - $ref: '#/components/parameters/IdempotencyKey'
        - name: address
          description: The address of the Smart account this spend permission is valid for.
          in: path
          required: true
          schema:
            type: string
            pattern: ^0x[0-9a-fA-F]{40}$
          example: '0x742d35Cc6634C0532925a3b844Bc454e4438f44e'
      requestBody:
        required: true
        content:
          application/json:
            schema:
              $ref: '#/components/schemas/RevokeSpendPermissionRequest'
      responses:
        '200':
          description: Successfully revoked spend permission.
          content:
            application/json:
              schema:
                $ref: '#/components/schemas/EvmUserOperation'
        '400':
          description: Invalid request.
          content:
            application/json:
              schema:
                $ref: '#/components/schemas/Error'
              examples:
                invalid_request:
                  value:
                    errorType: invalid_request
                    errorMessage: Invalid request. Please check the request body and parameters.
        '404':
          description: Not found.
          content:
            application/json:
              schema:
                $ref: '#/components/schemas/Error'
              examples:
                not_found:
                  value:
                    errorType: not_found
                    errorMessage: Smart account not found.
        '500':
          $ref: '#/components/responses/InternalServerError'
        '502':
          $ref: '#/components/responses/BadGatewayError'
        '503':
          $ref: '#/components/responses/ServiceUnavailableError'
  /v2/evm/swaps/quote:
    get:
      x-audience: public
      summary: Get a price estimate for a swap
      description: Get a price estimate for a swap between two tokens on an EVM network.
      operationId: getEvmSwapPrice
      tags:
        - EVM Swaps
      security:
        - apiKeyAuth: []
      parameters:
        - in: query
          name: network
          required: true
          schema:
            $ref: '#/components/schemas/EvmSwapsNetwork'
        - in: query
          name: toToken
          required: true
          schema:
            $ref: '#/components/schemas/toToken'
        - in: query
          name: fromToken
          required: true
          schema:
            $ref: '#/components/schemas/fromToken'
        - in: query
          name: fromAmount
          required: true
          schema:
            $ref: '#/components/schemas/fromAmount'
        - in: query
          name: taker
          required: true
          schema:
            $ref: '#/components/schemas/taker'
        - in: query
          name: signerAddress
          required: false
          schema:
            $ref: '#/components/schemas/signerAddress'
        - in: query
          name: gasPrice
          required: false
          schema:
            $ref: '#/components/schemas/gasPrice'
        - in: query
          name: slippageBps
          required: false
          schema:
            $ref: '#/components/schemas/slippageBps'
      responses:
        '200':
          description: A price estimate for the swap.
          content:
            application/json:
              schema:
                $ref: '#/components/schemas/GetSwapPriceResponseWrapper'
              examples:
                success:
                  summary: Successful swap price retrieval
                  value:
                    blockNumber: '17038723'
                    toAmount: '1000000000000000000'
                    toToken: '0x7F5c764cBc14f9669B88837ca1490cCa17c31607'
                    fees:
                      gasFee:
                        amount: '1000000000000000000'
                        token: '0xEeeeeEeeeEeEeeEeEeEeeEEEeeeeEeeeeeeeEEeE'
                      protocolFee:
                        amount: '1000000000000000000'
                        token: '0xEeeeeEeeeEeEeeEeEeEeeEEEeeeeEeeeeeeeEEeE'
                    issues:
                      allowance:
                        currentAllowance: '1000000000'
                        spender: '0x000000000022D473030F116dDEE9F6B43aC78BA3'
                      balance:
                        token: '0x6B175474E89094C44Da98b954EedeAC495271d0F'
                        currentBalance: '1000000000000000000'
                        requiredBalance: '1000000000000000000'
                      simulationIncomplete: false
                    liquidityAvailable: true
                    minToAmount: '900000000000000000'
                    fromAmount: '1000000000000000000'
                    fromToken: '0x6B175474E89094C44Da98b954EedeAC495271d0F'
                    gas: '100000'
                    gasPrice: '1000000000'
                unavailable:
                  summary: Swap with unavailable liquidity
                  value:
                    liquidityAvailable: false
        '400':
          description: Invalid request.
          content:
            application/json:
              schema:
                $ref: '#/components/schemas/Error'
              examples:
                invalid_request:
                  value:
                    errorType: invalid_request
                    errorMessage: Invalid request. Please check the request body and parameters.
        '403':
          description: Taker not permitted to perform swap.
          content:
            application/json:
              schema:
                $ref: '#/components/schemas/Error'
              examples:
                forbidden:
                  value:
                    errorType: forbidden
                    errorMessage: Taker not permitted to perform swap.
        '500':
          $ref: '#/components/responses/InternalServerError'
        '502':
          $ref: '#/components/responses/BadGatewayError'
        '503':
          $ref: '#/components/responses/ServiceUnavailableError'
  /v2/evm/swaps:
    post:
      x-audience: public
      summary: Create a swap quote
      description: Create a swap quote, which includes the payload to sign as well as the transaction data needed to execute the swap. The developer is responsible for signing the payload and submitting the transaction to the network in order to execute the swap.
      operationId: createEvmSwapQuote
      tags:
        - EVM Swaps
      security:
        - apiKeyAuth: []
      parameters:
        - $ref: '#/components/parameters/IdempotencyKey'
      requestBody:
        required: true
        content:
          application/json:
            schema:
              type: object
              properties:
                network:
                  $ref: '#/components/schemas/EvmSwapsNetwork'
                toToken:
                  type: string
                  pattern: ^0x[a-fA-F0-9]{40}$
                  description: The 0x-prefixed contract address of the token to receive.
                  example: '0x7F5c764cBc14f9669B88837ca1490cCa17c31607'
                fromToken:
                  type: string
                  pattern: ^0x[a-fA-F0-9]{40}$
                  description: The 0x-prefixed contract address of the token to send.
                  example: '0x6B175474E89094C44Da98b954EedeAC495271d0F'
                fromAmount:
                  type: string
                  pattern: ^\d+$
                  description: The amount of the `fromToken` to send in atomic units of the token. For example, `1000000000000000000` when sending ETH equates to 1 ETH, `1000000` when sending USDC equates to 1 USDC, etc.
                  example: '1000000000000000000'
                taker:
                  type: string
                  pattern: ^0x[a-fA-F0-9]{40}$
                  description: The 0x-prefixed address that holds the `fromToken` balance and has the `Permit2` allowance set for the swap.
                  example: '0xAc0974bec39a17e36ba4a6b4d238ff944bacb478'
                signerAddress:
                  type: string
                  pattern: ^0x[a-fA-F0-9]{40}$
                  description: The 0x-prefixed Externally Owned Account (EOA) address that will sign the `Permit2` EIP-712 permit message. This is only needed if `taker` is a smart contract.
                  example: '0x922f49447d8a07e3bd95bd0d56f35241523fbab8'
                gasPrice:
                  type: string
                  pattern: ^\d+$
                  description: The target gas price for the swap transaction, in Wei. For EIP-1559 transactions, this value should be seen as the `maxFeePerGas` value. If not provided, the API will use an estimate based on the current network conditions.
                  example: '1000000000'
                slippageBps:
                  type: integer
                  minimum: 0
                  maximum: 10000
                  description: The maximum acceptable slippage of the `toToken` in basis points. If this parameter is set to 0, no slippage will be tolerated. If not provided, the default slippage tolerance is 100 bps (i.e., 1%).
                  default: 100
                  example: 100
              required:
                - network
                - toToken
                - fromToken
                - fromAmount
                - taker
      responses:
        '201':
          description: Successfully created swap quote.
          content:
            application/json:
              schema:
                $ref: '#/components/schemas/CreateSwapQuoteResponseWrapper'
              examples:
                success:
                  summary: Successful swap quote creation
                  value:
                    blockNumber: '17038723'
                    toAmount: '1000000000000000000'
                    toToken: '0x7F5c764cBc14f9669B88837ca1490cCa17c31607'
                    fees:
                      gasFee:
                        amount: '1000000000000000000'
                        token: '0xEeeeeEeeeEeEeeEeEeEeeEEEeeeeEeeeeeeeEEeE'
                      protocolFee:
                        amount: '1000000000000000000'
                        token: '0xEeeeeEeeeEeEeeEeEeEeeEEEeeeeEeeeeeeeEEeE'
                    issues:
                      allowance:
                        currentAllowance: '1000000000'
                        spender: '0x000000000022D473030F116dDEE9F6B43aC78BA3'
                      balance:
                        token: '0x6B175474E89094C44Da98b954EedeAC495271d0F'
                        currentBalance: '1000000000000000000'
                        requiredBalance: '1000000000000000000'
                      simulationIncomplete: false
                    liquidityAvailable: true
                    minToAmount: '900000000000000000'
                    fromAmount: '1000000000000000000'
                    fromToken: '0x6B175474E89094C44Da98b954EedeAC495271d0F'
                    permit2:
                      hash: '0x1234567890abcdef1234567890abcdef1234567890abcdef1234567890abcdef'
                      eip712:
                        domain:
                          name: Permit2
                          chainId: 1
                          verifyingContract: '0x000000000022D473030F116dDEE9F6B43aC78BA3'
                        types:
                          EIP712Domain:
                            - name: name
                              type: string
                            - name: chainId
                              type: uint256
                            - name: verifyingContract
                              type: address
                          PermitTransferFrom:
                            - name: permitted
                              type: TokenPermissions
                            - name: spender
                              type: address
                            - name: nonce
                              type: uint256
                            - name: deadline
                              type: uint256
                          TokenPermissions:
                            - name: token
                              type: address
                            - name: amount
                              type: uint256
                        primaryType: PermitTransferFrom
                        message:
                          permitted:
                            token: '0xA0b86991c6218b36c1d19D4a2e9Eb0cE3606eB48'
                            amount: '1000000'
                          spender: '0xFfFfFfFFfFFfFFfFFfFFFFFffFFFffffFfFFFfFf'
                          nonce: '123456'
                          deadline: '1717123200'
                    transaction:
                      to: '0x000000000022D473030F116dDEE9F6B43aC78BA3'
                      data: '0x1234567890abcdef1234567890abcdef1234567890abcdef1234567890abcdef'
                      gas: '100000'
                      gasPrice: '1000000000'
                      value: '1000000000000000000'
                unavailable:
                  summary: Swap with unavailable liquidity
                  value:
                    liquidityAvailable: false
        '400':
          description: Invalid request.
          content:
            application/json:
              schema:
                $ref: '#/components/schemas/Error'
              examples:
                invalid_request:
                  value:
                    errorType: invalid_request
                    errorMessage: Invalid request. Please check the request body and parameters.
        '403':
          description: Taker not permitted to perform swap.
          content:
            application/json:
              schema:
                $ref: '#/components/schemas/Error'
              examples:
                forbidden:
                  value:
                    errorType: forbidden
                    errorMessage: Taker not permitted to perform swap.
        '500':
          $ref: '#/components/responses/InternalServerError'
        '502':
          $ref: '#/components/responses/BadGatewayError'
        '503':
          $ref: '#/components/responses/ServiceUnavailableError'
  /v2/evm/token-balances/{network}/{address}:
    get:
      x-audience: public
      summary: List EVM token balances
      description: |-
        Lists the token balances of an EVM address on a given network. The balances include ERC-20 tokens and the native gas token (usually ETH). The response is paginated, and by default, returns 20 balances per page.
        **Note:** This endpoint is still under development and does not yet provide strong freshness guarantees. Specifically, balances of new tokens can, on occasion, take up to ~30 seconds to appear, while balances of tokens already belonging to an address will generally be close to chain tip. Freshness of new token balances will improve over the coming weeks.
      operationId: listEvmTokenBalances
      tags:
        - EVM Token Balances
      security:
        - apiKeyAuth: []
      parameters:
        - name: address
          description: The 0x-prefixed EVM address to get balances for. The address does not need to be checksummed.
          in: path
          required: true
          schema:
            type: string
            pattern: ^0x[0-9a-fA-F]{40}$
          example: '0x742d35Cc6634C0532925a3b844Bc454e4438f44e'
        - name: network
          description: The human-readable network name to get the balances for.
          in: path
          required: true
          schema:
            $ref: '#/components/schemas/ListEvmTokenBalancesNetwork'
          example: base
        - $ref: '#/components/parameters/PageSize'
        - $ref: '#/components/parameters/PageToken'
      responses:
        '200':
          description: Successfully listed token balances.
          content:
            application/json:
              schema:
                allOf:
                  - type: object
                    required:
                      - balances
                    properties:
                      balances:
                        type: array
                        items:
                          $ref: '#/components/schemas/TokenBalance'
                        description: The list of EVM token balances.
                        example:
                          - amount:
                              amount: '1250000000000000000'
                              decimals: 18
                            token:
                              network: base
                              symbol: ETH
                              name: ether
                              contractAddress: '0xEeeeeEeeeEeEeeEeEeEeeEEEeeeeEeeeeeeeEEeE'
                          - amount:
                              amount: '123456'
                              decimals: 6
                            token:
                              network: base
                              symbol: USDC
                              name: USD Coin
                              contractAddress: '0x833589fCD6eDb6E08f4c7C32D4f71b54bdA02913'
                  - $ref: '#/components/schemas/ListResponse'
        '400':
          description: Invalid request.
          content:
            application/json:
              schema:
                $ref: '#/components/schemas/Error'
              examples:
                invalid_request:
                  value:
                    errorType: invalid_request
                    errorMessage: string doesn't match the regular expression "^0x[0-9a-fA-F]{40}$"
        '404':
          description: Not found.
          content:
            application/json:
              schema:
                $ref: '#/components/schemas/Error'
              examples:
                not_found:
                  value:
                    errorType: not_found
                    errorMessage: Address not found, or no balances found for the given address on this chain.
        '500':
          $ref: '#/components/responses/InternalServerError'
        '502':
          $ref: '#/components/responses/BadGatewayError'
        '503':
          $ref: '#/components/responses/ServiceUnavailableError'
  /v2/evm/faucet:
    post:
      x-audience: public
      summary: Request funds on EVM test networks
      description: |
        Request funds from the CDP Faucet on supported EVM test networks.

        Faucets are available for ETH, USDC, EURC, and cbBTC on Base Sepolia and Ethereum Sepolia, and for ETH only on Ethereum Hoodi.

        To prevent abuse, we enforce rate limits within a rolling 24-hour window to control the amount of funds that can be requested.
        These limits are applied at both the CDP User level and the blockchain address level.
        A single blockchain address cannot exceed the specified limits, even if multiple users submit requests to the same address.

        | Token | Amount per Faucet Request |Rolling 24-hour window Rate Limits|
        |:-----:|:-------------------------:|:--------------------------------:|
        | ETH   | 0.0001 ETH                | 0.1 ETH                          |
        | USDC  | 1 USDC                    | 10 USDC                          |
        | EURC  | 1 EURC                    | 10 EURC                          |
        | cbBTC | 0.0001 cbBTC              | 0.001 cbBTC                      |
      operationId: requestEvmFaucet
      tags:
        - Faucets
      security:
        - apiKeyAuth: []
      requestBody:
        content:
          application/json:
            schema:
              type: object
              properties:
                network:
                  type: string
                  description: The network to request funds from.
                  enum:
                    - base-sepolia
                    - ethereum-sepolia
                    - ethereum-hoodi
                  example: base-sepolia
                address:
                  type: string
                  description: The address to request funds to, which is a 0x-prefixed hexadecimal string.
                  pattern: ^0x[0-9a-fA-F]{40}$
                  example: '0x742d35Cc6634C0532925a3b844Bc454e4438f44e'
                token:
                  type: string
                  description: The token to request funds for.
                  enum:
                    - eth
                    - usdc
                    - eurc
                    - cbbtc
                  example: eth
              required:
                - network
                - address
                - token
      responses:
        '200':
          description: Successfully requested funds.
          content:
            application/json:
              schema:
                type: object
                properties:
                  transactionHash:
                    type: string
                    description: |-
                      The hash of the transaction that requested the funds.
                      **Note:** In rare cases, when gas conditions are unusually high, the transaction may not confirm, and the system may issue a replacement transaction to complete the faucet request. In these rare cases, the `transactionHash` will be out of sync with the actual faucet transaction that was confirmed onchain.
                    example: '0x742d35Cc6634C0532925a3b844Bc454e4438f44e'
                required:
                  - transactionHash
        '400':
          description: Invalid request.
          content:
            application/json:
              schema:
                $ref: '#/components/schemas/Error'
              examples:
                invalid_request:
                  value:
                    errorType: invalid_request
                    errorMessage: 'request body has an error: doesn''t match schema: Error at "address": string doesn''t match the regular expression "^0x[0-9a-fA-F]{40}$"'
        '403':
          description: Access to resource forbidden.
          content:
            application/json:
              schema:
                $ref: '#/components/schemas/Error'
              examples:
                forbidden:
                  value:
                    errorType: forbidden
                    errorMessage: Unable to request faucet funds for this address.
        '429':
          description: Rate limit exceeded.
          content:
            application/json:
              schema:
                $ref: '#/components/schemas/Error'
              examples:
                faucet_limit_exceeded:
                  value:
                    errorType: faucet_limit_exceeded
                    errorMessage: Faucet limit reached for this address. Please try again later.
        '500':
          $ref: '#/components/responses/InternalServerError'
        '502':
          $ref: '#/components/responses/BadGatewayError'
        '503':
          $ref: '#/components/responses/ServiceUnavailableError'
  /v2/policy-engine/policies:
    get:
      x-audience: public
      summary: List policies
      description: |-
        Lists the policies belonging to the developer's CDP Project. Use the `scope` parameter to filter the policies by scope.
        The response is paginated, and by default, returns 20 policies per page.
      operationId: listPolicies
      tags:
        - Policy Engine
      security:
        - apiKeyAuth: []
      parameters:
        - $ref: '#/components/parameters/PageSize'
        - $ref: '#/components/parameters/PageToken'
        - name: scope
          description: The scope of the policies to return. If `project`, the response will include exactly one policy, which is the project-level policy. If `account`, the response will include all account-level policies for the developer's CDP Project.
          in: query
          required: false
          schema:
            type: string
            enum:
              - project
              - account
          example: project
      responses:
        '200':
          description: Successfully listed policies.
          content:
            application/json:
              schema:
                allOf:
                  - type: object
                    properties:
                      policies:
                        type: array
                        items:
                          $ref: '#/components/schemas/Policy'
                        description: The list of policies.
                    required:
                      - policies
                  - $ref: '#/components/schemas/ListResponse'
        '500':
          $ref: '#/components/responses/InternalServerError'
        '502':
          $ref: '#/components/responses/BadGatewayError'
        '503':
          $ref: '#/components/responses/ServiceUnavailableError'
    post:
      x-audience: public
      summary: Create a policy
      description: Create a policy that can be used to govern the behavior of accounts.
      operationId: createPolicy
      tags:
        - Policy Engine
      security:
        - apiKeyAuth: []
      x-required-api-auth-scopes:
        - policies#manage
      parameters:
        - $ref: '#/components/parameters/IdempotencyKey'
      requestBody:
        required: true
        content:
          application/json:
            schema:
              type: object
              properties:
                scope:
                  type: string
                  description: The scope of the policy.
                  enum:
                    - project
                    - account
                  example: project
                description:
                  type: string
                  description: |-
                    An optional human-readable description for the policy.
                    Policy descriptions can consist of alphanumeric characters, spaces, commas, and periods, and be 50 characters or less.
                  pattern: ^[A-Za-z0-9 ,.]{1,50}$
                  example: Default policy
                rules:
                  type: array
                  description: A list of rules that comprise the policy. There is a limit of 10 rules per policy.
                  items:
                    $ref: '#/components/schemas/Rule'
              required:
                - scope
                - rules
      responses:
        '201':
          description: Successfully created policy.
          content:
            application/json:
              schema:
                $ref: '#/components/schemas/Policy'
        '400':
          description: Invalid request.
          content:
            application/json:
              schema:
                $ref: '#/components/schemas/Error'
              examples:
                invalid_request:
                  value:
                    errorType: invalid_request
                    errorMessage: Policy name must be between 1 and 50 characters
        '409':
          $ref: '#/components/responses/AlreadyExistsError'
        '422':
          $ref: '#/components/responses/IdempotencyError'
        '500':
          $ref: '#/components/responses/InternalServerError'
        '502':
          $ref: '#/components/responses/BadGatewayError'
        '503':
          $ref: '#/components/responses/ServiceUnavailableError'
  /v2/policy-engine/policies/{policyId}:
    get:
      x-audience: public
      summary: Get a policy by ID
      description: Get a policy by its ID.
      operationId: getPolicyById
      tags:
        - Policy Engine
      security:
        - apiKeyAuth: []
      parameters:
        - name: policyId
          description: The ID of the policy to get.
          in: path
          required: true
          schema:
            type: string
            pattern: ^[0-9a-fA-F]{8}-[0-9a-fA-F]{4}-[0-9a-fA-F]{4}-[0-9a-fA-F]{4}-[0-9a-fA-F]{12}$
          example: 123e4567-e89b-12d3-a456-426614174000
      responses:
        '200':
          description: Successfully retrieved policy.
          content:
            application/json:
              schema:
                $ref: '#/components/schemas/Policy'
        '404':
          description: Policy not found.
          content:
            application/json:
              schema:
                $ref: '#/components/schemas/Error'
              examples:
                not_found:
                  value:
                    errorType: not_found
                    errorMessage: Policy not found
        '500':
          $ref: '#/components/responses/InternalServerError'
        '502':
          $ref: '#/components/responses/BadGatewayError'
        '503':
          $ref: '#/components/responses/ServiceUnavailableError'
    delete:
      x-audience: public
      summary: Delete a policy
      description: Delete a policy by its ID. This will have the effect of removing the policy from all accounts that are currently using it.
      operationId: deletePolicy
      tags:
        - Policy Engine
      security:
        - apiKeyAuth: []
      x-required-api-auth-scopes:
        - policies#manage
      parameters:
        - $ref: '#/components/parameters/IdempotencyKey'
        - name: policyId
          description: The ID of the policy to delete.
          in: path
          required: true
          schema:
            type: string
            pattern: ^[0-9a-fA-F]{8}-[0-9a-fA-F]{4}-[0-9a-fA-F]{4}-[0-9a-fA-F]{4}-[0-9a-fA-F]{12}$
          example: 123e4567-e89b-12d3-a456-426614174000
      responses:
        '204':
          description: Successfully deleted policy.
        '400':
          description: Unable to delete policy.
          content:
            application/json:
              schema:
                $ref: '#/components/schemas/Error'
              examples:
                not_found:
                  value:
                    errorType: policy_in_use
                    errorMessage: Policy in use
        '404':
          description: Policy not found.
          content:
            application/json:
              schema:
                $ref: '#/components/schemas/Error'
              examples:
                not_found:
                  value:
                    errorType: not_found
                    errorMessage: Policy not found
        '409':
          $ref: '#/components/responses/AlreadyExistsError'
        '422':
          $ref: '#/components/responses/IdempotencyError'
        '500':
          $ref: '#/components/responses/InternalServerError'
        '502':
          $ref: '#/components/responses/BadGatewayError'
        '503':
          $ref: '#/components/responses/ServiceUnavailableError'
    put:
      x-audience: public
      summary: Update a policy
      description: Updates a policy by its ID. This will have the effect of applying the updated policy to all accounts that are currently using it.
      operationId: updatePolicy
      tags:
        - Policy Engine
      security:
        - apiKeyAuth: []
      x-required-api-auth-scopes:
        - policies#manage
      parameters:
        - $ref: '#/components/parameters/IdempotencyKey'
        - name: policyId
          description: The ID of the policy to update.
          in: path
          required: true
          schema:
            type: string
            pattern: ^[0-9a-fA-F]{8}-[0-9a-fA-F]{4}-[0-9a-fA-F]{4}-[0-9a-fA-F]{4}-[0-9a-fA-F]{12}$
          example: 123e4567-e89b-12d3-a456-426614174000
      requestBody:
        required: true
        content:
          application/json:
            schema:
              type: object
              properties:
                description:
                  type: string
                  description: |-
                    An optional human-readable description for the policy.
                    Policy descriptions can consist of alphanumeric characters, spaces, commas, and periods, and be 50 characters or less.
                  pattern: ^[A-Za-z0-9 ,.]{1,50}$
                  example: Default policy
                rules:
                  type: array
                  description: A list of rules that comprise the policy. There is a limit of 10 rules per policy.
                  items:
                    $ref: '#/components/schemas/Rule'
              required:
                - rules
      responses:
        '200':
          description: Successfully updated policy.
          content:
            application/json:
              schema:
                $ref: '#/components/schemas/Policy'
        '400':
          description: Invalid request.
          content:
            application/json:
              schema:
                $ref: '#/components/schemas/Error'
              examples:
                invalid_request:
                  value:
                    errorType: invalid_request
                    errorMessage: Policy name must be between 1 and 50 characters
        '404':
          description: Policy not found.
          content:
            application/json:
              schema:
                $ref: '#/components/schemas/Error'
              examples:
                not_found:
                  value:
                    errorType: not_found
                    errorMessage: Policy not found
        '409':
          $ref: '#/components/responses/AlreadyExistsError'
        '422':
          $ref: '#/components/responses/IdempotencyError'
        '500':
          $ref: '#/components/responses/InternalServerError'
        '502':
          $ref: '#/components/responses/BadGatewayError'
        '503':
          $ref: '#/components/responses/ServiceUnavailableError'
  /v2/solana/accounts:
    get:
      x-audience: public
      summary: List Solana accounts or get account by name
      description: |-
        Lists the Solana accounts belonging to the developer.
        The response is paginated, and by default, returns 20 accounts per page.

        If a name is provided, the response will contain only the account with that name.
      operationId: listSolanaAccounts
      tags:
        - Solana Accounts
      security:
        - apiKeyAuth: []
      parameters:
        - $ref: '#/components/parameters/PageSize'
        - $ref: '#/components/parameters/PageToken'
      responses:
        '200':
          description: Successfully listed Solana accounts.
          content:
            application/json:
              schema:
                allOf:
                  - type: object
                    properties:
                      accounts:
                        type: array
                        items:
                          $ref: '#/components/schemas/SolanaAccount'
                        description: The list of Solana accounts.
                    required:
                      - accounts
                  - $ref: '#/components/schemas/ListResponse'
        '500':
          $ref: '#/components/responses/InternalServerError'
        '502':
          $ref: '#/components/responses/BadGatewayError'
        '503':
          $ref: '#/components/responses/ServiceUnavailableError'
    post:
      x-audience: public
      summary: Create a Solana account
      description: Creates a new Solana account.
      operationId: createSolanaAccount
      tags:
        - Solana Accounts
      security:
        - apiKeyAuth: []
      parameters:
        - $ref: '#/components/parameters/XWalletAuth'
        - $ref: '#/components/parameters/IdempotencyKey'
      requestBody:
        required: false
        content:
          application/json:
            schema:
              type: object
              properties:
                name:
                  type: string
                  description: |-
                    An optional name for the account.
                    Account names can consist of alphanumeric characters and hyphens, and be between 2 and 36 characters long.
                    Account names must be unique across all Solana accounts in the developer's CDP Project.
                  example: my-wallet
                  pattern: ^[A-Za-z0-9][A-Za-z0-9-]{0,34}[A-Za-z0-9]$
                accountPolicy:
                  type: string
                  x-audience: public
                  description: The ID of the account-level policy to apply to the account.
                  pattern: ^[0-9a-fA-F]{8}-[0-9a-fA-F]{4}-[0-9a-fA-F]{4}-[0-9a-fA-F]{4}-[0-9a-fA-F]{12}$
                  example: 123e4567-e89b-12d3-a456-426614174000
      responses:
        '201':
          description: Successfully created Solana account.
          content:
            application/json:
              schema:
                $ref: '#/components/schemas/SolanaAccount'
        '400':
          description: Invalid request.
          content:
            application/json:
              schema:
                $ref: '#/components/schemas/Error'
              examples:
                invalid_request:
                  value:
                    errorType: invalid_request
                    errorMessage: Project has no secret. Please register a secret with the project.
        '401':
          description: Unauthorized.
          content:
            application/json:
              schema:
                $ref: '#/components/schemas/Error'
              examples:
                unauthorized:
                  value:
                    errorType: unauthorized
                    errorMessage: Wallet authentication error.
        '402':
          $ref: '#/components/responses/PaymentMethodRequiredError'
        '409':
          description: Resource already exists.
          content:
            application/json:
              schema:
                $ref: '#/components/schemas/Error'
              examples:
                already_exists:
                  value:
                    errorType: already_exists
                    errorMessage: Solana account with the given name already exists.
        '422':
          $ref: '#/components/responses/IdempotencyError'
        '500':
          $ref: '#/components/responses/InternalServerError'
        '502':
          $ref: '#/components/responses/BadGatewayError'
        '503':
          $ref: '#/components/responses/ServiceUnavailableError'
  /v2/solana/accounts/{address}:
    get:
      x-audience: public
      summary: Get a Solana account by address
      description: Gets a Solana account by its address.
      operationId: getSolanaAccount
      tags:
        - Solana Accounts
      security:
        - apiKeyAuth: []
      parameters:
        - name: address
          description: The base58 encoded address of the Solana account.
          in: path
          required: true
          schema:
            type: string
            pattern: ^[1-9A-HJ-NP-Za-km-z]{32,44}$
          example: HpabPRRCFbBKSuJr5PdkVvQc85FyxyTWkFM2obBRSvHT
      responses:
        '200':
          description: Successfully got Solana account.
          content:
            application/json:
              schema:
                $ref: '#/components/schemas/SolanaAccount'
        '400':
          description: Invalid request.
          content:
            application/json:
              schema:
                $ref: '#/components/schemas/Error'
              examples:
                invalid_request:
                  value:
                    errorType: invalid_request
                    errorMessage: 'request body has an error: doesn''t match schema: Error at "address": string doesn''t match the regular expression "^[1-9A-HJ-NP-Za-km-z]{32,44}$"'
        '404':
          description: Not found.
          content:
            application/json:
              schema:
                $ref: '#/components/schemas/Error'
              examples:
                not_found:
                  value:
                    errorType: not_found
                    errorMessage: Solana account with the given address not found.
        '500':
          $ref: '#/components/responses/InternalServerError'
        '502':
          $ref: '#/components/responses/BadGatewayError'
        '503':
          $ref: '#/components/responses/ServiceUnavailableError'
    put:
      x-audience: public
      summary: Update a Solana account
      description: Updates an existing Solana account. Use this to update the account's name or account-level policy.
      operationId: updateSolanaAccount
      tags:
        - Solana Accounts
      security:
        - apiKeyAuth: []
      parameters:
        - $ref: '#/components/parameters/IdempotencyKey'
        - name: address
          description: The base58 encoded address of the Solana account.
          in: path
          required: true
          schema:
            type: string
            pattern: ^[1-9A-HJ-NP-Za-km-z]{32,44}$
          example: HpabPRRCFbBKSuJr5PdkVvQc85FyxyTWkFM2obBRSvHT
      requestBody:
        content:
          application/json:
            schema:
              type: object
              properties:
                name:
                  type: string
                  description: |-
                    An optional name for the account. Account names can consist of alphanumeric characters and hyphens, and be between 2 and 36 characters long.
                    Account names must be unique across all Solana accounts in the developer's CDP Project.
                  example: my-wallet
                  pattern: ^[A-Za-z0-9][A-Za-z0-9-]{0,34}[A-Za-z0-9]$
                accountPolicy:
                  type: string
                  x-audience: public
                  description: The ID of the account-level policy to apply to the account, or an empty string to unset attached policy.
                  pattern: (^[0-9a-fA-F]{8}-[0-9a-fA-F]{4}-[0-9a-fA-F]{4}-[0-9a-fA-F]{4}-[0-9a-fA-F]{12}$)|(^$)
                  example: 123e4567-e89b-12d3-a456-426614174000
      responses:
        '200':
          description: Successfully updated Solana account.
          content:
            application/json:
              schema:
                $ref: '#/components/schemas/SolanaAccount'
        '400':
          description: Invalid request.
          content:
            application/json:
              schema:
                $ref: '#/components/schemas/Error'
              examples:
                invalid_request:
                  value:
                    errorType: invalid_request
                    errorMessage: 'request body has an error: doesn''t match schema: Error at "name": string doesn''t match the regular expression  "^[A-Za-z0-9][A-Za-z0-9-]{0,34}[A-Za-z0-9]$"'
        '404':
          description: Solana account not found.
          content:
            application/json:
              schema:
                $ref: '#/components/schemas/Error'
              examples:
                not_found:
                  value:
                    errorType: not_found
                    errorMessage: Solana account with the given address not found.
        '409':
          $ref: '#/components/responses/AlreadyExistsError'
        '422':
          $ref: '#/components/responses/IdempotencyError'
        '500':
          $ref: '#/components/responses/InternalServerError'
        '502':
          $ref: '#/components/responses/BadGatewayError'
        '503':
          $ref: '#/components/responses/ServiceUnavailableError'
  /v2/solana/accounts/by-name/{name}:
    get:
      x-audience: public
      summary: Get a Solana account by name
      description: Gets a Solana account by its name.
      operationId: getSolanaAccountByName
      tags:
        - Solana Accounts
      security:
        - apiKeyAuth: []
      parameters:
        - name: name
          description: The name of the Solana account.
          in: path
          required: true
          schema:
            type: string
          example: my-account
      responses:
        '200':
          description: Successfully got Solana account.
          content:
            application/json:
              schema:
                $ref: '#/components/schemas/SolanaAccount'
        '400':
          description: Invalid request.
          content:
            application/json:
              schema:
                $ref: '#/components/schemas/Error'
              examples:
                invalid_request:
                  value:
                    errorType: invalid_request
                    errorMessage: 'error: parameter "name" must be a string'
        '404':
          description: Not found.
          content:
            application/json:
              schema:
                $ref: '#/components/schemas/Error'
              examples:
                not_found:
                  value:
                    errorType: not_found
                    errorMessage: Solana account with the given name not found.
        '500':
          $ref: '#/components/responses/InternalServerError'
        '502':
          $ref: '#/components/responses/BadGatewayError'
        '503':
          $ref: '#/components/responses/ServiceUnavailableError'
  /v2/solana/accounts/import:
    post:
      x-audience: public
      summary: Import a Solana account
      description: Import an existing Solana account into the developer's CDP Project. This API should be called from the [CDP SDK](https://github.com/coinbase/cdp-sdk) to ensure that the associated private key is properly encrypted.
      operationId: importSolanaAccount
      tags:
        - Solana Accounts
      security:
        - apiKeyAuth: []
      parameters:
        - $ref: '#/components/parameters/XWalletAuth'
        - $ref: '#/components/parameters/IdempotencyKey'
      requestBody:
        content:
          application/json:
            schema:
              type: object
              properties:
                encryptedPrivateKey:
                  type: string
                  description: The base64-encoded, encrypted 32-byte private key of the Solana account. The private key must be encrypted using the CDP SDK's encryption scheme.
                  example: U2FsdGVkX1+vupppZksvRf5X5YgHq4+da+Q4qf51+Q4=
                name:
                  type: string
                  description: |-
                    An optional name for the account.
                    Account names can consist of alphanumeric characters and hyphens, and be between 2 and 36 characters long.
                    Account names must be unique across all EVM accounts in the developer's CDP Project.
                  example: my-solana-wallet
                  pattern: ^[A-Za-z0-9][A-Za-z0-9-]{0,34}[A-Za-z0-9]$
              required:
                - encryptedPrivateKey
      responses:
        '201':
          description: Successfully imported Solana account.
          content:
            application/json:
              schema:
                $ref: '#/components/schemas/SolanaAccount'
        '400':
          description: Invalid request.
          content:
            application/json:
              schema:
                $ref: '#/components/schemas/Error'
              examples:
                invalid_request:
                  value:
                    errorType: invalid_request
                    errorMessage: The encrypted private key is invalid.
        '401':
          description: Unauthorized.
          content:
            application/json:
              schema:
                $ref: '#/components/schemas/Error'
              examples:
                unauthorized:
                  value:
                    errorType: unauthorized
                    errorMessage: Wallet authentication error.
        '402':
          $ref: '#/components/responses/PaymentMethodRequiredError'
        '409':
          description: Resource already exists.
          content:
            application/json:
              schema:
                $ref: '#/components/schemas/Error'
              examples:
                already_exists:
                  value:
                    errorType: already_exists
                    errorMessage: Solana account with the given address already exists.
        '422':
          $ref: '#/components/responses/IdempotencyError'
        '500':
          $ref: '#/components/responses/InternalServerError'
        '502':
          $ref: '#/components/responses/BadGatewayError'
        '503':
          $ref: '#/components/responses/ServiceUnavailableError'
  /v2/solana/accounts/{address}/export:
    post:
      x-audience: public
      summary: Export an Solana account
      description: Export an existing Solana account's private key. It is important to store the private key in a secure place after it's exported.
      operationId: exportSolanaAccount
      tags:
        - Solana Accounts
      security:
        - apiKeyAuth: []
      x-required-api-auth-scopes:
        - accounts#export
      parameters:
        - $ref: '#/components/parameters/XWalletAuth'
        - $ref: '#/components/parameters/IdempotencyKey'
        - name: address
          description: The base58 encoded address of the Solana account.
          in: path
          required: true
          schema:
            type: string
            pattern: ^[1-9A-HJ-NP-Za-km-z]{32,44}$
          example: HpabPRRCFbBKSuJr5PdkVvQc85FyxyTWkFM2obBRSvHT
      requestBody:
        content:
          application/json:
            schema:
              type: object
              properties:
                exportEncryptionKey:
                  type: string
                  description: The base64-encoded, public part of the RSA key in DER format used to encrypt the account private key.
                  example: U2FsdGVkX1+vupppZksvRf5X5YgHq4+da+Q4qf51+Q4=
              required:
                - exportEncryptionKey
      responses:
        '200':
          description: Successfully exported Solana account.
          content:
            application/json:
              schema:
                type: object
                properties:
                  encryptedPrivateKey:
                    type: string
                    description: The base64-encoded, encrypted private key of the Solana account which is a 32 byte raw private key. The private key is encrypted in transport using the exportEncryptionKey in the request.
                    example: U2FsdGVkX1+vupppZksvRf5X5YgHq4+da+Q4qf51+Q4=
                required:
                  - encryptedPrivateKey
        '400':
          description: Invalid request.
          content:
            application/json:
              schema:
                $ref: '#/components/schemas/Error'
              examples:
                invalid_request:
                  value:
                    errorType: invalid_request
                    errorMessage: Solana account with the given address not found.
        '401':
          description: Unauthorized.
          content:
            application/json:
              schema:
                $ref: '#/components/schemas/Error'
              examples:
                unauthorized:
                  value:
                    errorType: unauthorized
                    errorMessage: Wallet authentication error.
        '402':
          $ref: '#/components/responses/PaymentMethodRequiredError'
        '404':
          description: Not found.
          content:
            application/json:
              schema:
                $ref: '#/components/schemas/Error'
              examples:
                not_found:
                  value:
                    errorType: not_found
                    errorMessage: Solana account with the given address not found.
        '422':
          $ref: '#/components/responses/IdempotencyError'
        '500':
          $ref: '#/components/responses/InternalServerError'
        '502':
          $ref: '#/components/responses/BadGatewayError'
        '503':
          $ref: '#/components/responses/ServiceUnavailableError'
  /v2/solana/accounts/export/by-name/{name}:
    post:
      x-audience: public
      summary: Export a Solana account by name
      description: Export an existing Solana account's private key by its name. It is important to store the private key in a secure place after it's exported.
      operationId: exportSolanaAccountByName
      tags:
        - Solana Accounts
      security:
        - apiKeyAuth: []
      x-required-api-auth-scopes:
        - accounts#export
      parameters:
        - $ref: '#/components/parameters/XWalletAuth'
        - $ref: '#/components/parameters/IdempotencyKey'
        - name: name
          description: The name of the Solana account.
          in: path
          required: true
          schema:
            type: string
          example: my-account
      requestBody:
        content:
          application/json:
            schema:
              type: object
              properties:
                exportEncryptionKey:
                  type: string
                  description: The base64-encoded, public part of the RSA key in DER format used to encrypt the account private key.
                  example: U2FsdGVkX1+vupppZksvRf5X5YgHq4+da+Q4qf51+Q4=
              required:
                - exportEncryptionKey
      responses:
        '200':
          description: Successfully exported Solana account.
          content:
            application/json:
              schema:
                type: object
                properties:
                  encryptedPrivateKey:
                    type: string
                    description: The base64-encoded, encrypted private key of the Solana account which is a 32 byte raw private key. The private key is encrypted in transport using the exportEncryptionKey in the request.
                    example: U2FsdGVkX1+vupppZksvRf5X5YgHq4+da+Q4qf51+Q4=
                required:
                  - encryptedPrivateKey
        '400':
          description: Invalid request.
          content:
            application/json:
              schema:
                $ref: '#/components/schemas/Error'
              examples:
                invalid_request:
                  value:
                    errorType: invalid_request
                    errorMessage: 'error: parameter "name" must be a string'
        '401':
          description: Unauthorized.
          content:
            application/json:
              schema:
                $ref: '#/components/schemas/Error'
              examples:
                unauthorized:
                  value:
                    errorType: unauthorized
                    errorMessage: Wallet authentication error.
        '402':
          $ref: '#/components/responses/PaymentMethodRequiredError'
        '404':
          description: Not found.
          content:
            application/json:
              schema:
                $ref: '#/components/schemas/Error'
              examples:
                not_found:
                  value:
                    errorType: not_found
                    errorMessage: Solana account with the given name not found.
        '422':
          $ref: '#/components/responses/IdempotencyError'
        '500':
          $ref: '#/components/responses/InternalServerError'
        '502':
          $ref: '#/components/responses/BadGatewayError'
        '503':
          $ref: '#/components/responses/ServiceUnavailableError'
  /v2/solana/accounts/{address}/sign/transaction:
    post:
      x-audience: public
      summary: Sign a transaction
      description: |-
        Signs a transaction with the given Solana account.
        The unsigned transaction should be serialized into a byte array and then encoded as base64.

        **Transaction types**

        The following transaction types are supported:
        * [Legacy transactions](https://solana-labs.github.io/solana-web3.js/classes/Transaction.html)
        * [Versioned transactions](https://solana-labs.github.io/solana-web3.js/classes/VersionedTransaction.html)

        The developer is responsible for ensuring that the unsigned transaction is valid, as the API will not validate the transaction.
      operationId: signSolanaTransaction
      tags:
        - Solana Accounts
      security:
        - apiKeyAuth: []
      parameters:
        - $ref: '#/components/parameters/XWalletAuth'
        - $ref: '#/components/parameters/IdempotencyKey'
        - name: address
          description: The base58 encoded address of the Solana account.
          in: path
          required: true
          schema:
            type: string
            pattern: ^[1-9A-HJ-NP-Za-km-z]{32,44}$
          example: HpabPRRCFbBKSuJr5PdkVvQc85FyxyTWkFM2obBRSvHT
      requestBody:
        content:
          application/json:
            schema:
              type: object
              properties:
                transaction:
                  type: string
                  description: The base64 encoded transaction to sign.
                  example: AQABAgIAAAAAAAAAAAAAAAAAAAAAAAAAAAAAAAAAAAAAAAAAAQABAQECAwQFBgcICQoLDA0ODxAREhMUFRYXGBkaGxwdHh8CBgMBAQAAAAIBAwQAAAAABgIAAAAAAAYDBQEBAAAGBAgAAAAABgUAAAAA6AMAAAAAAAAGBgUBAQEBBgcEAQAAAAYICgMBAQIDBgkCBgAAAAYKAwABAQEGCwMGAQEBBgwDAAABAQAAAAA=
              required:
                - transaction
      responses:
        '200':
          description: Successfully signed transaction.
          content:
            application/json:
              schema:
                type: object
                properties:
                  signedTransaction:
                    type: string
                    description: The base64 encoded signed transaction.
                    example: AQACAdSOvpk0UJXs/rQRXYKSI9hcR0bkGp24qGv6t0/M1XjcQpHf6AHwLcPjEtKQI7p/U0Zo98lnJ5/PZMfVq/0BAgIAAAAAAAAAAAAAAAAAAAAAAAAAAAAAAAAAAAAAAAAAAQABAQECAwQFBgcICQoLDA0ODxAREhMUFRYXGBkaGxwdHh8CBgMBAQAAAAIBAwQAAAAABgIAAAAAAAYDBQEBAAAGBAgAAAAABgUAAAAA6AMAAAAAAAAGBgUBAQEBBgcEAQAAAAYICgMBAQIDBgkCBgAAAAYKAwABAQEGCwMGAQEBBgwDAAABAQAAAAA=
                required:
                  - signedTransaction
        '400':
          description: Invalid request.
          content:
            application/json:
              schema:
                $ref: '#/components/schemas/Error'
              examples:
                malformed_transaction:
                  value:
                    errorType: malformed_transaction
                    errorMessage: Malformed unsigned transaction.
        '401':
          description: Unauthorized.
          content:
            application/json:
              schema:
                $ref: '#/components/schemas/Error'
              examples:
                unauthorized:
                  value:
                    errorType: unauthorized
                    errorMessage: Wallet authentication error.
        '402':
          $ref: '#/components/responses/PaymentMethodRequiredError'
        '403':
          description: Access to resource forbidden.
          content:
            application/json:
              schema:
                $ref: '#/components/schemas/Error'
              examples:
                forbidden:
                  value:
                    errorType: forbidden
                    errorMessage: Unable to sign transaction for this address.
        '404':
          description: Solana account not found.
          content:
            application/json:
              schema:
                $ref: '#/components/schemas/Error'
              examples:
                not_found:
                  value:
                    errorType: not_found
                    errorMessage: Solana account with the given address not found.
        '409':
          $ref: '#/components/responses/AlreadyExistsError'
        '422':
          $ref: '#/components/responses/IdempotencyError'
        '500':
          $ref: '#/components/responses/InternalServerError'
        '502':
          $ref: '#/components/responses/BadGatewayError'
        '503':
          $ref: '#/components/responses/ServiceUnavailableError'
  /v2/solana/accounts/{address}/sign/message:
    post:
      x-audience: public
      summary: Sign a message
      description: |-
        Signs an arbitrary message with the given Solana account.

        **WARNING:** Never sign a message that you didn't generate, as it can be an arbitrary transaction. For example, it might send all of your funds to an attacker.
      operationId: signSolanaMessage
      tags:
        - Solana Accounts
      security:
        - apiKeyAuth: []
      parameters:
        - $ref: '#/components/parameters/XWalletAuth'
        - $ref: '#/components/parameters/IdempotencyKey'
        - name: address
          description: The base58 encoded address of the Solana account.
          in: path
          required: true
          schema:
            type: string
            pattern: ^[1-9A-HJ-NP-Za-km-z]{32,44}$
          example: HpabPRRCFbBKSuJr5PdkVvQc85FyxyTWkFM2obBRSvHT
      requestBody:
        content:
          application/json:
            schema:
              type: object
              properties:
                message:
                  type: string
                  description: The arbitrary message to sign.
                  example: Hello, world!
              required:
                - message
      responses:
        '200':
          description: Successfully signed message.
          content:
            application/json:
              schema:
                type: object
                properties:
                  signature:
                    type: string
                    description: The signature of the message, as a base58 encoded string.
                    example: 4YecmNqVT9QFqzuSvE9Zih3toZzNAijjXpj8xupgcC6E4VzwzFjuZBk5P99yz9JQaLRLm1K4L4FpMjxByFxQBe2h
                required:
                  - signature
        '400':
          description: Invalid request.
          content:
            application/json:
              schema:
                $ref: '#/components/schemas/Error'
              examples:
                invalid_request:
                  value:
                    errorType: invalid_request
                    errorMessage: 'request body has an error: doesn''t match schema: Error at "message": string doesn''t match the regular expression "^0x[0-9a-fA-F]{40}$"'
        '401':
          description: Unauthorized.
          content:
            application/json:
              schema:
                $ref: '#/components/schemas/Error'
              examples:
                unauthorized:
                  value:
                    errorType: unauthorized
                    errorMessage: Wallet authentication error.
        '402':
          $ref: '#/components/responses/PaymentMethodRequiredError'
        '404':
          description: Solana account not found.
          content:
            application/json:
              schema:
                $ref: '#/components/schemas/Error'
              examples:
                not_found:
                  value:
                    errorType: not_found
                    errorMessage: Solana account with the given address not found.
        '409':
          $ref: '#/components/responses/AlreadyExistsError'
        '422':
          $ref: '#/components/responses/IdempotencyError'
        '500':
          $ref: '#/components/responses/InternalServerError'
        '502':
          $ref: '#/components/responses/BadGatewayError'
        '503':
          $ref: '#/components/responses/ServiceUnavailableError'
  /v2/solana/accounts/send/transaction:
    post:
      x-audience: public
      summary: Send a Solana transaction
      description: |-
        Signs and sends a single Solana transaction using multiple Solana accounts. The transaction may contain contain several instructions, each of which may require signatures from different account keys.

        The transaction should be serialized into a byte array and base64 encoded. The API handles recent blockhash management and fee estimation, leaving the developer to provide only the minimal set of fields necessary to send the transaction.

        **Transaction types**

        The following transaction types are supported:
        * [Legacy transactions](https://solana.com/developers/guides/advanced/versions#current-transaction-versions)
        * [Versioned transactions](https://solana.com/developers/guides/advanced/versions)

        **Instruction Batching**

        To batch multiple operations, include multiple instructions within a single transaction. All instructions within a transaction are executed atomically - if any instruction fails, the entire transaction fails and is rolled back.

        **Network Support**

        The following Solana networks are supported:
        * `solana` - Solana Mainnet
        * `solana-devnet` - Solana Devnet

        The developer is responsible for ensuring that the unsigned transaction is valid, as the API will not validate the transaction.
      operationId: sendSolanaTransaction
      tags:
        - Solana Accounts
      security:
        - apiKeyAuth: []
      parameters:
        - $ref: '#/components/parameters/XWalletAuth'
        - $ref: '#/components/parameters/IdempotencyKey'
      requestBody:
        content:
          application/json:
            schema:
              type: object
              properties:
                network:
                  type: string
                  description: The Solana network to send the transaction to.
                  enum:
                    - solana
                    - solana-devnet
                  example: solana-devnet
                transaction:
                  type: string
                  description: The base64 encoded transaction to sign and send. This transaction can contain multiple instructions for native Solana batching.
                  example: AQABAgIAAAAAAAAAAAAAAAAAAAAAAAAAAAAAAAAAAAAAAAAAAQABAQECAwQFBgcICQoLDA0ODxAREhMUFRYXGBkaGxwdHh8CBgMBAQAAAAIBAwQAAAAABgIAAAAAAAYDBQEBAAAGBAgAAAAABgUAAAAA6AMAAAAAAAAGBgUBAQEBBgcEAQAAAAYICgMBAQIDBgkCBgAAAAYKAwABAQEGCwMGAQEBBgwDAAABAQAAAAA=
              required:
                - network
                - transaction
      responses:
        '200':
          description: Successfully signed and sent transaction.
          content:
            application/json:
              schema:
                type: object
                properties:
                  transactionSignature:
                    type: string
                    description: The base58 encoded transaction signature.
                    example: 5VERv8NMvzbJMEkV8xnrLkEaWRtSz9CosKDYjCJjBRnbJLgp8uirBgmQpjKhoR4tjF3ZpRzrFmBV6UjKdiSZkQUW
                required:
                  - transactionSignature
        '400':
          description: Invalid request.
          content:
            application/json:
              schema:
                $ref: '#/components/schemas/Error'
              examples:
                malformed_transaction:
                  value:
                    errorType: malformed_transaction
                    errorMessage: Malformed unsigned transaction.
        '401':
          description: Unauthorized.
          content:
            application/json:
              schema:
                $ref: '#/components/schemas/Error'
              examples:
                unauthorized:
                  value:
                    errorType: unauthorized
                    errorMessage: Wallet authentication error.
        '402':
          $ref: '#/components/responses/PaymentMethodRequiredError'
        '403':
          description: Access to resource forbidden.
          content:
            application/json:
              schema:
                $ref: '#/components/schemas/Error'
              examples:
                forbidden:
                  value:
                    errorType: forbidden
                    errorMessage: Unable to sign transaction for this address
        '404':
          description: Not found.
          content:
            application/json:
              schema:
                $ref: '#/components/schemas/Error'
              examples:
                not_found:
                  value:
                    errorType: not_found
                    errorMessage: Solana account with the given address not found.
        '422':
          $ref: '#/components/responses/IdempotencyError'
        '500':
          $ref: '#/components/responses/InternalServerError'
        '502':
          $ref: '#/components/responses/BadGatewayError'
        '503':
          $ref: '#/components/responses/ServiceUnavailableError'
  /v2/solana/faucet:
    post:
      x-audience: public
      summary: Request funds on Solana devnet
      description: |
        Request funds from the CDP Faucet on Solana devnet.

        Faucets are available for SOL.

        To prevent abuse, we enforce rate limits within a rolling 24-hour window to control the amount of funds that can be requested.
        These limits are applied at both the CDP Project level and the blockchain address level.
        A single blockchain address cannot exceed the specified limits, even if multiple users submit requests to the same address.

        | Token | Amount per Faucet Request |Rolling 24-hour window Rate Limits|
        |:-----:|:-------------------------:|:--------------------------------:|
        | SOL   | 0.00125 SOL               | 0.0125 SOL                       |
        | USDC  | 1 USDC                    | 10 USDC                          |
      operationId: requestSolanaFaucet
      tags:
        - Faucets
      security:
        - apiKeyAuth: []
      requestBody:
        content:
          application/json:
            schema:
              type: object
              properties:
                address:
                  type: string
                  description: The address to request funds to, which is a base58-encoded string.
                  pattern: ^[1-9A-HJ-NP-Za-km-z]{32,44}$
                  example: HpabPRRCFbBKSuJr5PdkVvQc85FyxyTWkFM2obBRSvHT
                token:
                  type: string
                  description: The token to request funds for.
                  enum:
                    - sol
                    - usdc
                  example: sol
              required:
                - address
                - token
      responses:
        '200':
          description: Successfully requested funds.
          content:
            application/json:
              schema:
                type: object
                properties:
                  transactionSignature:
                    type: string
                    description: The signature identifying the transaction that requested the funds.
                    example: 4dje1d24iG2FfxwxTJJt8VSTtYXNc6AAuJwngtL97TJSqqPD3pgRZ7uh4szoU6WDrKyFTBgaswkDrCr7BqWjQqqK
                required:
                  - transactionSignature
        '400':
          description: Invalid request.
          content:
            application/json:
              schema:
                $ref: '#/components/schemas/Error'
              examples:
                invalid_address_format:
                  value:
                    errorType: invalid_request
                    errorMessage: 'request body has an error: doesn''t match schema: Error at "address": string doesn''t match the regular expression "^[1-9A-HJ-NP-Za-km-z]{32,44}$"'
                invalid_request:
                  value:
                    errorType: invalid_request
                    errorMessage: Unable to request faucet funds for this address.
        '403':
          description: Access to resource forbidden.
          content:
            application/json:
              schema:
                $ref: '#/components/schemas/Error'
              examples:
                forbidden:
                  value:
                    errorType: forbidden
                    errorMessage: Unable to request faucet funds for this address.
        '429':
          description: Rate limit exceeded.
          content:
            application/json:
              schema:
                $ref: '#/components/schemas/Error'
              examples:
                faucet_limit_exceeded:
                  value:
                    errorType: faucet_limit_exceeded
                    errorMessage: Faucet limit reached for this address. Please try again later.
        '500':
          $ref: '#/components/responses/InternalServerError'
        '502':
          $ref: '#/components/responses/BadGatewayError'
        '503':
          $ref: '#/components/responses/ServiceUnavailableError'
  /v2/solana/token-balances/{network}/{address}:
    get:
      x-audience: public
      summary: List Solana token balances
      description: |-
        Lists the token balances of a Solana address on a given network. The balances include SPL tokens and the native SOL token. The response is paginated, and by default, returns 20 balances per page.

        **Note:** This endpoint is still under development and does not yet provide strong availability or freshness guarantees. Freshness and availability of new token balances will improve over the coming weeks.
      operationId: listSolanaTokenBalances
      tags:
        - Solana Token Balances
      security:
        - apiKeyAuth: []
      parameters:
        - name: address
          description: The base58 encoded Solana address to get balances for.
          in: path
          required: true
          schema:
            type: string
            pattern: ^[1-9A-HJ-NP-Za-km-z]{32,44}$
          example: HpabPRRCFbBKSuJr5PdkVvQc85FyxyTWkFM2obBRSvHT
        - name: network
          description: The human-readable network name to get the balances for.
          in: path
          required: true
          schema:
            $ref: '#/components/schemas/ListSolanaTokenBalancesNetwork'
          example: solana
        - name: pageSize
          description: The number of balances to return per page.
          in: query
          required: false
          schema:
            type: integer
            default: 20
          example: 10
        - name: pageToken
          description: The token for the next page of balances. Will be empty if there are no more balances to fetch.
          in: query
          required: false
          schema:
            type: string
          example: eyJsYXN0X2lkIjogImFiYzEyMyIsICJ0aW1lc3RhbXAiOiAxNzA3ODIzNzAxfQ==
      responses:
        '200':
          description: Successfully listed token balances.
          content:
            application/json:
              schema:
                allOf:
                  - type: object
                    required:
                      - balances
                    properties:
                      balances:
                        type: array
                        items:
                          $ref: '#/components/schemas/SolanaTokenBalance'
                        description: The list of Solana token balances.
                        example:
                          - amount:
                              amount: '1250000000'
                              decimals: 9
                            token:
                              symbol: SOL
                              name: Solana
                              mintAddress: So11111111111111111111111111111111111111111
                          - amount:
                              amount: '123456000'
                              decimals: 6
                            token:
                              symbol: USDC
                              name: USD Coin
                              mintAddress: 4zMMC9srt5Ri5X14GAgXhaHii3GnPAEERYPJgZJDncDU
                  - $ref: '#/components/schemas/ListResponse'
        '400':
          description: Invalid request.
          content:
            application/json:
              schema:
                $ref: '#/components/schemas/Error'
              examples:
                invalid_request:
                  value:
                    errorType: invalid_request
                    errorMessage: string doesn't match the regular expression "^[1-9A-HJ-NP-Za-km-z]{32,44}$"
        '404':
          description: Not found.
          content:
            application/json:
              schema:
                $ref: '#/components/schemas/Error'
              examples:
                not_found:
                  value:
                    errorType: not_found
                    errorMessage: Address not found, or no balances found for the given address on this chain.
        '500':
          $ref: '#/components/responses/InternalServerError'
        '502':
          $ref: '#/components/responses/BadGatewayError'
        '503':
          $ref: '#/components/responses/ServiceUnavailableError'
  /v2/data/query/run:
    post:
      operationId: runSQLQuery
      summary: Run SQL Query
      x-audience: public
      description: |
        Run a read-only SQL query against indexed blockchain data including transactions, events, and decoded logs.

        This endpoint provides direct SQL access to comprehensive blockchain data across supported networks.
        Queries are executed against optimized data structures for high-performance analytics.

        ### Allowed Queries

          - Standard SQL syntax (ClickHouse dialect)
          - Read-only queries (SELECT statements)
          - No DDL or DML operations
          - No cartesian products

        ### Supported Tables

          - `base.events` - Base mainnet decoded event logs with parameters, event signature, topics, and more.
          - `base.transactions` - Base mainnet transaction data including hash, block number, gas usage.
          - `base.blocks` - Base mainnet block information.
          - `base.encoded_logs` - Encoded log data of event logs that aren't able to be decoded by our event decoder (ex: log0 opcode).
          - `base.transfers` - All event logs with event signature `Transfer(address,address,uint256)`. ERC-20, ERC-721, and ERC-1155 transfers are all included.

        ### Query Limits

          - Maximum result set: 100,000 rows
          - Query timeout: 30 seconds
      tags:
        - SQL API (Alpha)
      security:
        - apiKeyAuth: []
      requestBody:
        required: true
        content:
          application/json:
            schema:
              $ref: '#/components/schemas/OnchainDataQuery'
      responses:
        '200':
          description: Query run successfully.
          content:
            application/json:
              schema:
                $ref: '#/components/schemas/OnchainDataResult'
        '400':
          $ref: '#/components/responses/InvalidSQLQueryError'
        '401':
          $ref: '#/components/responses/UnauthorizedError'
        '408':
          description: Query timeout.
          content:
            application/json:
              schema:
                $ref: '#/components/schemas/Error'
              examples:
                query_timeout:
                  value:
                    errorType: timed_out
                    errorMessage: Query execution was cut off by the server. Please try again with a more efficient query.
        '429':
          description: Rate limit exceeded.
          content:
            application/json:
              schema:
                $ref: '#/components/schemas/Error'
              examples:
                rate_limit_exceeded:
                  value:
                    errorType: rate_limit_exceeded
                    errorMessage: Too many requests. Please try again later.
        '500':
          $ref: '#/components/responses/InternalServerError'
        '504':
          $ref: '#/components/responses/TimedOutError'
  /v2/data/query/grammar:
    get:
      operationId: getSQLGrammar
      summary: Get SQL grammar
      x-audience: public
      description: |
        Retrieve the SQL grammar for the SQL API.

        The SQL queries that are supported by the SQL API are defined via an ANTLR4 grammar which is evaluated by server before executing the query. This ensures the safety and soundness of the SQL API.

        This endpoint returns the ANTLR4 grammar that is used to evaluate the SQL queries so that developers can understand the SQL API and build SQL queries with high confidence and correctness. LLMs interact well with ANTLR4 grammar as well.
      tags:
        - SQL API (Alpha)
      security:
        - apiKeyAuth: []
      responses:
        '200':
          description: SQL grammar retrieved successfully.
          content:
            application/json:
              schema:
                type: string
                description: The ANTLR4 grammar for the SQL API.
                example: 'grammar SqlQuery; query: cteClause? unionStatement SEMICOLON? EOF;'
        '401':
          $ref: '#/components/responses/UnauthorizedError'
        '429':
          description: Rate limit exceeded.
          content:
            application/json:
              schema:
                $ref: '#/components/schemas/Error'
              examples:
                rate_limit_exceeded:
                  value:
                    errorType: rate_limit_exceeded
                    errorMessage: Too many requests. Please try again later.
        '500':
          $ref: '#/components/responses/InternalServerError'
        '504':
          $ref: '#/components/responses/TimedOutError'
  /v2/data/evm/token-ownership/{network}/{address}:
    get:
      operationId: listTokensForAccount
      summary: List token addresses for account
      x-audience: public
      description: |
        Retrieve all ERC-20 token contract addresses that an account has ever received tokens from. 
        Analyzes transaction history to discover token interactions.
      tags:
        - Onchain Data
      security:
        - apiKeyAuth: []
      parameters:
        - name: network
          in: path
          required: true
          description: The blockchain network to query.
          schema:
            type: string
            enum:
              - base
              - base-sepolia
          example: base
        - name: address
          in: path
          required: true
          description: The account address to analyze for token interactions.
          schema:
            type: string
            pattern: ^0x[0-9a-fA-F]{40}$
          example: '0x742d35Cc6634C0532925a3b844Bc454e4438f44e'
      responses:
        '200':
          description: Token addresses retrieved successfully.
          content:
            application/json:
              schema:
                $ref: '#/components/schemas/AccountTokenAddressesResponse'
        '400':
          description: Invalid account address format.
          content:
            application/json:
              schema:
                $ref: '#/components/schemas/Error'
              examples:
                invalid_address:
                  value:
                    errorType: invalid_request
                    errorMessage: Invalid account address format. Address must be 40 hex characters prefixed with '0x'
        '401':
          $ref: '#/components/responses/UnauthorizedError'
        '429':
          description: Rate limit exceeded.
          content:
            application/json:
              schema:
                $ref: '#/components/schemas/Error'
              examples:
                rate_limit_exceeded:
                  value:
                    errorType: rate_limit_exceeded
                    errorMessage: Too many requests. Please try again later.
        '500':
          $ref: '#/components/responses/InternalServerError'
  /v2/data/evm/token-balances/{network}/{address}:
    get:
      summary: List EVM token balances
      x-audience: public
      description: |-
        Lists the token balances of an EVM address on a given network. The balances include ERC-20 tokens and the native gas token (usually ETH). The response is paginated, and by default, returns 20 balances per page.

        **Note:** This endpoint provides <1 second freshness from chain tip, <500ms response latency for wallets with reasonable token history, and 99.9% uptime for production use.
      operationId: listDataTokenBalances
      tags:
        - Onchain Data
      security:
        - apiKeyAuth: []
      parameters:
        - name: address
          description: The 0x-prefixed EVM address to get balances for. The address does not need to be checksummed.
          in: path
          required: true
          schema:
            type: string
            pattern: ^0x[0-9a-fA-F]{40}$
          example: '0x742d35Cc6634C0532925a3b844Bc454e4438f44e'
        - name: network
          description: The human-readable network name to get the balances for.
          in: path
          required: true
          schema:
            $ref: '#/components/schemas/ListEvmTokenBalancesNetwork'
          example: base
        - $ref: '#/components/parameters/PageSize'
        - $ref: '#/components/parameters/PageToken'
      responses:
        '200':
          description: Successfully listed token balances.
          content:
            application/json:
              schema:
                allOf:
                  - type: object
                    required:
                      - balances
                    properties:
                      balances:
                        type: array
                        items:
                          $ref: '#/components/schemas/TokenBalance'
                        description: The list of EVM token balances.
                        example:
                          - amount:
                              amount: '1250000000000000000'
                              decimals: 18
                            token:
                              network: base
                              symbol: ETH
                              name: ether
                              contractAddress: '0xEeeeeEeeeEeEeeEeEeEeeEEEeeeeEeeeeeeeEEeE'
                          - amount:
                              amount: '123456'
                              decimals: 6
                            token:
                              network: base
                              symbol: USDC
                              name: USD Coin
                              contractAddress: '0x833589fCD6eDb6E08f4c7C32D4f71b54bdA02913'
                  - $ref: '#/components/schemas/ListResponse'
        '400':
          description: Invalid request.
          content:
            application/json:
              schema:
                $ref: '#/components/schemas/Error'
              examples:
                invalid_request:
                  value:
                    errorType: invalid_request
                    errorMessage: string doesn't match the regular expression "^0x[0-9a-fA-F]{40}$"
        '404':
          description: Not found.
          content:
            application/json:
              schema:
                $ref: '#/components/schemas/Error'
              examples:
                not_found:
                  value:
                    errorType: not_found
                    errorMessage: Address not found, or no balances found for the given address on this chain.
        '500':
          $ref: '#/components/responses/InternalServerError'
        '502':
          $ref: '#/components/responses/BadGatewayError'
        '503':
          $ref: '#/components/responses/ServiceUnavailableError'
  /v2/data/webhooks/subscriptions:
    get:
      operationId: listWebhookSubscriptions
      summary: List webhook subscriptions
      x-audience: public
      description: |
        Retrieve a paginated list of webhook subscriptions for the authenticated project.
        Returns subscriptions for all CDP product events (onchain, onramp/offramp, wallet, etc.)
        in descending order by creation time.

        ### Use Cases
        - Monitor all active webhook subscriptions across CDP products
        - Audit webhook configurations
        - Manage subscription lifecycle
      tags:
        - Webhooks
      security:
        - apiKeyAuth: []
      parameters:
        - name: pageSize
          description: The number of subscriptions to return per page.
          in: query
          required: false
          schema:
            type: integer
            default: 20
            minimum: 1
            maximum: 100
          example: 10
        - name: pageToken
          description: The token for the next page of subscriptions, if any.
          in: query
          required: false
          schema:
            type: string
          example: eyJsYXN0X2lkIjogImFiYzEyMyIsICJ0aW1lc3RhbXAiOiAxNzA3ODIzNzAxfQ==
      responses:
        '200':
          description: Webhook subscriptions retrieved successfully.
          content:
            application/json:
              schema:
                $ref: '#/components/schemas/WebhookSubscriptionListResponse'
        '400':
          description: Invalid request parameters.
          content:
            application/json:
              schema:
                $ref: '#/components/schemas/Error'
              examples:
                invalid_page_size:
                  value:
                    errorType: invalid_request
                    errorMessage: Page size must be between 1 and 100
                invalid_page_token:
                  value:
                    errorType: invalid_request
                    errorMessage: Invalid page token format
        '401':
          $ref: '#/components/responses/UnauthorizedError'
        '429':
          description: Rate limit exceeded.
          content:
            application/json:
              schema:
                $ref: '#/components/schemas/Error'
              examples:
                rate_limit_exceeded:
                  value:
                    errorType: rate_limit_exceeded
                    errorMessage: Too many requests. Please try again later.
        '500':
          $ref: '#/components/responses/InternalServerError'
    post:
      operationId: createWebhookSubscription
      summary: Create webhook subscription
      x-audience: public
      description: |
        Subscribe to real-time events across CDP products using flexible filtering.

        ### Event Types

        **Onchain Events** - Monitor Base mainnet with microsecond precision:
        - `onchain.activity.detected` - Smart contract events, transfers, swaps, NFT activity
        - **Requires** `labels` for filtering (e.g., `contract_address`, `event_name`)

        **Onramp/Offramp Events** - Transaction lifecycle notifications:
        - `onramp.transaction.created`, `onramp.transaction.updated`
        - `onramp.transaction.success`, `onramp.transaction.failed`
        - `offramp.transaction.created`, `offramp.transaction.updated`
        - `offramp.transaction.success`, `offramp.transaction.failed`
        - **No labels required** - maximum simplicity for transaction monitoring

        **Wallet Events** - Wallet activity notifications:
        - `wallet.activity.detected`

        ### Webhook Signature Verification
        All webhooks include cryptographic signatures for security.
        The signature secret is returned in `metadata.secret` when creating a subscription.

        **Note:** Webhooks are in beta and this interface is subject to change.

        See the [verification guide](https://docs.cdp.coinbase.com/onramp-&-offramp/webhooks#webhook-signature-verification) for implementation details.

        ### Onchain Label Filtering

        For `onchain.activity.detected` events, use `labels` for precise filtering with AND logic (max 20 labels per webhook).

        **Allowed labels** (all in snake_case format):
        - `network` (required) - Blockchain network
        - `contract_address` - Smart contract address
        - `event_name` - Event name (e.g., "Transfer", "Burn")
        - `event_signature` - Event signature hash
        - `transaction_from` - Transaction sender address
        - `transaction_to` - Transaction recipient address
        - `params.*` - Any event parameter (e.g., `params.from`, `params.to`, `params.sender`, `params.tokenId`)

        **Examples**:
        - **Liquidity Pool Monitor**: `{"network": "base-mainnet", "contract_address": "0xcd1f9777571493aeacb7eae45cd30a226d3e612d", "event_name": "Burn"}`
        - **Price Oracle Tracker**: `{"network": "base-mainnet", "contract_address": "0xbac4a9428ea707c51f171ed9890c3c2fa810305d", "event_name": "PriceUpdated"}`
        - **DeFi Protocol Activity**: `{"network": "base-mainnet", "contract_address": "0x45c6e6a47a711b14d8357d5243f46704904578e3", "event_name": "Deposit"}`
      tags:
        - Webhooks
      security:
        - apiKeyAuth: []
      requestBody:
        required: true
        content:
          application/json:
            schema:
              $ref: '#/components/schemas/WebhookSubscriptionRequest'
            examples:
              onchain_liquidity_pool:
                summary: 'Onchain: Monitor liquidity pool burns'
                value:
                  description: Liquidity pool burn events.
                  eventTypes:
                    - onchain.activity.detected
                  labels:
                    network: base-mainnet
                    contract_address: '0xcd1f9777571493aeacb7eae45cd30a226d3e612d'
                    event_name: Burn
                  target:
                    url: https://api.example.com/webhooks
                  isEnabled: true
              onramp_transactions:
                summary: 'Onramp: Transaction lifecycle'
                value:
                  description: Onramp transaction status webhook.
                  eventTypes:
                    - onramp.transaction.created
                    - onramp.transaction.updated
                    - onramp.transaction.success
                    - onramp.transaction.failed
                  labels: {}
                  target:
                    url: https://api.example.com/webhooks
                  isEnabled: true
              offramp_transactions:
                summary: 'Offramp: Transaction lifecycle'
                value:
                  description: Offramp transaction status webhook.
                  eventTypes:
                    - offramp.transaction.created
                    - offramp.transaction.updated
                    - offramp.transaction.success
                    - offramp.transaction.failed
                  labels: {}
                  target:
                    url: https://api.example.com/webhooks
                  isEnabled: true
              wallet_outgoing_transactions:
                summary: 'Wallet: Monitor outgoing transactions'
                value:
                  description: Outgoing transactions.
                  eventTypes:
                    - wallet.activity.detected
                  labels:
                    network: base-mainnet
                    params.from: '0xB7f5BF799fB265657c628ef4a13f90f83a3a616A'
                  target:
                    url: https://api.example.com/webhooks
                  isEnabled: true
      responses:
        '201':
          description: Webhook subscription created successfully.
          content:
            application/json:
              schema:
                $ref: '#/components/schemas/WebhookSubscriptionResponse'
        '400':
          description: Invalid subscription configuration.
          content:
            application/json:
              schema:
                $ref: '#/components/schemas/Error'
              examples:
                invalid_url:
                  value:
                    errorType: invalid_request
                    errorMessage: Target URL must be a valid HTTPS endpoint
                invalid_event_types:
                  value:
                    errorType: invalid_request
                    errorMessage: Event types must be non-empty and contain valid event type names
        '401':
          $ref: '#/components/responses/UnauthorizedError'
        '429':
          description: Rate limit exceeded.
          content:
            application/json:
              schema:
                $ref: '#/components/schemas/Error'
              examples:
                rate_limit_exceeded:
                  value:
                    errorType: rate_limit_exceeded
                    errorMessage: Too many requests. Please try again later.
        '500':
          $ref: '#/components/responses/InternalServerError'
  /v2/data/webhooks/subscriptions/{subscriptionId}:
    get:
      operationId: getWebhookSubscription
      summary: Get webhook subscription details
      x-audience: public
      description: |
        Retrieve detailed information about a specific webhook subscription including
        configuration, status, creation timestamp, and webhook signature secret.

        ### Response Includes
        - Subscription configuration and filters
        - Target URL and custom headers
        - Webhook signature secret for verification
        - Creation timestamp and status
      tags:
        - Webhooks
      security:
        - apiKeyAuth: []
      parameters:
        - name: subscriptionId
          in: path
          required: true
          description: Unique identifier for the webhook subscription.
          schema:
            type: string
            format: uuid
          example: 123e4567-e89b-12d3-a456-426614174000
      responses:
        '200':
          description: Webhook subscription details retrieved successfully.
          content:
            application/json:
              schema:
                $ref: '#/components/schemas/WebhookSubscriptionResponse'
        '401':
          $ref: '#/components/responses/UnauthorizedError'
        '404':
          description: Webhook subscription not found.
          content:
            application/json:
              schema:
                $ref: '#/components/schemas/Error'
              examples:
                subscription_not_found:
                  value:
                    errorType: not_found
                    errorMessage: Webhook subscription not found
        '429':
          description: Rate limit exceeded.
          content:
            application/json:
              schema:
                $ref: '#/components/schemas/Error'
              examples:
                rate_limit_exceeded:
                  value:
                    errorType: rate_limit_exceeded
                    errorMessage: Too many requests. Please try again later.
        '500':
          $ref: '#/components/responses/InternalServerError'
    put:
      operationId: updateWebhookSubscription
      summary: Update webhook subscription
      x-audience: public
      description: |
        Update an existing webhook subscription's configuration including
        event types, target URL, filtering criteria, and enabled status.
        All required fields must be provided, even if they are not being changed.

        ### Common Updates
        - Change target URL or headers
        - Add/remove event type filters
        - Update multi-label filtering criteria
        - Enable/disable subscription
      tags:
        - Webhooks
      security:
        - apiKeyAuth: []
      parameters:
        - name: subscriptionId
          in: path
          required: true
          description: Unique identifier for the webhook subscription.
          schema:
            type: string
            format: uuid
          example: 123e4567-e89b-12d3-a456-426614174000
      requestBody:
        required: true
        content:
          application/json:
            schema:
              $ref: '#/components/schemas/WebhookSubscriptionUpdateRequest'
      responses:
        '200':
          description: Webhook subscription updated successfully.
          content:
            application/json:
              schema:
                $ref: '#/components/schemas/WebhookSubscriptionResponse'
        '400':
          description: Invalid subscription update configuration.
          content:
            application/json:
              schema:
                $ref: '#/components/schemas/Error'
              examples:
                invalid_url:
                  value:
                    errorType: invalid_request
                    errorMessage: Target URL must be a valid HTTPS endpoint
                invalid_event_types:
                  value:
                    errorType: invalid_request
                    errorMessage: Event types must be non-empty and contain valid event type names
        '401':
          $ref: '#/components/responses/UnauthorizedError'
        '404':
          description: Webhook subscription not found.
          content:
            application/json:
              schema:
                $ref: '#/components/schemas/Error'
              examples:
                subscription_not_found:
                  value:
                    errorType: not_found
                    errorMessage: Webhook subscription not found
        '429':
          description: Rate limit exceeded.
          content:
            application/json:
              schema:
                $ref: '#/components/schemas/Error'
              examples:
                rate_limit_exceeded:
                  value:
                    errorType: rate_limit_exceeded
                    errorMessage: Too many requests. Please try again later.
        '500':
          $ref: '#/components/responses/InternalServerError'
    delete:
      operationId: deleteWebhookSubscription
      summary: Delete webhook subscription
      x-audience: public
      description: |
        Permanently delete a webhook subscription and stop all event deliveries.
        This action cannot be undone.

        ### Important Notes
        - All webhook deliveries will cease immediately
        - Subscription cannot be recovered after deletion
        - Consider disabling instead of deleting for temporary pauses
      tags:
        - Webhooks
      security:
        - apiKeyAuth: []
      parameters:
        - name: subscriptionId
          in: path
          required: true
          description: Unique identifier for the webhook subscription.
          schema:
            type: string
            format: uuid
          example: 123e4567-e89b-12d3-a456-426614174000
      responses:
        '204':
          description: Webhook subscription deleted successfully.
        '401':
          $ref: '#/components/responses/UnauthorizedError'
        '404':
          description: Webhook subscription not found.
          content:
            application/json:
              schema:
                $ref: '#/components/schemas/Error'
              examples:
                subscription_not_found:
                  value:
                    errorType: not_found
                    errorMessage: Webhook subscription not found
        '429':
          description: Rate limit exceeded.
          content:
            application/json:
              schema:
                $ref: '#/components/schemas/Error'
              examples:
                rate_limit_exceeded:
                  value:
                    errorType: rate_limit_exceeded
                    errorMessage: Too many requests. Please try again later.
        '500':
          $ref: '#/components/responses/InternalServerError'
  /v2/x402/verify:
    post:
      x-audience: public
      summary: Verify a payment
      description: Verify an x402 protocol payment with a specific scheme and network.
      operationId: verifyX402Payment
      tags:
        - x402 Facilitator
      security:
        - apiKeyAuth: []
      requestBody:
        required: true
        content:
          application/json:
            schema:
              type: object
              properties:
                x402Version:
                  $ref: '#/components/schemas/X402Version'
                paymentPayload:
                  $ref: '#/components/schemas/x402PaymentPayload'
                paymentRequirements:
                  $ref: '#/components/schemas/x402PaymentRequirements'
              required:
                - x402Version
                - paymentPayload
                - paymentRequirements
      responses:
        '200':
          $ref: '#/components/responses/x402VerifyResponse'
        '400':
          description: Invalid request.
          content:
            application/json:
              schema:
                $ref: '#/components/schemas/Error'
              examples:
                invalid_request:
                  value:
                    errorType: invalid_request
                    errorMessage: Invalid request. Please check the request body and parameters.
        '500':
          $ref: '#/components/responses/InternalServerError'
        '502':
          $ref: '#/components/responses/BadGatewayError'
        '503':
          $ref: '#/components/responses/ServiceUnavailableError'
  /v2/x402/settle:
    post:
      x-audience: public
      summary: Settle a payment
      description: Settle an x402 protocol payment with a specific scheme and network.
      operationId: settleX402Payment
      tags:
        - x402 Facilitator
      security:
        - apiKeyAuth: []
      requestBody:
        required: true
        content:
          application/json:
            schema:
              type: object
              properties:
                x402Version:
                  $ref: '#/components/schemas/X402Version'
                paymentPayload:
                  $ref: '#/components/schemas/x402PaymentPayload'
                paymentRequirements:
                  $ref: '#/components/schemas/x402PaymentRequirements'
              required:
                - x402Version
                - paymentPayload
                - paymentRequirements
      responses:
        '200':
          $ref: '#/components/responses/x402SettleResponse'
        '400':
          description: Invalid request.
          content:
            application/json:
              schema:
                $ref: '#/components/schemas/Error'
              examples:
                invalid_request:
                  value:
                    errorType: invalid_request
                    errorMessage: Invalid request. Please check the request body and parameters.
        '500':
          $ref: '#/components/responses/InternalServerError'
        '502':
          $ref: '#/components/responses/BadGatewayError'
        '503':
          $ref: '#/components/responses/ServiceUnavailableError'
  /v2/x402/supported:
    get:
      x-audience: public
      summary: Get supported payment schemes and networks
      description: Get the supported x402 protocol payment schemes and networks that the facilitator is able to verify and settle payments for.
      operationId: supportedX402PaymentKinds
      tags:
        - x402 Facilitator
      security:
        - apiKeyAuth: []
      responses:
        '200':
          $ref: '#/components/responses/x402SupportedPaymentKindsResponse'
        '500':
          $ref: '#/components/responses/InternalServerError'
        '502':
          $ref: '#/components/responses/BadGatewayError'
        '503':
          $ref: '#/components/responses/ServiceUnavailableError'
  /v2/onramp/orders:
    post:
      summary: Create an onramp order
      description: |-
        Create a new Onramp order or get a quote for an Onramp order. Either `paymentAmount` or `purchaseAmount` must be provided.

        This API currently only supports the payment method `GUEST_CHECKOUT_APPLE_PAY`.

        For detailed integration instructions and to get access to this API, refer to the  [Apple Pay Onramp API docs](https://docs.cdp.coinbase.com/onramp-&-offramp/onramp-apis/apple-pay-onramp-api).
      operationId: createOnrampOrder
      tags:
        - Onramp
      security:
        - apiKeyAuth: []
      requestBody:
        content:
          application/json:
            schema:
              type: object
              properties:
                agreementAcceptedAt:
                  description: The timestamp of when the user acknowledged that by using Coinbase Onramp they are accepting the Coinbase Terms  (https://www.coinbase.com/legal/guest-checkout/us), User Agreement (https://www.coinbase.com/legal/user_agreement),  and Privacy Policy (https://www.coinbase.com/legal/privacy).
                  format: date-time
                  type: string
                  example: '2025-04-24T00:00:00Z'
                destinationAddress:
                  description: The address the purchased crypto will be sent to.
                  type: string
                  example: '0x71C7656EC7ab88b098defB751B7401B5f6d8976F'
                destinationNetwork:
                  description: |-
                    The name of the crypto network the purchased currency will be sent on.

                    Use the [Onramp Buy Options API](https://docs.cdp.coinbase.com/api-reference/rest-api/onramp-offramp/get-buy-options) to discover the supported networks for your user's location.
                  type: string
                  example: base
                email:
                  description: The verified email address of the user requesting the onramp transaction. This email must be verified by your app (via OTP) before being used with the Onramp API.
                  type: string
                  example: test@example.com
                isQuote:
                  description: If true, this API will return a quote without creating any transaction.
                  type: boolean
                  default: false
                partnerOrderRef:
                  description: Optional partner order reference ID.
                  type: string
                  example: order-1234
                partnerUserRef:
                  description: |-
                    A unique string that represents the user in your app. This can be used to link individual transactions  together so you can retrieve the transaction history for your users. Prefix this string with “sandbox-”  (e.g. "sandbox-user-1234") to perform a sandbox transaction which will allow you to test your integration  without any real transfer of funds.

                    This value can be used with with [Onramp User Transactions API](https://docs.cdp.coinbase.com/api-reference/rest-api/onramp-offramp/get-onramp-transactions-by-id) to retrieve all transactions created by the user.
                  type: string
                  example: user-1234
                paymentAmount:
                  description: A string representing the amount of fiat the user wishes to pay in exchange for crypto. When using  this parameter, the returned quote will be inclusive of fees i.e. the user will pay this exact amount  of the payment currency.
                  type: string
                  example: '100.00'
                paymentCurrency:
                  description: The fiat currency to be converted to crypto.
                  type: string
                  example: USD
                paymentMethod:
                  $ref: '#/components/schemas/OnrampOrderPaymentMethodTypeId'
                phoneNumber:
                  description: |-
                    The phone number of the user requesting the onramp transaction in E.164 format. This phone number must  be verified by your app (via OTP) before being used with the Onramp API.

                    Please refer to the [Onramp docs](https://docs.cdp.coinbase.com/onramp-&-offramp/onramp-apis/apple-pay-onramp-api) for more details on phone number verification requirements and best practices.
                  type: string
                  example: '+12055555555'
                phoneNumberVerifiedAt:
                  description: Timestamp of when the user's phone number was verified via OTP. User phone number must be verified  every 60 days. If this timestamp is older than 60 days, an error will be returned.
                  format: date-time
                  type: string
                  example: '2025-04-24T00:00:00Z'
                purchaseAmount:
                  description: A string representing the amount of crypto the user wishes to purchase. When using this parameter the  returned quote will be exclusive of fees i.e. the user will receive this exact amount of the purchase  currency.
                  type: string
                  example: '10.000000'
                purchaseCurrency:
                  description: |-
                    The ticker (e.g. `BTC`, `USDC`, `SOL`) or the Coinbase UUID (e.g. `d85dce9b-5b73-5c3c-8978-522ce1d1c1b4`)  of the crypto asset to be purchased.

                    Use the [Onramp Buy Options API](https://docs.cdp.coinbase.com/api-reference/rest-api/onramp-offramp/get-buy-options) to discover the supported purchase currencies for your user's location.
                  type: string
                  example: USDC
                clientIp:
                  description: The IP address of the end user requesting the onramp transaction.
                  type: string
                  example: 127.0.0.1
                domain:
                  description: The domain that the Apple Pay button will be rendered on. Required when using the `GUEST_CHECKOUT_APPLE_PAY`  payment method and embedding the payment link in an iframe.
                  type: string
                  example: pay.coinbase.com
              required:
                - paymentCurrency
                - purchaseCurrency
                - paymentMethod
                - destinationAddress
                - destinationNetwork
                - phoneNumber
                - email
                - agreementAcceptedAt
                - phoneNumberVerifiedAt
                - partnerUserRef
      responses:
        '201':
          description: Successfully created an onramp order.
          content:
            application/json:
              schema:
                type: object
                properties:
                  order:
                    $ref: '#/components/schemas/OnrampOrder'
                  paymentLink:
                    $ref: '#/components/schemas/OnrampPaymentLink'
                required:
                  - order
        '400':
          description: Invalid request.
          content:
            application/json:
              schema:
                $ref: '#/components/schemas/Error'
              examples:
                invalid_request:
                  value:
                    errorType: invalid_request
                    errorMessage: Missing required params.
                network_not_tradable:
                  value:
                    errorType: network_not_tradable
                    errorMessage: The selected asset cannot be purchased on the selected network in the user's location.
                guest_permission_denied:
                  value:
                    errorType: guest_permission_denied
                    errorMessage: The user is not allowed to complete onramp transactions as a guest.
                guest_region_forbidden:
                  value:
                    errorType: guest_region_forbidden
                    errorMessage: Guest onramp transactions are not allowed in the user's region.
                guest_transaction_limit:
                  value:
                    errorType: guest_transaction_limit
                    errorMessage: This transaction would exceed the user's weekly guest onramp transaction limit.
                guest_transaction_count:
                  value:
                    errorType: guest_transaction_count
                    errorMessage: The user has reached the lifetime guest onramp transaction count limit (15).
                phone_number_verification_expired:
                  value:
                    errorType: phone_number_verification_expired
                    errorMessage: The user's phone number verification has expired. Please re-verify the user's phone number
        '401':
          $ref: '#/components/responses/UnauthorizedError'
        '429':
          $ref: '#/components/responses/RateLimitExceeded'
        '500':
          $ref: '#/components/responses/InternalServerError'
  /v2/onramp/orders/{orderId}:
    get:
      summary: Get an onramp order by ID
      description: Get an onramp order by ID.
      operationId: getOnrampOrderById
      tags:
        - Onramp
      security:
        - apiKeyAuth: []
      parameters:
        - name: orderId
          in: path
          required: true
          description: The ID of the onramp order to retrieve.
          schema:
            type: string
          example: 123e4567-e89b-12d3-a456-426614174000
      responses:
        '200':
          description: Successfully retrieved an onramp order.
          content:
            application/json:
              schema:
                type: object
                properties:
                  order:
                    $ref: '#/components/schemas/OnrampOrder'
                required:
                  - order
        '401':
          $ref: '#/components/responses/UnauthorizedError'
        '404':
          description: Order not found.
          content:
            application/json:
              schema:
                $ref: '#/components/schemas/Error'
              examples:
                not_found:
                  value:
                    errorType: not_found
                    errorMessage: Order with the given ID does not exist.
        '429':
          $ref: '#/components/responses/RateLimitExceeded'
  /v2/onramp/sessions:
    post:
      summary: Create an onramp session
      description: |-
        Returns a single-use URL for an Onramp session. This API provides flexible  functionality based on the parameters provided, supporting three cases:

        **Important**: The returned URL is single-use only. Once a user visits the URL,  no one else can access it.
        ## Use Cases
        ### 1. Basic Session (Minimum Parameters)
        **Required**: `destinationAddress`, `purchaseCurrency`, `destinationNetwork`

        **Returns**: Basic single-use onramp URL. The `quote` object will not be included in the response.
        ### 2. One-Click Onramp URL
        **Required**: Basic parameters + `paymentAmount`, `paymentCurrency`

        **Returns**: One-click onramp URL for streamlined checkout. The `quote` object will not be included in the response.
        ### 3. One-Click Onramp URL with Quote
        **Required**: One-Click Onramp parameters + `paymentMethod`, `country`, `subdivision`

        **Returns**: Complete pricing quote and one-click onramp URL. Both `session` and `quote` objects will be included in the response.
      operationId: createOnrampSession
      tags:
        - Onramp
      security:
        - apiKeyAuth: []
      requestBody:
        content:
          application/json:
            schema:
              type: object
              properties:
                purchaseCurrency:
                  description: |-
                    The ticker (e.g. `BTC`, `USDC`, `SOL`) or the Coinbase UUID (e.g. `d85dce9b-5b73-5c3c-8978-522ce1d1c1b4`)  of the crypto asset to be purchased.

                    Use the [Onramp Buy Options API](https://docs.cdp.coinbase.com/api-reference/rest-api/onramp-offramp/get-buy-options) to discover the supported purchase currencies for your user's location.
                  type: string
                  example: USDC
                destinationNetwork:
                  description: |-
                    The name of the crypto network the purchased currency will be sent on.

                    Use the [Onramp Buy Options API](https://docs.cdp.coinbase.com/api-reference/rest-api/onramp-offramp/get-buy-options) to discover the supported networks for your user's location.
                  type: string
                  example: base
                destinationAddress:
                  description: The address the purchased crypto will be sent to.
                  type: string
                  example: '0x71C7656EC7ab88b098defB751B7401B5f6d8976F'
                paymentAmount:
                  description: A string representing the amount of fiat the user wishes to pay in exchange for crypto.
                  type: string
                  example: '100.00'
                paymentCurrency:
                  description: The fiat currency to be converted to crypto.
                  type: string
                  example: USD
                paymentMethod:
                  $ref: '#/components/schemas/OnrampQuotePaymentMethodTypeId'
                country:
                  description: The ISO 3166-1 two letter country code (e.g. US).
                  type: string
                  example: US
                subdivision:
                  description: The ISO 3166-2 two letter state code (e.g. NY). Only required for US.
                  type: string
                  example: NY
                redirectUrl:
                  allOf:
                    - $ref: '#/components/schemas/Url'
                  description: URL to redirect the user to when they successfully complete a transaction. This URL will be embedded in the returned onramp URL as a query parameter.
                  example: https://example.com/success
                clientIp:
                  description: The IP address of the end user requesting the onramp transaction.
                  type: string
                  example: 127.0.0.1
                partnerUserRef:
                  description: |-
                    A unique string that represents the user in your app. This can be used to link individual transactions  together so you can retrieve the transaction history for your users. Prefix this string with “sandbox-”  (e.g. "sandbox-user-1234") to perform a sandbox transaction which will allow you to test your integration  without any real transfer of funds.

                    This value can be used with with [Onramp User Transactions API](https://docs.cdp.coinbase.com/api-reference/rest-api/onramp-offramp/get-onramp-transactions-by-id) to retrieve all transactions created by the user.
                  type: string
                  example: user-1234
              required:
                - destinationAddress
                - purchaseCurrency
                - destinationNetwork
      responses:
        '201':
          description: Onramp session created successfully.
          content:
            application/json:
              schema:
                type: object
                properties:
                  session:
                    $ref: '#/components/schemas/OnrampSession'
                  quote:
                    $ref: '#/components/schemas/OnrampQuote'
                required:
                  - session
        '400':
          description: Invalid request.
          content:
            application/json:
              schema:
                $ref: '#/components/schemas/Error'
              examples:
                invalid_request:
                  value:
                    errorType: invalid_request
                    errorMessage: Missing required parameters.
                invalid_destination_address:
                  value:
                    errorType: invalid_request
                    errorMessage: The destination address is not valid for the specified network.
        '401':
          $ref: '#/components/responses/UnauthorizedError'
        '429':
          $ref: '#/components/responses/RateLimitExceeded'
        '500':
          $ref: '#/components/responses/InternalServerError'
webhooks: {}
components:
  securitySchemes:
    apiKeyAuth:
      type: http
      scheme: bearer
      bearerFormat: JWT
      description: A JWT signed using your CDP API Key Secret, encoded in base64. Refer to the [Generate Bearer Token](https://docs.cdp.coinbase.com/api-reference/v2/authentication#2-generate-bearer-token) section of our Authentication docs for information on how to generate your Bearer Token.
  schemas:
    EmailAuthentication:
      type: object
      title: EmailAuthentication
      description: Information about an end user who authenticates using a one-time password sent to their email address.
      properties:
        type:
          type: string
          description: The type of authentication information.
          example: email
          enum:
            - email
        email:
          type: string
          description: The email address of the end user.
          example: user@example.com
          format: email
      required:
        - type
        - email
    SmsAuthentication:
      type: object
      title: SmsAuthentication
      description: Information about an end user who authenticates using a one-time password sent to their phone number via SMS.
      properties:
        type:
          type: string
          description: The type of authentication information.
          example: sms
          enum:
            - sms
        phoneNumber:
          type: string
          description: The phone number of the end user in E.164 format.
          example: '+12055555555'
          pattern: ^\+[1-9]\d{1,14}$
      required:
        - type
        - phoneNumber
    DeveloperJWTAuthentication:
      type: object
      title: DeveloperJWTAuthentication
      description: Information about an end user who authenticates using a JWT issued by the developer.
      properties:
        type:
          type: string
          description: The type of authentication information.
          enum:
            - jwt
          example: jwt
        kid:
          type: string
          description: The key ID of the JWK used to sign the JWT.
          example: NjVBRjY5MDlCMUIwNzU4RTA2QzZFMDQ4QzQ2MDAyQjVDNjk1RTM2Qg
        sub:
          type: string
          description: The unique identifier for the end user that is captured in the `sub` claim of the JWT.
          example: e051beeb-7163-4527-a5b6-35e301529ff2
      required:
        - type
        - sub
        - kid
    OAuth2ProviderType:
      type: string
      description: The type of OAuth2 provider.
      enum:
        - google
        - apple
        - x
      example: google
    OAuth2Authentication:
      type: object
      title: OAuth2Authentication
      description: Information about an end user who authenticates using a third-party provider.
      properties:
        type:
          $ref: '#/components/schemas/OAuth2ProviderType'
        sub:
          type: string
          description: The unique identifier for the end user that is captured in the `sub` claim of the JWT.
          example: e051beeb-7163-4527-a5b6-35e301529ff2
        email:
          type: string
          description: The email address of the end user contained within the user's ID token, if available from third-party OAuth2 provider's token exchange.
          example: test.user@gmail.com
        name:
          type: string
          description: The full name of the end user if available from third-party OAuth2 provider's token exchange.
          example: Test User
        username:
          type: string
          description: The username of the end user if available from third-party OAuth2 provider's token exchange.
          example: test.user
      required:
        - type
        - sub
    AuthenticationMethod:
      description: Information about how the end user is authenticated.
      oneOf:
        - $ref: '#/components/schemas/EmailAuthentication'
        - $ref: '#/components/schemas/SmsAuthentication'
        - $ref: '#/components/schemas/DeveloperJWTAuthentication'
        - $ref: '#/components/schemas/OAuth2Authentication'
    AuthenticationMethods:
      type: array
      description: The list of valid authentication methods linked to the end user.
      items:
        $ref: '#/components/schemas/AuthenticationMethod'
      example:
        - type: email
          email: user@example.com
        - type: sms
          phoneNumber: '+12055555555'
        - type: jwt
          sub: e051beeb-7163-4527-a5b6-35e301529ff2
          kid: NjVBRjY5MDlCMUIwNzU4RTA2QzZFMDQ4QzQ2MDAyQjVDNjk1RTM2Qg
        - type: google
          sub: '115346410074741490243'
          email: test.user@gmail.com
    EndUser:
      type: object
      description: Information about the end user.
      properties:
        userId:
          description: A stable, unique identifier for the end user. The `userId` must be unique across all end users in the developer's CDP Project. It must be between 1 and 100 characters long and can only contain alphanumeric characters and hyphens.
          type: string
          pattern: ^[a-zA-Z0-9-]{1,100}$
          example: e051beeb-7163-4527-a5b6-35e301529ff2
        authenticationMethods:
          $ref: '#/components/schemas/AuthenticationMethods'
        evmAccounts:
          type: array
          deprecated: true
          description: '**DEPRECATED**: Use `evmAccountObjects` instead for richer account information. The list of EVM account addresses associated with the end user. End users can have up to 10 EVM accounts.'
          items:
            type: string
            description: The address of the EVM account associated with the end user.
            pattern: ^0x[0-9a-fA-F]{40}$
            example: '0x742d35Cc6634C0532925a3b844Bc454e4438f44e'
          example:
            - '0x742d35Cc6634C0532925a3b844Bc454e4438f44e'
        evmSmartAccounts:
          type: array
          deprecated: true
          description: '**DEPRECATED**: Use `evmSmartAccountObjects` instead for richer account information including owner relationships. The list of EVM smart account addresses associated with the end user. Each EVM EOA can own one smart account.'
          items:
            type: string
            description: The address of the EVM smart account associated with the end user.
            pattern: ^0x[0-9a-fA-F]{40}$
            example: '0x742d35Cc6634C0532925a3b844Bc454e4438f44e'
          example:
            - '0x742d35Cc6634C0532925a3b844Bc454e4438f44e'
        solanaAccounts:
          type: array
          deprecated: true
          description: '**DEPRECATED**: Use `solanaAccountObjects` instead for richer account information. The list of Solana account addresses associated with the end user. End users can have up to 10 Solana accounts.'
          items:
            type: string
            description: The base58 encoded address of the Solana account associated with the end user.
            pattern: ^[1-9A-HJ-NP-Za-km-z]{32,44}$
            example: HpabPRRCFbBKSuJr5PdkVvQc85FyxyTWkFM2obBRSvHT
          example:
            - HpabPRRCFbBKSuJr5PdkVvQc85FyxyTWkFM2obBRSvHT
        createdAt:
          type: string
          format: date-time
          description: The date and time when the end user was created, in ISO 8601 format.
          example: '2025-01-15T10:30:00Z'
      required:
        - userId
        - authenticationMethods
        - evmAccounts
        - evmSmartAccounts
        - solanaAccounts
        - createdAt
    ListResponse:
      type: object
      properties:
        nextPageToken:
          type: string
          description: The token for the next page of items, if any.
          example: eyJsYXN0X2lkIjogImFiYzEyMyIsICJ0aW1lc3RhbXAiOiAxNzA3ODIzNzAxfQ==
    ErrorType:
      description: The code that indicates the type of error that occurred. These error codes can be used to determine how to handle the error.
      type: string
      example: invalid_request
      enum:
        - already_exists
        - bad_gateway
        - faucet_limit_exceeded
        - forbidden
        - idempotency_error
        - internal_server_error
        - invalid_request
        - invalid_sql_query
        - invalid_signature
        - malformed_transaction
        - not_found
        - payment_method_required
        - rate_limit_exceeded
        - request_canceled
        - service_unavailable
        - timed_out
        - unauthorized
        - policy_violation
        - policy_in_use
        - account_limit_exceeded
        - network_not_tradable
        - guest_permission_denied
        - guest_region_forbidden
        - guest_transaction_limit
        - guest_transaction_count
        - phone_number_verification_expired
        - document_verification_failed
        - recipient_allowlist_violation
        - recipient_allowlist_pending
        - travel_rules_recipient_violation
        - transfer_amount_out_of_bounds
        - transfer_recipient_address_invalid
        - transfer_quote_expired
        - mfa_already_enrolled
        - mfa_invalid_code
        - mfa_flow_expired
        - mfa_required
        - mfa_not_enrolled
      x-error-instructions:
        already_exists: |-
          This error occurs when trying to create a resource that already exists.

          **Steps to resolve:**
          1. Check if the resource exists before creation
          2. Use GET endpoints to verify resource state
          3. Use unique identifiers/names for resources
        bad_gateway: |-
          This error occurs when the CDP API is unable to connect to the backend service.

          **Steps to resolve:**
          1. Retry your request after a short delay
          2. If persistent, contact CDP support with:
             - The timestamp of the error
             - Request details
          3. Consider implementing retry logic with an exponential backoff

          **Note:** These errors are automatically logged and monitored by CDP.
        faucet_limit_exceeded: |-
          This error occurs when you've exceeded the faucet request limits.

          **Steps to resolve:**
          1. Wait for the time window to reset
          2. Use funds more efficiently in your testing

          For more information on faucet limits, please visit the [EVM Faucet endpoint](https://docs.cdp.coinbase.com/api-reference/v2/rest-api/faucets/request-funds-on-evm-test-networks) or the [Solana Faucet endpoint](https://docs.cdp.coinbase.com/api-reference/v2/rest-api/faucets/request-funds-on-solana-devnet).
        forbidden: |-
          This error occurs when you don't have permission to access the resource.

          **Steps to resolve:**
          1. Verify your permissions to access the resource
          2. Ensure that you are the owner of the requested resource
        idempotency_error: |-
          This error occurs when an idempotency key is reused with different parameters.

          **Steps to resolve:**
          1. Generate a new UUID v4 for each unique request
          2. Only reuse idempotency keys for exact request duplicates
          3. Track used keys within your application

          **Example idempotency key implementation:**
          ```typescript lines wrap
          import { v4 as uuidv4 } from 'uuid';

          function createIdempotencyKey() {
            return uuidv4();
          }
          ```
        internal_server_error: |-
          This indicates an unexpected error that occurred on the CDP servers.

          **Important**: If you encounter this error, please note that your operation's status should be treated as unknown by your application, as it could have been a success within the CDP back-end.

          **Steps to resolve:**
          1. Retry your request after a short delay
          2. If persistent, contact CDP support with:
             - Your correlation ID
             - Timestamp of the error
             - Request details
          3. Consider implementing retry logic with an exponential backoff

          **Note:** These errors are automatically logged and monitored by CDP.
        invalid_request: |-
          This error occurs when the request is malformed or contains invalid data, including issues with the request body, query parameters, path parameters, or headers.

          **Steps to resolve:**
          1. Check all required fields and parameters are present
          2. Ensure request body (if applicable) follows the correct schema
          3. Verify all parameter formats match the API specification:
             - Query parameters
             - Path parameters
             - Request headers
          4. Validate any addresses, IDs, or other formatted strings meet requirements

          **Common validation issues:**
          - Missing required parameters
          - Invalid parameter types or formats
          - Malformed JSON in request body
          - Invalid enum values
        invalid_sql_query: |-
          This error occurs when the SQL query is invalid or not allowed.

          **Common causes:**
          - Using non-SELECT SQL statements (INSERT, UPDATE, DELETE, etc.)
          - Invalid table or column names
          - Syntax errors in SQL query
          - Query exceeds character limit
          - Too many JOIN operations
        invalid_signature: |-
          This error occurs when the signature provided for the given user operation is invalid.

          **Steps to resolve:**
          1. Verify the signature was generated by the correct owner account
          2. Ensure the signature corresponds to the exact user operation hash
          3. Check that the signature format matches the expected format
          4. Confirm you're using the correct network for the Smart Account

          **Common causes:**
          - Using wrong owner account to sign
          - Signing modified/incorrect user operation data
          - Malformed signature encoding
          - Network mismatch between signature and broadcast
        malformed_transaction: |-
          This error occurs when the transaction data provided is not properly formatted or is invalid.

          **Steps to resolve:**
          1. Verify transaction encoding:
             - **EVM networks**: Check RLP encoding is correct
             - **Solana**: Validate base64 encoding
          2. Ensure all required transaction fields are present
          3. Validate transaction parameters are within acceptable ranges
          4. Check that the transaction type is supported on the target network (see our [Supported Networks](https://docs.cdp.coinbase.com/get-started/supported-networks) page for more details)

          **Common causes:**
          - Invalid hex encoding for EVM transactions
          - Missing required transaction fields
          - Incorrect parameter formats
          - Unsupported transaction types
          - Network-specific transaction format mismatches
        not_found: |-
          This error occurs when the resource specified in your request doesn't exist or you don't have access to it.

          **Steps to resolve:**
          1. Verify the resource ID/address/account exists
          2. Check your permissions to access the resource
          3. Ensure you're using the correct network/environment
          4. Confirm the resource hasn't been deleted

          **Common causes:**
          - Mistyped addresses
          - Accessing resources from the wrong CDP project
          - Resource was deleted or hasn't been created yet
        payment_method_required: |-
          This error occurs when a payment method is required to complete the requested operation but none is configured or available.

          **Steps to resolve:**
          1. Add a valid payment method to your account using the [CDP Portal](https://portal.cdp.coinbase.com)
          2. Ensure your payment method is valid and not expired

          **Common causes:**
          - No payment method configured on the account
          - Payment method is expired
        rate_limit_exceeded: |-
          This error occurs when you've exceeded the API rate limits.

          **Steps to resolve:**
          1. Implement exponential backoff
          2. Cache responses where possible
          3. Wait for rate limit window to reset

          **Best practices:**
          ```typescript lines wrap
          async function withRetry(fn: () => Promise<any>) {
            let delay = 1000;
            while (true) {
              try {
                return await fn();
              } catch (e) {
                if (e.errorType === "rate_limit_exceeded") {
                  await sleep(delay);
                  delay *= 2;
                  continue;
                }
                throw e;
              }
            }
          }
          ```
        request_canceled: |-
          This error occurs when the client cancels an in-progress request before it completes.

          **Steps to resolve:**
          1. Check client-side timeout configurations
          2. Review request cancellation logic in your code
          3. Consider increasing timeout thresholds for long-running operations
          4. Implement request tracking to identify premature cancellations

          **Best practices:**
          ```typescript lines wrap
          async function withTimeout<T>(promise: Promise<T>, timeoutMs: number): Promise<T> {
            const timeout = new Promise((_, reject) => {
              setTimeout(() => {
                reject(new Error("Operation timed out"));
              }, timeoutMs);
            });

            try {
              return await Promise.race([promise, timeout]);
            } catch (error) {
              // Handle timeout or cancellation
              throw error;
            }
          }
          ```
        service_unavailable: |-
          This error occurs when the CDP API is temporarily unable to handle requests due to maintenance or high load.

          **Steps to resolve:**
          1. Retry your request after a short delay
          2. If persistent, contact CDP support with:
             - The timestamp of the error
             - Request details
          3. Consider implementing retry logic with an exponential backoff

          **Note:** These errors are automatically logged and monitored by CDP.
        timed_out: |-
          This error occurs when a request exceeds the maximum allowed processing time.

          **Steps to resolve:**
          1. Break down large requests into smaller chunks (if applicable)
          2. Implement retry logic with exponential backoff
          3. Use streaming endpoints for large data sets

          **Example retry implementation:**
          ```typescript lines wrap
          async function withRetryAndTimeout<T>(
            operation: () => Promise<T>,
            maxRetries = 3,
            timeout = 30000,
          ): Promise<T> {
            let attempts = 0;
            while (attempts < maxRetries) {
              try {
                return await Promise.race([
                  operation(),
                  new Promise((_, reject) =>
                    setTimeout(() => reject(new Error("Timeout")), timeout)
                  ),
                ]);
              } catch (error) {
                attempts++;
                if (attempts === maxRetries) throw error;
                // Exponential backoff
                await new Promise(resolve =>
                  setTimeout(resolve, Math.pow(2, attempts) * 1000)
                );
              }
            }
            throw new Error("Max retries exceeded");
          }
          ```
        unauthorized: |-
          This error occurs when authentication fails.

          **Steps to resolve:**
          1. Verify your CDP API credentials:
             - Check that your API key is valid
             - Check that your Wallet Secret is properly configured
          2. Validate JWT token:
             - Not expired
             - Properly signed
             - Contains required claims
          3. Check request headers:
             - Authorization header present
             - X-Wallet-Auth header included when required

          **Security note:** Never share your Wallet Secret or API keys.
        policy_in_use: |-
          This error occurs when trying to delete a Policy that is currently in use by at least one project or account.

          **Steps to resolve:**
          1. Update project or accounts to remove references to the Policy in question.
          2. Retry your delete request.
        network_not_tradable: |-
          This error occurs when the selected asset cannot be purchased on the selected network in the user's location.

          **Steps to resolve:**
          1. Verify the asset is tradable on the selected network
          2. Check the user's location to ensure it is allowed to purchase the asset on the selected network

          **Common causes:**
          - Users in NY are not allowed to purchase USDC on any network other than Ethereum
        guest_permission_denied: |-
          This error occurs when the user is not allowed to complete onramp transactions as a guest.

          **Steps to resolve:**
          1. Redirect the user to create a Coinbase account to buy and send crypto.
        guest_region_forbidden: |-
          This error occurs when guest onramp transactions are not allowed in the user's region.

          **Steps to resolve:**
          1. Redirect the user to create a Coinbase account to buy and send crypto.
        guest_transaction_limit: |-
          This error occurs when the user has reached the weekly guest onramp transaction limit.

          **Steps to resolve:**
          1. Inform the user they have reached their weekly limit and will have to wait until next week.
        guest_transaction_count: |-
          This error occurs when the user has reached the lifetime guest onramp transaction count limit.

          **Steps to resolve:**
          1. Redirect the user to create a Coinbase account to buy and send crypto.
        phone_number_verification_expired: |-
          This error occurs when the user's phone number verification has expired. Use of guest Onramp requires the user's
          phone number to be verified every 60 days.

          **Steps to resolve:**
          1. Re-verify the user's phone number via OTP.
          2. Retry the request with the phoneNumberVerifiedAt field set to new verification timestamp.
        document_verification_failed: |-
          This error occurs when the user has not verified their identity for their coinbase.com account.
          **Steps to resolve:**
          1. Verify your coinbase account identity with valid documents at https://www.coinbase.com/settings/account-levels.
        recipient_allowlist_violation: |-
          This error occurs when the user is not allowed to receive funds at this address, according to their coinbase account allowlist.
          **Steps to resolve:**
          1. Either disable the allowlist or add the wallet address at https://www.coinbase.com/settings/allowlist
          2. Wait approximately 2 days for updates to take effect.
        recipient_allowlist_pending: |-
          This error occurs when the user is not allowed to receive funds at this address, because changes to their coinbase account allowlist are pending.
          **Steps to resolve:**
          1. Wait approximately 2 days for updates to take effect.
        travel_rules_recipient_violation: |-
          This error occurs when the user is not allowed to receive funds at this address, because it violates travel rules.
          **Steps to resolve:**
          1. Ensure your desired transfer is not blocked by local travel regulations.
        transfer_amount_out_of_bounds: |-
          This error occurs when the transfer amount is less than $1 USD equivalent amount or greater than the maximum transfer amount for the account.

          **Steps to resolve:**
          1. Verify the transfer amount is greater than $1 USD equivalent amount.
          2. Confirm that the account has sufficient funds to cover the transfer amount.
        transfer_recipient_address_invalid: |-
          This error occurs when the recipient address is invalid for the specified network.
          **Steps to resolve:**
          1. Verify the network is supported for the transfer.
          2. Confirm that the recipient address is valid for the specified network.
        transfer_quote_expired: |-
          This error occurs when the transfer quote has expired.
          **Steps to resolve:**
          1. Create a new quoted transfer and retry the request.
        mfa_already_enrolled: |-
          This error occurs when attempting to enroll in an MFA method that the user has already enrolled in.

          **Steps to resolve:**
          1. Check if the user is already enrolled in the MFA method before initiating enrollment
          2. To update or reset MFA, remove the existing enrollment first (if supported)
          3. Use a different MFA method if multiple options are available
        mfa_invalid_code: |-
          This error occurs when the MFA code provided is incorrect or has already been used.

          **Steps to resolve:**
          1. Verify the user entered the correct code from their authenticator app
          2. Ensure the code is current (TOTP codes expire after 30 seconds)
          3. Check that the device time is synchronized correctly
          4. Ask the user to generate a new code and try again

          **Common causes:**
          - Typing errors in the 6-digit code
          - Using an expired TOTP code
          - Device clock drift on user's authenticator app
          - Attempting to reuse a previously submitted code
        mfa_flow_expired: |-
          This error occurs when the MFA enrollment or verification session has expired.

          **Steps to resolve:**
          1. Restart the MFA enrollment or verification flow
          2. Complete the flow within the allowed time window (typically 5 minutes)
          3. Ensure the user doesn't leave the flow idle for extended periods

          **Note:** MFA sessions expire automatically for security purposes.
        mfa_required: |-
          This error occurs when attempting to perform a sensitive operation that requires MFA verification, but the user has not completed MFA verification.

          **Steps to resolve:**
          1. Initiate the MFA verification flow using the `/mfa/verify/{mfaMethod}/init` endpoint
          2. Prompt the user to enter their MFA code
          3. Submit the verification using the `/mfa/verify/{mfaMethod}/submit` endpoint
          4. Use the returned access token with MFA claim for the sensitive operation
          5. Retry the original request with the new MFA-verified token

          **Operations requiring MFA:**
          - Transactions Sign/Send
          - Key export
          - Account management actions (when configured)
        mfa_not_enrolled: |-
          This error occurs when attempting to verify MFA for a user who has not enrolled in any MFA method.

          **Steps to resolve:**
          1. Check if the user has enrolled in MFA before attempting verification
          2. Guide the user through MFA enrollment first using the `/mfa/enroll/{mfaMethod}/init` endpoint
          3. Complete enrollment before requiring MFA verification
    Url:
      type: string
      format: uri
      minLength: 11
      maxLength: 2048
      pattern: ^https?://.*$
      description: A valid HTTP or HTTPS URL.
      example: https://example.com
    Error:
      description: An error response including the code for the type of error and a human-readable message describing the error.
      type: object
      properties:
        errorType:
          $ref: '#/components/schemas/ErrorType'
        errorMessage:
          description: The error message.
          type: string
          example: Unable to create EVM account
        correlationId:
          description: A unique identifier for the request that generated the error. This can be used to help debug issues with the API.
          type: string
          example: 41deb8d59a9dc9a7-IAD
        errorLink:
          allOf:
            - $ref: '#/components/schemas/Url'
          description: A link to the corresponding error documentation.
          example: https://docs.cdp.coinbase.com/api-reference/v2/errors#invalid-request
      required:
        - errorType
        - errorMessage
      example:
        errorType: invalid_request
        errorMessage: Invalid request.
        correlationId: 41deb8d59a9dc9a7-IAD
        errorLink: https://docs.cdp.coinbase.com/api-reference/v2/errors#invalid-request
    EvmAccount:
      type: object
      properties:
        address:
          type: string
          pattern: ^0x[0-9a-fA-F]{40}$
          description: The 0x-prefixed, checksum EVM address.
          example: '0x742d35Cc6634C0532925a3b844Bc454e4438f44e'
        name:
          type: string
          description: |-
            An optional name for the account.
            Account names can consist of alphanumeric characters and hyphens, and be between 2 and 36 characters long.
            Account names are guaranteed to be unique across all EVM accounts in the developer's CDP Project.
          example: my-account
          pattern: ^[A-Za-z0-9][A-Za-z0-9-]{0,34}[A-Za-z0-9]$
        policies:
          type: array
          x-audience: public
          description: The list of policy IDs that apply to the account. This will include both the project-level policy and the account-level policy, if one exists.
          items:
            type: string
            pattern: ^[0-9a-fA-F]{8}-[0-9a-fA-F]{4}-[0-9a-fA-F]{4}-[0-9a-fA-F]{4}-[0-9a-fA-F]{12}$
          example:
            - 123e4567-e89b-12d3-a456-426614174000
        createdAt:
          type: string
          description: The UTC ISO 8601 timestamp at which the account was created.
          example: '2025-03-25T12:00:00Z'
          format: date-time
        updatedAt:
          type: string
          description: The UTC ISO 8601 timestamp at which the account was last updated.
          example: '2025-03-26T12:00:00Z'
          format: date-time
      required:
        - address
    EIP712Domain:
      type: object
      description: The domain of the EIP-712 typed data.
      properties:
        name:
          type: string
          description: The name of the DApp or protocol.
          example: Permit2
        version:
          type: string
          description: The version of the DApp or protocol.
          example: '1'
        chainId:
          type: integer
          format: int64
          description: The chain ID of the EVM network.
          example: 1
        verifyingContract:
          type: string
          pattern: ^0x[a-fA-F0-9]{40}$
          description: The 0x-prefixed EVM address of the verifying smart contract.
          example: '0x000000000022D473030F116dDEE9F6B43aC78BA3'
        salt:
          type: string
          pattern: ^0x[a-fA-F0-9]{64}$
          description: The optional 32-byte 0x-prefixed hex salt for domain separation.
          example: '0x1234567890abcdef1234567890abcdef1234567890abcdef1234567890abcdef'
      example:
        name: Permit2
        chainId: 1
        verifyingContract: '0x000000000022D473030F116dDEE9F6B43aC78BA3'
    EIP712Types:
      type: object
      description: |
        A mapping of struct names to an array of type objects (name + type).
        Each key corresponds to a type name (e.g., "`EIP712Domain`", "`PermitTransferFrom`").
      example:
        EIP712Domain:
          - name: name
            type: string
          - name: chainId
            type: uint256
          - name: verifyingContract
            type: address
        PermitTransferFrom:
          - name: permitted
            type: TokenPermissions
          - name: spender
            type: address
          - name: nonce
            type: uint256
          - name: deadline
            type: uint256
        TokenPermissions:
          - name: token
            type: address
          - name: amount
            type: uint256
    EIP712Message:
      type: object
      description: The message to sign using EIP-712.
      properties:
        domain:
          $ref: '#/components/schemas/EIP712Domain'
        types:
          $ref: '#/components/schemas/EIP712Types'
        primaryType:
          type: string
          description: The primary type of the message. This is the name of the struct in the `types` object that is the root of the message.
          example: PermitTransferFrom
        message:
          type: object
          description: The message to sign. The structure of this message must match the `primaryType` struct in the `types` object.
          example:
            permitted:
              token: '0xA0b86991c6218b36c1d19D4a2e9Eb0cE3606eB48'
              amount: '1000000'
            spender: '0x1111111254EEB25477B68fb85Ed929f73A960582'
            nonce: '0'
            deadline: '1716239020'
      required:
        - domain
        - types
        - primaryType
        - message
      example:
        domain:
          name: Permit2
          chainId: 1
          verifyingContract: '0x000000000022D473030F116dDEE9F6B43aC78BA3'
        types:
          EIP712Domain:
            - name: name
              type: string
            - name: chainId
              type: uint256
            - name: verifyingContract
              type: address
          PermitTransferFrom:
            - name: permitted
              type: TokenPermissions
            - name: spender
              type: address
            - name: nonce
              type: uint256
            - name: deadline
              type: uint256
          TokenPermissions:
            - name: token
              type: address
            - name: amount
              type: uint256
        primaryType: PermitTransferFrom
        message:
          permitted:
            token: '0xA0b86991c6218b36c1d19D4a2e9Eb0cE3606eB48'
            amount: '1000000'
          spender: '0xFfFfFfFFfFFfFFfFFfFFFFFffFFFffffFfFFFfFf'
          nonce: '123456'
          deadline: '1717123200'
    EvmSmartAccount:
      type: object
      properties:
        address:
          type: string
          pattern: ^0x[0-9a-fA-F]{40}$
          description: The 0x-prefixed, checksum address of the Smart Account.
          example: '0x742d35Cc6634C0532925a3b844Bc454e4438f44e'
        owners:
          type: array
          items:
            type: string
            pattern: ^0x[0-9a-fA-F]{40}$
          description: Today, only a single owner can be set for a Smart Account, but this is an array to allow having multiple owners in the future. The address is a 0x-prefixed, checksum address.
          example:
            - '0xfc807D1bE4997e5C7B33E4d8D57e60c5b0f02B1a'
        name:
          type: string
          description: |-
            An optional name for the account.
            Account names can consist of alphanumeric characters and hyphens, and be between 2 and 36 characters long.
            Account names are guaranteed to be unique across all Smart Accounts in the developer's CDP Project.
          example: my-smart-account
          pattern: ^[A-Za-z0-9][A-Za-z0-9-]{0,34}[A-Za-z0-9]$
        policies:
          type: array
          x-audience: public
          description: The list of policy IDs that apply to the smart account. This will include both the project-level policy and the account-level policy, if one exists.
          items:
            type: string
            pattern: ^[0-9a-fA-F]{8}-[0-9a-fA-F]{4}-[0-9a-fA-F]{4}-[0-9a-fA-F]{4}-[0-9a-fA-F]{12}$
          example:
            - 123e4567-e89b-12d3-a456-426614174000
        createdAt:
          type: string
          description: The UTC ISO 8601 timestamp at which the account was created.
          example: '2025-03-25T12:00:00Z'
          format: date-time
        updatedAt:
          type: string
          description: The UTC ISO 8601 timestamp at which the account was last updated.
          example: '2025-03-26T12:00:00Z'
          format: date-time
      required:
        - address
        - owners
    EvmUserOperationNetwork:
      type: string
      description: The network the user operation is for.
      enum:
        - base-sepolia
        - base
        - arbitrum
        - optimism
        - zora
        - polygon
        - bnb
        - avalanche
        - ethereum
        - ethereum-sepolia
      example: base
    EvmCall:
      type: object
      properties:
        to:
          type: string
          pattern: ^0x[0-9a-fA-F]{40}$
          description: The address the call is directed to.
          example: '0xA0b86991c6218b36c1d19D4a2e9Eb0cE3606eB48'
        value:
          type: string
          description: The amount of ETH to send with the call, in wei.
          example: '0'
        data:
          type: string
          pattern: ^0x[0-9a-fA-F]*$
          description: The call data to send. This is the hex-encoded data of the function call consisting of the method selector and the function arguments.
          example: '0xa9059cbb000000000000000000000000fc807d1be4997e5c7b33e4d8d57e60c5b0f02b1a0000000000000000000000000000000000000000000000000000000000000064'
        overrideGasLimit:
          type: string
          description: The override gas limit to use for the call instead of the bundler's estimated gas limit.
          example: '100000'
      required:
        - to
        - value
        - data
    UserOperationReceiptRevert:
      type: object
      description: The revert data if the user operation has reverted.
      properties:
        data:
          type: string
          pattern: ^0x[0-9a-fA-F]*$
          description: The 0x-prefixed raw hex string.
          example: '0x123'
        message:
          type: string
          description: Human-readable revert reason if able to decode.
          example: reason for failure
      required:
        - data
        - message
      example:
        data: '0x123'
        message: reason for failure
    UserOperationReceipt:
      type: object
      description: The receipt that contains information about the execution of user operation.
      properties:
        revert:
          $ref: '#/components/schemas/UserOperationReceiptRevert'
        transactionHash:
          type: string
          pattern: ^0x[a-fA-F0-9]{64}$
          description: The hash of this transaction as 0x-prefixed string.
          example: '0x1234567890abcdef1234567890abcdef1234567890abcdef1234567890abcdef'
        blockHash:
          type: string
          pattern: ^0x[0-9a-fA-F]{64}$|^$
          description: The block hash of the block including the transaction as 0x-prefixed string.
          example: '0x386544b58930c0ec9e8f3ed09fb4cdb76b9ae0a1a37ddcacebe3925b57978e65'
        blockNumber:
          type: integer
          description: The block height (number) of the block including the transaction.
          example: 29338819
        gasUsed:
          type: string
          description: The gas used for landing this user operation.
          example: '100000'
      example:
        revert:
          data: '0x123'
          message: reason for failure
        blockHash: '0x386544b58930c0ec9e8f3ed09fb4cdb76b9ae0a1a37ddcacebe3925b57978e65'
        blockNumber: 29338819
        gasUsed: '100000'
    EvmUserOperation:
      type: object
      properties:
        network:
          $ref: '#/components/schemas/EvmUserOperationNetwork'
        userOpHash:
          type: string
          pattern: ^0x[0-9a-fA-F]{64}$
          description: The hash of the user operation. This is not the transaction hash, as a transaction consists of multiple user operations. The user operation hash is the hash of this particular user operation which gets signed by the owner of the Smart Account.
          example: '0x1234567890abcdef1234567890abcdef1234567890abcdef1234567890abcdef'
        calls:
          type: array
          description: The list of calls in the user operation.
          items:
            $ref: '#/components/schemas/EvmCall'
          example:
            - to: '0xa0b86991c6218b36c1d19d4a2e9eb0ce3606eb48'
              value: '0'
              data: '0xa9059cbb000000000000000000000000fc807d1be4997e5c7b33e4d8d57e60c5b0f02b1a0000000000000000000000000000000000000000000000000000000000000064'
            - to: '0xdac17f958d2ee523a2206206994597c13d831ec7'
              value: '1000000000000000'
              data: 0x
        status:
          type: string
          description: The status of the user operation.
          enum:
            - pending
            - signed
            - broadcast
            - complete
            - dropped
            - failed
          example: pending
        transactionHash:
          type: string
          pattern: ^0x[0-9a-fA-F]{64}$|^$
          description: The hash of the transaction that included this particular user operation. This gets set after the user operation is broadcasted and the transaction is included in a block.
          example: '0x0123456789abcdef0123456789abcdef0123456789abcdef0123456789abcdef'
        receipts:
          type: array
          description: The list of receipts associated with the user operation.
          items:
            $ref: '#/components/schemas/UserOperationReceipt'
          example:
            - revert:
                data: '0x123'
                message: reason for failure
              blockHash: '0x386544b58930c0ec9e8f3ed09fb4cdb76b9ae0a1a37ddcacebe3925b57978e65'
              blockNumber: 29338819
              gasUsed: '100000'
      required:
        - network
        - userOpHash
        - calls
        - status
    SpendPermissionNetwork:
      type: string
      description: The network the spend permission is on.
      enum:
        - base
        - base-sepolia
        - ethereum
        - ethereum-sepolia
        - optimism
        - arbitrum
        - avalanche
        - polygon
      example: base
    CreateSpendPermissionRequest:
      type: object
      description: Request parameters for creating a Spend Permission.
      properties:
        network:
          $ref: '#/components/schemas/SpendPermissionNetwork'
        spender:
          type: string
          pattern: ^0x[a-fA-F0-9]{40}$
          description: Entity that can spend account's tokens. Can be either a Smart Account or an EOA.
          example: '0x9Fb909eA400c2b8D99Be292DADf07e63B814527c'
        token:
          type: string
          pattern: ^0x[a-fA-F0-9]{40}$
          description: ERC-7528 native token address (e.g. "0xEeeeeEeeeEeEeeEeEeEeeEEEeeeeEeeeeeeeEEeE" for native ETH), or an  ERC-20 contract address.
          example: '0xEeeeeEeeeEeEeeEeEeEeeEEEeeeeEeeeeeeeEEeE'
        allowance:
          type: string
          description: Maximum allowed value to spend, in atomic units for the specified token, within each period.
          example: '1000000000000000000'
        period:
          type: string
          description: Time duration for resetting used allowance on a recurring basis (seconds).
          example: '86400'
        start:
          type: string
          description: The start time for this spend permission, in Unix seconds.
          example: '0'
        end:
          type: string
          description: The expiration time for this spend permission, in Unix seconds.
          example: '281474976710655'
        salt:
          type: string
          description: An arbitrary salt to differentiate unique spend permissions with otherwise identical data.
          example: '95959551014433038874972658238091428449162862973207257628575040053304171156143'
        extraData:
          type: string
          description: Arbitrary data to include in the permission.
          example: 0x
        paymasterUrl:
          allOf:
            - $ref: '#/components/schemas/Url'
          description: The paymaster URL of the spend permission.
          example: https://paymaster.cdp.coinbase.com
      required:
        - network
        - spender
        - token
        - allowance
        - period
        - start
        - end
    SpendPermission:
      type: object
      description: The core spend permission.
      example:
        account: '0xd53Ee96438383Bb1eff07958D110B81363E9Ab47'
        spender: '0x9Fb909eA400c2b8D99Be292DADf07e63B814527c'
        token: '0xEeeeeEeeeEeEeeEeEeEeeEEEeeeeEeeeeeeeEEeE'
        allowance: '1000000000000000000'
        period: '86400'
        start: '0'
        end: '281474976710655'
        salt: '0'
        extraData: 0x
      properties:
        account:
          type: string
          pattern: ^0x[a-fA-F0-9]{40}$
          description: Smart account this spend permission is valid for.
          example: '0xd53Ee96438383Bb1eff07958D110B81363E9Ab47'
        spender:
          type: string
          pattern: ^0x[a-fA-F0-9]{40}$
          description: Entity that can spend account's tokens.
          example: '0x9Fb909eA400c2b8D99Be292DADf07e63B814527c'
        token:
          type: string
          pattern: ^0x[a-fA-F0-9]{40}$
          description: Token address (ERC-7528 native token address or ERC-20 contract).
          example: '0xEeeeeEeeeEeEeeEeEeEeeEEEeeeeEeeeeeeeEEeE'
        allowance:
          type: string
          description: Maximum allowed value to spend, in atomic units for the specified token, within each period.
          example: '1000000000000000000'
        period:
          type: string
          description: Time duration for resetting used allowance on a recurring basis (seconds).
          example: '86400'
        start:
          type: string
          description: The start time for this spend permission, in Unix seconds.
          example: '0'
        end:
          type: string
          description: The expiration time for this spend permission, in Unix seconds.
          example: '281474976710655'
        salt:
          type: string
          description: An arbitrary salt to differentiate unique spend permissions with otherwise identical data.
          example: '0'
        extraData:
          type: string
          description: Arbitrary data to include in the permission.
          example: 0x
      required:
        - account
        - spender
        - token
        - allowance
        - period
        - start
        - end
        - salt
        - extraData
    SpendPermissionResponseObject:
      type: object
      properties:
        permission:
          $ref: '#/components/schemas/SpendPermission'
        permissionHash:
          type: string
          description: Unique hash identifier for this permission.
          example: '0x62bc94756bb6221a7913beab6024171fc60d3380fdc06759bfac76e8ccb3f63d'
        revoked:
          type: boolean
          description: Whether this permission has been revoked.
          example: false
        revokedAt:
          type: string
          description: The UTC ISO 8601 timestamp when the permission was revoked (if applicable).
          example: '2025-03-25T12:00:00Z'
          format: date-time
        createdAt:
          type: string
          description: The UTC ISO 8601 timestamp when the permission was created.
          example: '2025-03-25T12:00:00Z'
          format: date-time
        network:
          $ref: '#/components/schemas/SpendPermissionNetwork'
      required:
        - permission
        - permissionHash
        - revoked
        - createdAt
        - network
    RevokeSpendPermissionRequest:
      type: object
      description: Request parameters for revoking a Spend Permission.
      properties:
        network:
          $ref: '#/components/schemas/SpendPermissionNetwork'
        permissionHash:
          type: string
          description: The hash of the spend permission to revoke.
          example: '0x1234567890abcdef1234567890abcdef1234567890abcdef1234567890abcdef'
        paymasterUrl:
          allOf:
            - $ref: '#/components/schemas/Url'
          description: The paymaster URL of the spend permission.
          example: https://paymaster.cdp.coinbase.com
      required:
        - network
        - permissionHash
    EvmSwapsNetwork:
      type: string
      enum:
        - base
        - ethereum
        - arbitrum
        - optimism
      description: The network on which to perform the swap.
      example: base
    toToken:
      type: string
      pattern: ^0x[a-fA-F0-9]{40}$
      description: The 0x-prefixed contract address of the token to receive.
      example: '0x7F5c764cBc14f9669B88837ca1490cCa17c31607'
    fromToken:
      type: string
      pattern: ^0x[a-fA-F0-9]{40}$
      description: The 0x-prefixed contract address of the token to send.
      example: '0x6B175474E89094C44Da98b954EedeAC495271d0F'
    fromAmount:
      type: string
      pattern: ^\d+$
      description: The amount of the `fromToken` to send in atomic units of the token. For example, `1000000000000000000` when sending ETH equates to 1 ETH, `1000000` when sending USDC equates to 1 USDC, etc.
      example: '1000000000000000000'
    taker:
      type: string
      pattern: ^0x[a-fA-F0-9]{40}$
      description: The 0x-prefixed address that holds the `fromToken` balance and has the `Permit2` allowance set for the swap.
      example: '0xAc0974bec39a17e36ba4a6b4d238ff944bacb478'
    signerAddress:
      type: string
      pattern: ^0x[a-fA-F0-9]{40}$
      description: The 0x-prefixed Externally Owned Account (EOA) address that will sign the `Permit2` EIP-712 permit message. This is only needed if `taker` is a smart contract.
      example: '0x922f49447d8a07e3bd95bd0d56f35241523fbab8'
    gasPrice:
      type: string
      pattern: ^\d+$
      description: The target gas price for the swap transaction, in Wei. For EIP-1559 transactions, this value should be seen as the `maxFeePerGas` value. If not provided, the API will use an estimate based on the current network conditions.
      example: '1000000000'
    slippageBps:
      type: integer
      minimum: 0
      maximum: 10000
      description: The maximum acceptable slippage of the `toToken` in basis points. If this parameter is set to 0, no slippage will be tolerated. If not provided, the default slippage tolerance is 100 bps (i.e., 1%).
      default: 100
      example: 100
    TokenFee:
      type: object
      properties:
        amount:
          type: string
          pattern: ^\d+$
          description: The estimated amount of the fee in atomic units of the `token`. For example, `1000000000000000` if the fee is in ETH equates to 0.001 ETH, `10000` if the fee is in USDC equates to 0.01 USDC, etc.
          example: '1000000000000000000'
        token:
          type: string
          pattern: ^0x[a-fA-F0-9]{40}$
          description: The contract address of the token that the fee is paid in. The address `0xEeeeeEeeeEeEeeEeEeEeeEEEeeeeEeeeeeeeEEeE` is used for the native token of the network (e.g. ETH).
          example: '0xEeeeeEeeeEeEeeEeEeEeeEEEeeeeEeeeeeeeEEeE'
      required:
        - amount
        - token
    CommonSwapResponse:
      type: object
      properties:
        blockNumber:
          type: string
          pattern: ^[1-9]\d*$
          description: The block number at which the liquidity conditions were examined.
          example: '17038723'
        toAmount:
          type: string
          pattern: ^(0|[1-9]\d*)$
          description: The amount of the `toToken` that will be received in atomic units of the `toToken`. For example, `1000000000000000000` when receiving ETH equates to 1 ETH, `1000000` when receiving USDC equates to 1 USDC, etc.
          example: '1000000000000000000'
        toToken:
          type: string
          pattern: ^0x[a-fA-F0-9]{40}$
          description: The 0x-prefixed contract address of the token that will be received.
          example: '0x7F5c764cBc14f9669B88837ca1490cCa17c31607'
        fees:
          type: object
          description: The estimated fees for the swap.
          properties:
            gasFee:
              type: object
              nullable: true
              description: The estimated gas fee for the swap.
              allOf:
                - $ref: '#/components/schemas/TokenFee'
            protocolFee:
              type: object
              nullable: true
              description: The estimated protocol fee for the swap.
              allOf:
                - $ref: '#/components/schemas/TokenFee'
          required:
            - gasFee
            - protocolFee
          example:
            gasFee:
              amount: '1000000000000000000'
              token: '0xEeeeeEeeeEeEeeEeEeEeeEEEeeeeEeeeeeeeEEeE'
            protocolFee:
              amount: '1000000000000000000'
              token: '0xEeeeeEeeeEeEeeEeEeEeeEEEeeeeEeeeeeeeEEeE'
        issues:
          type: object
          description: An object containing potential issues discovered during validation that could prevent the swap from being executed successfully.
          properties:
            allowance:
              type: object
              nullable: true
              description: Details of the allowances that the taker must set in order to execute the swap successfully. Null if no allowance is required.
              properties:
                currentAllowance:
                  type: string
                  pattern: ^\d+$
                  description: The current allowance of the `fromToken` by the `taker`.
                  example: '1000000000'
                spender:
                  type: string
                  pattern: ^0x[a-fA-F0-9]{40}$
                  description: The 0x-prefixed address of to set the allowance on.
                  example: '0x000000000022D473030F116dDEE9F6B43aC78BA3'
              required:
                - currentAllowance
                - spender
              example:
                currentAllowance: '1000000000'
                spender: '0x000000000022D473030F116dDEE9F6B43aC78BA3'
            balance:
              type: object
              nullable: true
              description: Details of the balance of the `fromToken` that the `taker` must hold. Null if the `taker` has a sufficient balance.
              properties:
                token:
                  type: string
                  pattern: ^0x[a-fA-F0-9]{40}$
                  description: The 0x-prefixed contract address of the token.
                currentBalance:
                  type: string
                  pattern: ^\d+$
                  description: The current balance of the `fromToken` by the `taker`.
                  example: '10000000'
                requiredBalance:
                  type: string
                  pattern: ^\d+$
                  description: The amount of the token that the `taker` must hold.
                  example: '1000000000000000000'
              required:
                - token
                - currentBalance
                - requiredBalance
              example:
                token: '0x6B175474E89094C44Da98b954EedeAC495271d0F'
                currentBalance: '1000000000000000000'
                requiredBalance: '1000000000000000000'
            simulationIncomplete:
              type: boolean
              description: This is set to true when the transaction cannot be validated. This can happen when the taker has an insufficient balance of the `fromToken`. Note that this does not necessarily mean that the trade will revert.
              example: false
          required:
            - allowance
            - balance
            - simulationIncomplete
          example:
            allowance:
              currentAllowance: '1000000000'
              spender: '0x000000000022D473030F116dDEE9F6B43aC78BA3'
            balance:
              token: '0x6B175474E89094C44Da98b954EedeAC495271d0F'
              currentBalance: '900000000000000000'
              requiredBalance: '1000000000000000000'
            simulationIncomplete: false
        liquidityAvailable:
          type: boolean
          enum:
            - true
          description: Whether sufficient liquidity is available to settle the swap. All other fields in the response will be empty if this is false.
          example: true
        minToAmount:
          type: string
          pattern: ^(0|[1-9]\d*)$
          description: The minimum amount of the `toToken` that must be received for the swap to succeed, in atomic units of the `toToken`.  For example, `1000000000000000000` when receiving ETH equates to 1 ETH, `1000000` when receiving USDC equates to 1 USDC, etc. This value is influenced by the `slippageBps` parameter.
          example: '900000000000000000'
        fromAmount:
          type: string
          pattern: ^(0|[1-9]\d*)$
          description: The amount of the `fromToken` that will be sent in this swap, in atomic units of the `fromToken`. For example, `1000000000000000000` when sending ETH equates to 1 ETH, `1000000` when sending USDC equates to 1 USDC, etc.
          example: '1000000000000000000'
        fromToken:
          type: string
          pattern: ^0x[a-fA-F0-9]{40}$
          description: The 0x-prefixed contract address of the token that will be sent.
          example: '0x6B175474E89094C44Da98b954EedeAC495271d0F'
      required:
        - blockNumber
        - toAmount
        - toToken
        - fees
        - issues
        - liquidityAvailable
        - minToAmount
        - fromAmount
        - fromToken
      example:
        blockNumber: '17038723'
        toAmount: '1000000000000000000'
        toToken: '0x7F5c764cBc14f9669B88837ca1490cCa17c31607'
        fees:
          gasFee:
            amount: '1000000000000000000'
            token: '0xEeeeeEeeeEeEeeEeEeEeeEEEeeeeEeeeeeeeEEeE'
          protocolFee:
            amount: '1000000000000000000'
            token: '0xEeeeeEeeeEeEeeEeEeEeeEEEeeeeEeeeeeeeEEeE'
        issues:
          allowance:
            currentAllowance: '1000000000'
            spender: '0x000000000022D473030F116dDEE9F6B43aC78BA3'
          balance:
            token: '0x6B175474E89094C44Da98b954EedeAC495271d0F'
            currentBalance: '1000000000000000000'
            requiredBalance: '1000000000000000000'
          simulationIncomplete: false
        liquidityAvailable: true
        minToAmount: '900000000000000000'
        fromAmount: '1000000000000000000'
        fromToken: '0x6B175474E89094C44Da98b954EedeAC495271d0F'
    GetSwapPriceResponse:
      title: GetSwapPriceResponse
      allOf:
        - $ref: '#/components/schemas/CommonSwapResponse'
        - type: object
          properties:
            gas:
              type: string
              nullable: true
              pattern: ^\d+$
              description: The estimated gas limit that should be used to send the transaction to guarantee settlement.
              example: '100000'
            gasPrice:
              type: string
              pattern: ^\d+$
              description: The gas price, in Wei, that should be used to send the transaction. For EIP-1559 transactions, this value should be seen as the `maxFeePerGas` value. The transaction should be sent with this gas price to guarantee settlement.
              example: '1000000000'
          required:
            - gas
            - gasPrice
    SwapUnavailableResponse:
      type: object
      title: SwapUnavailableResponse
      properties:
        liquidityAvailable:
          type: boolean
          enum:
            - false
          description: Whether sufficient liquidity is available to settle the swap. All other fields in the response will be empty if this is false.
          example: false
      required:
        - liquidityAvailable
      example:
        liquidityAvailable: false
    GetSwapPriceResponseWrapper:
      description: A wrapper for the response of a swap price operation.
      oneOf:
        - $ref: '#/components/schemas/GetSwapPriceResponse'
        - $ref: '#/components/schemas/SwapUnavailableResponse'
    CreateSwapQuoteResponse:
      title: CreateSwapQuoteResponse
      allOf:
        - type: object
          properties:
            permit2:
              type: object
              nullable: true
              description: The approval object which contains the necessary fields to submit an approval for this transaction. Null if the `fromToken` is the native token or the transaction is a native token wrap / unwrap.
              properties:
                hash:
                  type: string
                  pattern: ^0x[a-fA-F0-9]{64}$
                  description: The hash for the approval according to [EIP-712](https://eips.ethereum.org/EIPS/eip-712). Computing the hash of the `eip712` field should match the value of this field.
                  example: '0x1234567890abcdef1234567890abcdef1234567890abcdef1234567890abcdef'
                eip712:
                  $ref: '#/components/schemas/EIP712Message'
              required:
                - hash
                - eip712
            transaction:
              type: object
              description: The details of the transaction to be signed and submitted to execute the swap.
              properties:
                to:
                  type: string
                  pattern: ^0x[a-fA-F0-9]{40}$
                  description: The 0x-prefixed address of the contract to call.
                  example: '0x000000000022D473030F116dDEE9F6B43aC78BA3'
                data:
                  type: string
                  description: The hex-encoded call data to send to the contract.
                  example: '0x1234567890abcdef1234567890abcdef1234567890abcdef1234567890abcdef'
                gas:
                  type: string
                  pattern: ^\d+$
                  description: The estimated gas limit that should be used to send the transaction to guarantee settlement.
                  example: '100000'
                gasPrice:
                  type: string
                  pattern: ^\d+$
                  description: The gas price, in Wei, that should be used to send the transaction. For EIP-1559 transactions, this value should be seen as the `maxFeePerGas` value. The transaction should be sent with this gas price to guarantee settlement.
                  example: '1000000000'
                value:
                  type: string
                  pattern: ^\d+$
                  description: The value of the transaction in Wei.
                  example: '1000000000000000000'
              required:
                - to
                - data
                - gas
                - gasPrice
                - value
          required:
            - permit2
            - transaction
        - $ref: '#/components/schemas/CommonSwapResponse'
    CreateSwapQuoteResponseWrapper:
      description: A wrapper for the response of a swap quote operation.
      oneOf:
        - $ref: '#/components/schemas/CreateSwapQuoteResponse'
        - $ref: '#/components/schemas/SwapUnavailableResponse'
    ListEvmTokenBalancesNetwork:
      type: string
      enum:
        - base
        - base-sepolia
        - ethereum
      description: The name of the supported EVM networks in human-readable format.
      example: base
    TokenAmount:
      type: object
      description: Amount of a given token.
      example:
        amount: '125000000000000000000'
        decimals: 18
      properties:
        amount:
          type: string
          pattern: ^[0-9]+$
          description: The amount is denominated in the smallest indivisible unit of the token. For ETH, the smallest indivisible unit is Wei (10^-18 ETH). For ERC-20s, the smallest unit is the unit returned from `function totalSupply() public view returns (uint256)`.
          example: '1250000000000000000'
        decimals:
          type: integer
          format: int64
          description: |-
            'decimals' is the exponential value N that satisfies the equation `amount * 10^-N = standard_denomination`. The standard denomination is the most commonly used denomination for the token.
            - In the case of the native gas token, `decimals` is defined via convention. As an example, for ETH of Ethereum mainnet, the standard denomination is 10^-18 the smallest denomination (Wei). As such, for ETH on Ethereum mainnet, `decimals` is 18. - In the case of ERC-20 tokens, `decimals` is defined via configuration. `decimals` will be the number returned by `function decimals() public view returns (uint8)` on the underlying token contract.
            Not all tokens have a `decimals` field, as this function is [optional in the ERC-20 specification](https://eips.ethereum.org/EIPS/eip-20#decimals). This field will be left empty if the underlying token contract doesn't implement `decimals`.
            Further, this endpoint will only populate this value for a small subset of whitelisted ERC-20 tokens at this time. We intend to improve coverage in the future.
          example: 18
      required:
        - amount
        - decimals
    Token:
      type: object
      description: General information about a token. Includes the type, the network, and other identifying information.
      example:
        network: base
        symbol: ETH
        name: Ether
        contractAddress: '0x1234567890123456789012345678901234567890'
      properties:
        network:
          $ref: '#/components/schemas/ListEvmTokenBalancesNetwork'
        symbol:
          type: string
          description: |-
            The symbol of this token (ex: SOL, ETH, USDC).
            The token symbol is not unique. It is possible for two different tokens to have the same symbol.
            For native gas tokens, this symbol is defined via convention. As an example, for ETH on Ethereum mainnet, the symbol is "ETH". For ERC-20 tokens, this symbol is defined via configuration. `symbol` will be the string returned by `function symbol() public view returns (string)` on the underlying token contract.
            Not all tokens have a symbol, as this function is [optional in the ERC-20 specification](https://eips.ethereum.org/EIPS/eip-20#symbol). This field will only be populated when the token's underlying ERC-20 contract has a `symbol()` function.
            Further, this endpoint will only populate this value for a small subset of whitelisted ERC-20 tokens at this time. We intend to improve coverage in the future.
          example: ETH
        name:
          type: string
          description: |-
            The name of this token (ex: "Solana", "Ether", "USD Coin").
            The token name is not unique. It is possible for two different tokens to have the same name.
            For native gas tokens, this name is defined via convention. As an example, for ETH on Ethereum mainnet, the name is "Ether". For ERC-20 tokens, this name is defined via configuration. `name` will be the string returned by `function name() public view returns (string)` on the underlying token contract.
            Not all tokens have a name, as this function is [optional in the ERC-20 specification](https://eips.ethereum.org/EIPS/eip-20#name). This field will only be populated when the token's underlying ERC-20 contract has a `name()` function.
            Further, this endpoint will only populate this value for a small subset of whitelisted ERC-20 tokens at this time. We intend to improve coverage in the future.
          example: Ether
        contractAddress:
          type: string
          pattern: ^0x[0-9a-fA-F]{40}$
          description: |-
            The contract address of the token.
            For Ether, the contract address is `0xEeeeeEeeeEeEeeEeEeEeeEEEeeeeEeeeeeeeEEeE` per [EIP-7528](https://github.com/ethereum/EIPs/blob/master/EIPS/eip-7528.md). For ERC-20 tokens, this is the contract address where the token is deployed.
          example: '0xa0b86991c6218b36c1d19d4a2e9eb0ce3606eb48'
      required:
        - network
        - contractAddress
    TokenBalance:
      type: object
      properties:
        amount:
          $ref: '#/components/schemas/TokenAmount'
        token:
          $ref: '#/components/schemas/Token'
      required:
        - amount
        - token
    EthValueCriterion:
      type: object
      title: EthValueCriterion
      description: A schema for specifying a criterion for the `value` field of an EVM transaction.
      properties:
        type:
          type: string
          description: The type of criterion to use. This should be `ethValue`.
          example: ethValue
          enum:
            - ethValue
        ethValue:
          type: string
          pattern: ^[0-9]+$
          description: The amount of ETH, in wei, that the transaction's `value` field should be compared to.
          example: '1000000000000000000'
        operator:
          type: string
          description: The operator to use for the comparison. The transaction's `value` field will be on the left-hand side of the operator, and the `ethValue` field will be on the right-hand side.
          enum:
            - '>'
            - '>='
            - <
            - <=
            - '=='
          example: <=
      required:
        - type
        - ethValue
        - operator
    EvmAddressCriterion:
      type: object
      x-audience: public
      title: EvmAddressCriterion
      description: A schema for specifying a criterion for the `to` field of an EVM transaction.
      properties:
        type:
          type: string
          description: The type of criterion to use. This should be `evmAddress`.
          example: evmAddress
          enum:
            - evmAddress
        addresses:
          type: array
          description: A list of 0x-prefixed EVM addresses that the transaction's `to` field should be compared to. There is a limit of 300 addresses per criterion.
          items:
            type: string
            pattern: ^0x[0-9a-fA-F]{40}$
            description: The 0x-prefixed EVM address that the transaction's `to` field should be compared to.
          example:
            - '0x742d35Cc6634C0532925a3b844Bc454e4438f44e'
            - '0x1234567890123456789012345678901234567890'
        operator:
          type: string
          description: The operator to use for the comparison. The transaction's `to` field will be on the left-hand side of the operator, and the `addresses` field will be on the right-hand side.
          enum:
            - in
            - not in
          example: in
      required:
        - type
        - addresses
        - operator
    KnownAbiType:
      type: string
      title: KnownAbiType
      description: |-
        A reference to an established EIP standard. When referencing a `KnownAbiType` within a policy rule configuring an `EvmDataCriterion`, criteria will only decode function data officially documented in the standard. For more information on supported token standards, see the links below.
          - [erc20 - Token Standard](https://eips.ethereum.org/EIPS/eip-20).
          - [erc721 - Non-Fungible Token Standard](https://eips.ethereum.org/EIPS/eip-721).
          - [erc1155 - Multi Token Standard](https://eips.ethereum.org/EIPS/eip-1155).
      enum:
        - erc20
        - erc721
        - erc1155
    AbiParameter:
      x-audience: public
      type: object
      description: Parameter definition for ABI functions, errors, and constructors.
      required:
        - type
      properties:
        name:
          type: string
          description: The name of the parameter.
          example: tokenId
        type:
          type: string
          description: The canonical type of the parameter.
          example: uint256
        internalType:
          type: string
          description: The internal Solidity type used by the compiler.
          example: uint256
        components:
          type: array
          description: Used for tuple types.
          items:
            $ref: '#/components/schemas/AbiParameter'
          example:
            - name: x
              type: uint256
      example:
        name: tokenId
        type: uint256
        internalType: uint256
    AbiStateMutability:
      x-audience: public
      type: string
      description: State mutability of a function in Solidity.
      enum:
        - pure
        - view
        - nonpayable
        - payable
      example: view
    AbiFunction:
      x-audience: public
      type: object
      title: AbiFunction
      description: ABI function type for contract functions.
      required:
        - type
        - name
        - inputs
        - outputs
        - stateMutability
      properties:
        type:
          description: The type of the ABI item, must be `function`.
          type: string
          enum:
            - function
          example: function
        name:
          type: string
          description: The name of the ABI function.
          example: approve
        inputs:
          type: array
          description: The list of ABI parameters used for this function.
          items:
            $ref: '#/components/schemas/AbiParameter'
          example:
            - name: spender
              type: address
              internalType: address
        outputs:
          type: array
          description: The values returned by this function.
          items:
            $ref: '#/components/schemas/AbiParameter'
          example:
            name: ''
            type: bool
            internalType: bool
        constant:
          type: boolean
          description: Deprecated. Use pure or view from stateMutability instead.
          example: false
        payable:
          type: boolean
          description: Deprecated. Use payable or nonpayable from `stateMutability` instead.
          example: false
        stateMutability:
          $ref: '#/components/schemas/AbiStateMutability'
        gas:
          type: integer
          description: Deprecated. Vyper used to provide gas estimates.
          example: 0
      example:
        type: function
        name: balanceOf
        inputs:
          - name: owner
            type: address
            internalType: address
        outputs:
          - name: null
            type: uint256
            internalType: uint256
        stateMutability: view
    AbiInput:
      x-audience: public
      type: object
      title: AbiInput
      description: Generic ABI item type encapsulating all other types besides `function`.
      required:
        - type
      properties:
        type:
          description: The type of the ABI item.
          type: string
          enum:
            - constructor
            - error
            - event
            - fallback
            - receive
          example: constructor
        additionalProperties:
          description: For additional information on the ABI JSON specification, see [the Solidity documentation](https://docs.soliditylang.org/en/latest/abi-spec.html#json).
          example:
            type: error
            name: ERC20InvalidSpender
            inputs:
              - name: spender
                type: address
                internalType: address
    Abi:
      x-audience: public
      type: array
      description: Contract ABI Specification following Solidity's external JSON interface format.
      items:
        oneOf:
          - $ref: '#/components/schemas/AbiFunction'
          - $ref: '#/components/schemas/AbiInput'
      example:
        - type: function
          name: approve
          inputs:
            - name: spender
              type: address
              internalType: address
            - name: amount
              type: uint256
              internalType: uint256
          outputs:
            - name: null
              type: bool
              internalType: bool
          stateMutability: nonpayable
        - type: event
          name: Transfer
          inputs:
            - name: from
              type: address
              indexed: true
              internalType: address
          anonymous: false
        - type: error
          name: ERC20InvalidSpender
          inputs:
            - name: spender
              type: address
              internalType: address
    EvmDataParameterCondition:
      x-audience: public
      type: object
      title: EvmDataParameterCondition
      properties:
        name:
          type: string
          example: to
          description: The name of the parameter to check against a transaction's calldata. If name is unknown, or is not named, you may supply an array index, e.g., `0` for first parameter.
        operator:
          type: string
          enum:
            - '>'
            - '>='
            - <
            - <=
            - '=='
          description: The operator to use for the comparison. The value resolved at the `name` will be on the left-hand side of the operator, and the `value` field will be on the right-hand side.
          example: '=='
        value:
          type: string
          example: '100000'
          description: A single value to compare the value resolved at `name` to. All values are encoded as strings. Refer to the table in the documentation for how values should be encoded, and which operators are supported for each type.
      required:
        - name
        - operator
        - value
    EvmDataParameterConditionList:
      x-audience: public
      type: object
      title: EvmDataParameterConditionList
      properties:
        name:
          type: string
          example: to
          description: The name of the parameter to check against a transaction's calldata. If name is unknown, or is not named, you may supply an array index, e.g., `0` for first parameter.
        operator:
          type: string
          enum:
            - in
            - not in
          description: The operator to use for the comparison. The value resolved at the `name` will be on the left-hand side of the operator, and the `values` field will be on the right-hand side.
          example: in
        values:
          type: array
          items:
            type: string
            example: '0x742d35Cc6634C0532925a3b844Bc454e4438f44e'
            description: A single potential value to compare against the resolved `name` value. All values are encoded as strings. Refer to the table in the documentation for how values should be encoded, and which operators are supported for each type.
          description: Values to compare against the resolved `name` value. All values are encoded as strings. Refer to the table in the documentation for how values should be encoded, and which operators are supported for each type.
          example:
            - '0x742d35Cc6634C0532925a3b844Bc454e4438f44e'
      required:
        - name
        - operator
        - values
    EvmDataCondition:
      type: object
      x-audience: public
      description: A single condition to apply against the function and encoded arguments in the transaction's `data` field. Each `parameter` configuration must be successfully evaluated against the corresponding function argument in order for a policy to be accepted.
      properties:
        function:
          type: string
          example: transfer
          description: The name of a smart contract function being called.
        params:
          type: array
          description: An optional list of parameter conditions to apply against encoded arguments in the transaction's `data` field.
          items:
            description: A list of parameter conditions to apply against encoded arguments in the transaction's `data` field.
            oneOf:
              - $ref: '#/components/schemas/EvmDataParameterCondition'
              - $ref: '#/components/schemas/EvmDataParameterConditionList'
          example:
            - name: value
              operator: <=
              value: '10000'
            - name: to
              operator: in
              values:
                - '0x742d35Cc6634C0532925a3b844Bc454e4438f44e'
      example:
        function: transfer
        params:
          - name: value
            operator: <=
            value: '10000'
          - name: to
            operator: in
            values:
              - '0x742d35Cc6634C0532925a3b844Bc454e4438f44e'
      required:
        - function
    EvmDataCriterion:
      type: object
      x-audience: public
      title: EvmDataCriterion
      description: A schema for specifying a criterion for the `data` field of an EVM transaction.
      properties:
        type:
          type: string
          description: The type of criterion to use. This should be `evmData`.
          example: evmData
          enum:
            - evmData
        abi:
          description: The ABI of the smart contract being called. This can be a partial structure with only specific functions.
          oneOf:
            - $ref: '#/components/schemas/KnownAbiType'
            - $ref: '#/components/schemas/Abi'
          example: erc20
        conditions:
          type: array
          description: A list of conditions to apply against the function and encoded arguments in the transaction's `data` field. Each condition must be met in order for this policy to be accepted or rejected.
          items:
            $ref: '#/components/schemas/EvmDataCondition'
          example:
            - function: approve
            - function: transfer
              params:
                - name: value
                  operator: <=
                  value: '10000'
                - name: to
                  operator: in
                  values:
                    - '0x742d35Cc6634C0532925a3b844Bc454e4438f44e'
      required:
        - type
        - abi
        - conditions
    NetUSDChangeCriterion:
      type: object
      title: NetUSDChangeCriterion
      description: A schema for specifying a criterion for the USD denominated asset transfer or exposure for a transaction. This includes native transfers, as well as token transfers.
      properties:
        type:
          type: string
          description: The type of criterion to use. This should be `netUSDChange`.
          example: netUSDChange
          enum:
            - netUSDChange
        changeCents:
          type: integer
          description: The amount of USD, in cents, that the total value of a transaction's asset transfer should be compared to.
          example: 10000
        operator:
          type: string
          description: The operator to use for the comparison. The total value of a transaction's asset transfer will be on the left-hand side of the operator, and the `changeCents` field will be on the right-hand side.
          enum:
            - '>'
            - '>='
            - <
            - <=
            - '=='
          example: <=
      required:
        - type
        - changeCents
        - operator
    SignEvmTransactionCriteria:
      type: array
      description: A schema for specifying criteria for the SignEvmTransaction operation.
      items:
        oneOf:
          - $ref: '#/components/schemas/EthValueCriterion'
          - $ref: '#/components/schemas/EvmAddressCriterion'
          - $ref: '#/components/schemas/EvmDataCriterion'
          - $ref: '#/components/schemas/NetUSDChangeCriterion'
      example:
        - type: ethValue
          ethValue: '1000000'
          operator: '>='
        - type: evmAddress
          addresses:
            - '0x742d35Cc6634C0532925a3b844Bc454e4438f44e'
          operator: in
    SignEvmTransactionRule:
      title: SignEvmTransactionRule
      properties:
        action:
          type: string
          description: Whether matching the rule will cause the request to be rejected or accepted.
          example: accept
          enum:
            - reject
            - accept
        operation:
          type: string
          description: The operation to which the rule applies. Every element of the `criteria` array must match the specified operation.
          example: signEvmTransaction
          enum:
            - signEvmTransaction
        criteria:
          $ref: '#/components/schemas/SignEvmTransactionCriteria'
      required:
        - action
        - operation
        - criteria
    EvmNetworkCriterion:
      type: object
      x-audience: public
      title: EvmNetworkCriterion
      description: A schema for specifying a criterion for the intended `network` of an EVM transaction.
      properties:
        type:
          type: string
          description: The type of criterion to use. This should be `evmNetwork`.
          example: evmNetwork
          enum:
            - evmNetwork
        networks:
          type: array
          description: A list of EVM network identifiers that the transaction's intended `network` should be compared to.
          items:
            type: string
            description: The network the transaction is for.
            enum:
              - base-sepolia
              - base
              - ethereum
              - ethereum-sepolia
              - avalanche
              - polygon
              - optimism
              - arbitrum
              - zora
              - bnb
            example: base-sepolia
          example:
            - base
            - ethereum
        operator:
          type: string
          description: The operator to use for the comparison. The transaction's intended `network` will be on the left-hand side of the operator, and the `networks` field will be on the right-hand side.
          enum:
            - in
            - not in
          example: in
      required:
        - type
        - networks
        - operator
    SendEvmTransactionCriteria:
      x-audience: public
      type: array
      description: A schema for specifying criteria for the SignEvmTransaction operation.
      items:
        oneOf:
          - $ref: '#/components/schemas/EthValueCriterion'
          - $ref: '#/components/schemas/EvmAddressCriterion'
          - $ref: '#/components/schemas/EvmNetworkCriterion'
          - $ref: '#/components/schemas/EvmDataCriterion'
          - $ref: '#/components/schemas/NetUSDChangeCriterion'
      example:
        - type: ethValue
          ethValue: '1000000'
          operator: '>='
        - type: evmAddress
          addresses:
            - '0x742d35Cc6634C0532925a3b844Bc454e4438f44e'
          operator: in
    SendEvmTransactionRule:
      x-audience: public
      title: SendEvmTransactionRule
      properties:
        action:
          type: string
          description: Whether matching the rule will cause the request to be rejected or accepted.
          example: accept
          enum:
            - reject
            - accept
        operation:
          type: string
          description: The operation to which the rule applies. Every element of the `criteria` array must match the specified operation.
          example: sendEvmTransaction
          enum:
            - sendEvmTransaction
        criteria:
          $ref: '#/components/schemas/SendEvmTransactionCriteria'
      required:
        - action
        - operation
        - criteria
    EvmMessageCriterion:
      type: object
      x-audience: public
      title: EvmMessageCriterion
      description: A schema for specifying a criterion for the message being signed.
      properties:
        type:
          type: string
          description: The type of criterion to use. This should be `evmMessage`.
          example: evmMessage
          enum:
            - evmMessage
        match:
          type: string
          description: A regular expression the message is matched against. Accepts valid regular expression syntax described by [RE2](https://github.com/google/re2/wiki/Syntax).
          example: ^hello ([a-z]+)$
      required:
        - type
        - match
    SignEvmMessageCriteria:
      x-audience: public
      type: array
      description: A schema for specifying the rejection criteria for the SignEvmMessage operation.
      items:
        oneOf:
          - $ref: '#/components/schemas/EvmMessageCriterion'
      example:
        - type: evmMessage
          match: ^hello ([a-z]+)$
    SignEvmMessageRule:
      x-audience: public
      title: SignEvmMessageRule
      properties:
        action:
          type: string
          description: Whether matching the rule will cause the request to be rejected or accepted.
          example: accept
          enum:
            - reject
            - accept
        operation:
          type: string
          description: The operation to which the rule applies. Every element of the `criteria` array must match the specified operation.
          example: signEvmMessage
          enum:
            - signEvmMessage
        criteria:
          $ref: '#/components/schemas/SignEvmMessageCriteria'
      required:
        - action
        - operation
        - criteria
    EvmTypedAddressCondition:
      type: object
      x-audience: public
      title: EvmTypedAddressCondition
      description: A schema for specifying criterion for an address field of an EVM typed message. The address can be deeply nested within the typed data's message.
      properties:
        addresses:
          type: array
          description: A list of 0x-prefixed EVM addresses that the value located at the message's path should be compared to. There is a limit of 300 addresses per criterion.
          items:
            type: string
            pattern: ^0x[0-9a-fA-F]{40}$
            description: The 0x-prefixed EVM address that the value located at the message's path should be compared to.
          example:
            - '0x742d35Cc6634C0532925a3b844Bc454e4438f44e'
            - '0x1234567890123456789012345678901234567890'
        operator:
          type: string
          description: The operator to use for the comparison. The value located at the message's path will be on the left-hand side of the operator, and the `addresses` field will be on the right-hand side.
          enum:
            - in
            - not in
          example: in
        path:
          type: string
          description: The path to the field to compare against this criterion. To reference deeply nested fields within the message, separate object keys by `.`, and access array values using `[index]`. If the field does not exist or is not an address, the operation will be rejected.
          example: targets[0].address
      required:
        - addresses
        - operator
        - path
    EvmTypedNumericalCondition:
      type: object
      x-audience: public
      title: EvmTypedNumericalCondition
      description: A schema for specifying criterion for a numerical field of an EVM typed message. The value can be deeply nested within the typed data's message.
      properties:
        value:
          type: string
          pattern: ^[0-9]+$
          description: The amount that the value located at the message's path should be compared to.
          example: '1000000000000000000'
        operator:
          type: string
          description: The operator to use for the comparison. The value located at the message's path will be on the left-hand side of the operator, and the `value` field will be on the right-hand side.
          enum:
            - '>'
            - '>='
            - <
            - <=
            - '=='
          example: <=
        path:
          type: string
          description: The path to the field to compare against this criterion. To reference deeply nested fields within the message, separate object keys by `.`, and access array values using `[index]`. If the field does not exist or is not an address, the operation will be rejected.
          example: targets[0].amount
      required:
        - value
        - operator
        - path
    EvmTypedStringCondition:
      type: object
      x-audience: public
      title: EvmTypedStringCondition
      description: A schema for specifying criterion for a string field of an EVM typed message. The value can be deeply nested within the typed data's message.
      properties:
        match:
          type: string
          description: A regular expression the field is matched against.
          example: ^hello ([a-z]+)$
        path:
          type: string
          description: The path to the field to compare against this criterion. To reference deeply nested fields within the message, separate object keys by `.`, and access array values using `[index]`. If the field does not exist or is not an address, the operation will be rejected.
          example: targets[0].message
      required:
        - match
        - path
    SignEvmTypedDataFieldCriterion:
      x-audience: public
      type: object
      title: SignEvmTypedDataFieldCriterion
      properties:
        type:
          type: string
          description: The type of criterion to use. This should be `evmTypedDataField`.
          example: evmTypedDataField
          enum:
            - evmTypedDataField
        types:
          type: object
          description: An object containing EIP-712 type definitions, as well as a primary type for the root message object.
          example:
            primaryType: Mail
            types:
              Person:
                - name: name
                  type: string
                - name: wallet
                  type: address
                - name: score
                  type: uint256
              Mail:
                - name: from
                  type: Person
                - name: to
                  type: Person
                - name: contents
                  type: string
          properties:
            types:
              type: object
              description: EIP-712 compliant map of model names to model definitions.
              additionalProperties:
                type: array
                description: Object containing names and types for fields within structured data.
                items:
                  type: object
                  properties:
                    name:
                      type: string
                      description: The name of a key within an EIP-712 data structure.
                    type:
                      type: string
                      description: The Solidity type of a value within an EIP-712 data structure.
            primaryType:
              type: string
              description: The name of the root EIP-712 type. This value must be included in the `types` object.
          required:
            - types
            - primaryType
        conditions:
          type: array
          items:
            oneOf:
              - $ref: '#/components/schemas/EvmTypedAddressCondition'
              - $ref: '#/components/schemas/EvmTypedNumericalCondition'
              - $ref: '#/components/schemas/EvmTypedStringCondition'
          description: A list of conditions to check against the data being signed. Each condition must be met for the rule to take effect.
          example:
            - addresses:
                - '0x742d35Cc6634C0532925a3b844Bc454e4438f44e'
              operator: in
              path: to.wallet
            - value: '50'
              operator: '>='
              path: to.score
            - match: ^hello ([a-z]+)$
              path: contents
      required:
        - type
        - types
        - conditions
    SignEvmTypedDataVerifyingContractCriterion:
      type: object
      x-audience: public
      title: SignEvmTypedDataVerifyingContractCriterion
      description: A schema for specifying criterion for a domain's verifying contract.
      properties:
        type:
          type: string
          description: The type of criterion to use. This should be `evmTypedDataVerifyingContract`.
          example: evmTypedDataVerifyingContract
          enum:
            - evmTypedDataVerifyingContract
        addresses:
          type: array
          description: A list of 0x-prefixed EVM addresses that the domain's verifying contract should be compared to. There is a limit of 300 addresses per criterion.
          items:
            type: string
            pattern: ^0x[0-9a-fA-F]{40}$
            description: The 0x-prefixed EVM address that the domain's verifying contract should be compared to.
          example:
            - '0x742d35Cc6634C0532925a3b844Bc454e4438f44e'
            - '0x1234567890123456789012345678901234567890'
        operator:
          type: string
          description: The operator to use for the comparison. The domain's verifying contract will be on the left-hand side of the operator, and the `addresses` field will be on the right-hand side.
          enum:
            - in
            - not in
          example: in
      required:
        - type
        - addresses
        - operator
    SignEvmTypedDataCriteria:
      x-audience: public
      type: array
      description: A schema for specifying criteria for the SignEvmTypedData operation.
      items:
        oneOf:
          - $ref: '#/components/schemas/SignEvmTypedDataFieldCriterion'
          - $ref: '#/components/schemas/SignEvmTypedDataVerifyingContractCriterion'
      example:
        - type: evmTypedDataField
          types:
            types:
              Person:
                - name: name
                  type: string
                - name: wallet
                  type: address
                - name: score
                  type: uint256
              Mail:
                - name: from
                  type: Person
                - name: to
                  type: Person
                - name: contents
                  type: string
            primaryType: Mail
          conditions:
            - addresses:
                - '0x742d35Cc6634C0532925a3b844Bc454e4438f44e'
              operator: in
              path: to.wallet
            - value: '50'
              operator: '>='
              path: to.score
            - match: ^hello ([a-z]+)$
              path: contents
        - type: evmTypedDataVerifyingContract
          addresses:
            - '0x742d35Cc6634C0532925a3b844Bc454e4438f44e'
          operator: in
    SignEvmTypedDataRule:
      x-audience: public
      title: SignEvmTypedDataRule
      properties:
        action:
          type: string
          description: Whether matching the rule will cause the request to be rejected or accepted.
          example: accept
          enum:
            - reject
            - accept
        operation:
          type: string
          description: The operation to which the rule applies. Every element of the `criteria` array must match the specified operation.
          example: signEvmTypedData
          enum:
            - signEvmTypedData
        criteria:
          $ref: '#/components/schemas/SignEvmTypedDataCriteria'
      required:
        - action
        - operation
        - criteria
    SolAddressCriterion:
      type: object
      title: SolAddressCriterion
      description: The criterion for the recipient addresses of a Solana transaction's native transfer instruction.
      properties:
        type:
          type: string
          description: The type of criterion to use. This should be `solAddress`.
          example: solAddress
          enum:
            - solAddress
        addresses:
          type: array
          description: The Solana addresses that are compared to the list of native transfer recipient addresses in the transaction's `accountKeys` (for legacy transactions) or `staticAccountKeys` (for V0 transactions) array.
          items:
            type: string
            pattern: ^[1-9A-HJ-NP-Za-km-z]{32,44}$
            description: The Solana address that is compared to the list of native transfer recipient addresses in the transaction's `accountKeys` (for legacy transactions) or `staticAccountKeys` (for V0 transactions) array.
          example:
            - HpabPRRCFbBKSuJr5PdkVvQc85FyxyTWkFM2obBRSvHT
        operator:
          type: string
          description: The operator to use for the comparison. Each of the native transfer recipient addresses in the transaction's `accountKeys` (for legacy transactions) or `staticAccountKeys` (for V0 transactions) array will be on the left-hand side of the operator, and the `addresses` field will be on the right-hand side.
          enum:
            - in
            - not in
          example: in
      required:
        - type
        - addresses
        - operator
    SolValueCriterion:
      x-audience: public
      type: object
      title: SolValueCriterion
      description: The criterion for the SOL value in lamports of a native transfer instruction in a Solana transaction.
      properties:
        type:
          type: string
          description: The type of criterion to use. This should be `solValue`.
          example: solValue
          enum:
            - solValue
        solValue:
          type: string
          description: The amount of SOL in lamports that the transaction instruction's `value` field should be compared to.
          example: '1000000000000000000'
        operator:
          type: string
          description: The operator to use for the comparison. The transaction instruction's `value` field will be on the left-hand side of the operator, and the `solValue` field will be on the right-hand side.
          enum:
            - '>'
            - '>='
            - <
            - <=
            - '=='
          example: <=
      required:
        - type
        - solValue
        - operator
    SplAddressCriterion:
      x-audience: public
      type: object
      title: SplAddressCriterion
      description: The criterion for the recipient addresses of a Solana transaction's SPL token transfer instructions.
      properties:
        type:
          type: string
          description: The type of criterion to use. This should be `splAddress`.
          example: splAddress
          enum:
            - splAddress
        addresses:
          type: array
          description: The Solana addresses that are compared to the list of SPL token transfer recipient addresses in the transaction's `accountKeys` (for legacy transactions) or `staticAccountKeys` (for V0 transactions) array.
          items:
            type: string
            pattern: ^[1-9A-HJ-NP-Za-km-z]{32,44}$
            description: The Solana address that is compared to the list of SPL token transfer recipient addresses in the transaction's `accountKeys` (for legacy transactions) or `staticAccountKeys` (for V0 transactions) array.
          example:
            - HpabPRRCFbBKSuJr5PdkVvQc85FyxyTWkFM2obBRSvHT
        operator:
          type: string
          description: The operator to use for the comparison. Each of the SPL token transfer recipient addresses in the transaction's `accountKeys` (for legacy transactions) or `staticAccountKeys` (for V0 transactions) array will be on the left-hand side of the operator, and the `addresses` field will be on the right-hand side.
          enum:
            - in
            - not in
          example: in
      required:
        - type
        - addresses
        - operator
    SplValueCriterion:
      x-audience: public
      type: object
      title: SplValueCriterion
      description: The criterion for the SPL token value of a SPL token transfer instruction in a Solana transaction.
      properties:
        type:
          type: string
          description: The type of criterion to use. This should be `splValue`.
          example: splValue
          enum:
            - splValue
        splValue:
          type: string
          description: The amount of the SPL token that the transaction instruction's `value` field should be compared to.
          example: '1000000000000000000'
        operator:
          type: string
          description: The operator to use for the comparison. The transaction instruction's `value` field will be on the left-hand side of the operator, and the `splValue` field will be on the right-hand side.
          enum:
            - '>'
            - '>='
            - <
            - <=
            - '=='
          example: <=
      required:
        - type
        - splValue
        - operator
    MintAddressCriterion:
      x-audience: public
      type: object
      title: MintAddressCriterion
      description: The criterion for the token mint addresses of a Solana transaction's SPL token transfer instructions.
      properties:
        type:
          type: string
          description: The type of criterion to use. This should be `mintAddress`.
          example: mintAddress
          enum:
            - mintAddress
        addresses:
          type: array
          description: The Solana addresses that are compared to the list of token mint addresses in the transaction's `accountKeys` (for legacy transactions) or `staticAccountKeys` (for V0 transactions) array.
          items:
            type: string
            pattern: ^[1-9A-HJ-NP-Za-km-z]{32,44}$
            description: The Solana address that is compared to the list of token mint addresses in the transaction's `accountKeys` (for legacy transactions) or `staticAccountKeys` (for V0 transactions) array.
          example:
            - HpabPRRCFbBKSuJr5PdkVvQc85FyxyTWkFM2obBRSvHT
        operator:
          type: string
          description: The operator to use for the comparison. Each of the token mint addresses in the transaction's `accountKeys` (for legacy transactions) or `staticAccountKeys` (for V0 transactions) array will be on the left-hand side of the operator, and the `addresses` field will be on the right-hand side.
          enum:
            - in
            - not in
          example: in
      required:
        - type
        - addresses
        - operator
    KnownIdlType:
      type: string
      x-audience: public
      title: KnownIdlType
      description: |-
        A reference to an established Solana program. When referencing a `KnownIdlType` within a policy rule configuring an `SolDataCriterion`, criteria will decode instruction data as documented in the programs. For more information on supported programs, see the links below.
          - [SystemProgram](https://docs.rs/solana-program/latest/solana_program/system_instruction/enum.SystemInstruction.html).
          - [TokenProgram](https://docs.rs/spl-token/latest/spl_token/instruction/enum.TokenInstruction.html).
          - [AssociatedTokenProgram](https://docs.rs/spl-associated-token-account/latest/spl_associated_token_account/instruction/index.html).
      enum:
        - SystemProgram
        - TokenProgram
        - AssociatedTokenProgram
    Idl:
      x-audience: public
      type: object
      description: IDL Specification following Anchor's IDL format v0.30+.
      required:
        - address
        - instructions
      properties:
        address:
          type: string
          description: The program address.
          example: TokenkegQfeZyiNwAJbNbGKPFXCWuBvf9Ss623VQ5DA
        instructions:
          type: array
          description: List of program instructions.
          example:
            - name: transfer_checked
              discriminator:
                - 119
                - 250
                - 202
                - 24
                - 253
                - 135
                - 244
                - 121
              accounts:
                - name: mint
                  writable: true
                - name: rent
              args:
                - name: amount
                  type: u64
                - name: decimals
                  type: u8
          items:
            type: object
            required:
              - name
              - discriminator
              - args
            properties:
              name:
                type: string
                description: The instruction name.
                example: transfer_checked
              discriminator:
                type: array
                description: Array of 8 numbers representing the instruction discriminator.
                items:
                  type: integer
                  minimum: 0
                  maximum: 255
                minItems: 8
                maxItems: 8
                example:
                  - 119
                  - 250
                  - 202
                  - 24
                  - 253
                  - 135
                  - 244
                  - 121
              args:
                type: array
                description: List of instruction arguments.
                items:
                  type: object
                  required:
                    - name
                    - type
                  properties:
                    name:
                      type: string
                      description: The argument name.
                      example: amount
                    type:
                      type: string
                      description: The argument type.
                      example: u64
              accounts:
                type: array
                description: Optional list of accounts required by the instruction.
                items:
                  type: object
                  required:
                    - name
                  properties:
                    name:
                      type: string
                      description: The account name.
                      example: mint
                    writable:
                      type: boolean
                      description: Whether the account is writable.
                      example: true
                    signer:
                      type: boolean
                      description: Whether the account must be a signer.
                      example: false
        metadata:
          type: object
          description: Optional metadata about the IDL.
          example:
            name: system_program
            version: 0.1.0
            spec: 0.1.0
          properties:
            name:
              type: string
              description: The program name.
              example: system_program
            version:
              type: string
              description: The program version.
              example: 0.1.0
            spec:
              type: string
              description: The IDL specification version.
              example: 0.1.0
        types:
          type: array
          description: Optional type definitions for custom data structures used in the program.
          items:
            type: object
          example:
            - name: MyStruct
              type: struct
              fields:
                - name: id
                  type: u64
                - name: owner
                  type: pubkey
    SolDataParameterCondition:
      type: object
      x-audience: public
      title: SolDataParameterCondition
      description: A single parameter condition to apply against a specific instruction's parameters.
      properties:
        name:
          type: string
          description: The parameter name.
          example: amount
        operator:
          type: string
          description: The operator to use for the comparison. The value resolved at the `name` will be on the left-hand side of the operator, and the `value` field will be on the right-hand side.
          enum:
            - '>'
            - '>='
            - <
            - <=
            - '=='
          example: '=='
        value:
          type: string
          description: The value to compare against.
          example: '1000000'
      required:
        - name
        - operator
        - value
    SolDataParameterConditionList:
      type: object
      x-audience: public
      title: SolDataParameterConditionList
      description: A single parameter condition to apply against a specific instruction's parameters.
      properties:
        name:
          type: string
          description: The parameter name.
          example: amount
        operator:
          type: string
          description: The operator to use for the comparison. The value resolved at the `name` will be on the left-hand side of the operator, and the `value` field will be on the right-hand side.
          enum:
            - in
            - not in
          example: in
        values:
          type: array
          description: The values to compare against.
          items:
            type: string
            description: A single potential value to compare against the resolved `name` value.
            example: '1000000'
          example:
            - '1000000'
            - HpabPRRCFbBKSuJr5PdkVvQc85FyxyTWkFM2obBRSvHT
            - '6'
      required:
        - name
        - operator
        - values
    SolDataCondition:
      type: object
      x-audience: public
      description: A single condition to apply against a specific instruction type and its parameters.
      properties:
        instruction:
          type: string
          description: The instruction name.
          example: transfer_checked
        params:
          type: array
          description: Parameter conditions for the instruction.
          items:
            description: A list of parameter conditions to apply against a specific instruction's data.
            oneOf:
              - $ref: '#/components/schemas/SolDataParameterCondition'
              - $ref: '#/components/schemas/SolDataParameterConditionList'
          example:
            - name: amount
              operator: <=
              value: '1000000'
            - name: decimals
              operator: '=='
              value: '6'
            - name: owner
              operator: in
              values:
                - TokenkegQfeZyiNwAJbNbGKPFXCWuBvf9Ss623VQ5DA
                - So11111111111111111111111111111111111111112
      required:
        - instruction
    SolDataCriterion:
      x-audience: public
      type: object
      description: A schema for specifying criterion for instruction data in a Solana transaction.
      properties:
        type:
          type: string
          description: The type of criterion to use. This should be `solData`.
          example: solData
          enum:
            - solData
        idls:
          type: array
          description: List of IDL specifications. Can contain known program names (strings) or custom IDL objects.
          items:
            oneOf:
              - $ref: '#/components/schemas/KnownIdlType'
              - $ref: '#/components/schemas/Idl'
          example:
            - SystemProgram
            - TokenProgram
            - address: TokenkegQfeZyiNwAJbNbGKPFXCWuBvf9Ss623VQ5DA
              instructions:
                - name: transfer_checked
                  discriminator:
                    - 119
                    - 250
                    - 202
                    - 24
                    - 253
                    - 135
                    - 244
                    - 121
                  args:
                    - name: amount
                      type: u64
                    - name: decimals
                      type: u8
        conditions:
          type: array
          description: A list of conditions to apply against the transaction instruction. Only one condition must evaluate to true for this criterion to be met.
          items:
            $ref: '#/components/schemas/SolDataCondition'
          example:
            - instruction: transfer_checked
              params:
                - name: lamports
                  operator: <=
                  value: '1000000'
                - name: space
                  operator: '=='
                  value: '64'
      required:
        - type
        - idls
        - conditions
    ProgramIdCriterion:
      x-audience: public
      type: object
      title: ProgramIdCriterion
      description: The criterion for the program IDs of a Solana transaction's instructions.
      properties:
        type:
          type: string
          description: The type of criterion to use. This should be `programId`.
          example: programId
          enum:
            - programId
        programIds:
          type: array
          description: The Solana program IDs that are compared to the list of program IDs in the transaction's instructions.
          items:
            type: string
            pattern: ^[1-9A-HJ-NP-Za-km-z]{32,44}$
            description: The Solana program ID that is compared to the list of program IDs in the transaction's instructions.
          example:
            - TokenkegQfeZyiNwAJbNbGKPFXCWuBvf9Ss623VQ5DA
            - '11111111111111111111111111111112'
        operator:
          type: string
          description: The operator to use for the comparison. Each of the program IDs in the transaction's instructions will be on the left-hand side of the operator, and the `programIds` field will be on the right-hand side.
          enum:
            - in
            - not in
          example: in
      required:
        - type
        - programIds
        - operator
    SignSolTransactionCriteria:
      type: array
      x-audience: public
      description: A schema for specifying criteria for the SignSolTransaction operation.
      items:
        oneOf:
          - $ref: '#/components/schemas/SolAddressCriterion'
          - $ref: '#/components/schemas/SolValueCriterion'
          - $ref: '#/components/schemas/SplAddressCriterion'
          - $ref: '#/components/schemas/SplValueCriterion'
          - $ref: '#/components/schemas/MintAddressCriterion'
          - $ref: '#/components/schemas/SolDataCriterion'
          - $ref: '#/components/schemas/ProgramIdCriterion'
      example:
        - type: solAddress
          addresses:
            - HpabPRRCFbBKSuJr5PdkVvQc85FyxyTWkFM2obBRSvHT
          operator: in
    SignSolTransactionRule:
      title: SignSolTransactionRule
      properties:
        action:
          type: string
          description: Whether matching the rule will cause the request to be rejected or accepted.
          example: accept
          enum:
            - reject
            - accept
        operation:
          type: string
          description: The operation to which the rule applies. Every element of the `criteria` array must match the specified operation.
          example: signSolTransaction
          enum:
            - signSolTransaction
        criteria:
          $ref: '#/components/schemas/SignSolTransactionCriteria'
      required:
        - action
        - operation
        - criteria
    SolNetworkCriterion:
      x-audience: public
      type: object
      title: SolNetworkCriterion
      description: The criterion for the Solana network of a transaction.
      properties:
        type:
          type: string
          description: The type of criterion to use. This should be `solNetwork`.
          example: solNetwork
          enum:
            - solNetwork
        networks:
          type: array
          description: The Solana networks that the transaction's intended network should be compared to.
          items:
            type: string
            description: The Solana network the transaction is for.
            enum:
              - solana-devnet
              - solana
            example: solana-devnet
          example:
            - solana-devnet
            - solana
        operator:
          type: string
          description: The operator to use for the comparison. The transaction's intended network will be on the left-hand side of the operator, and the `networks` field will be on the right-hand side.
          enum:
            - in
            - not in
          example: in
      required:
        - type
        - networks
        - operator
    SendSolTransactionCriteria:
      x-audience: public
      type: array
      description: A schema for specifying criteria for the SendSolTransaction operation.
      items:
        oneOf:
          - $ref: '#/components/schemas/SolAddressCriterion'
          - $ref: '#/components/schemas/SolValueCriterion'
          - $ref: '#/components/schemas/SplAddressCriterion'
          - $ref: '#/components/schemas/SplValueCriterion'
          - $ref: '#/components/schemas/MintAddressCriterion'
          - $ref: '#/components/schemas/SolDataCriterion'
          - $ref: '#/components/schemas/ProgramIdCriterion'
          - $ref: '#/components/schemas/SolNetworkCriterion'
      example:
        - type: solAddress
          addresses:
            - HpabPRRCFbBKSuJr5PdkVvQc85FyxyTWkFM2obBRSvHT
          operator: in
        - type: solValue
          solValue: '1000000000000000000'
          operator: <=
    SendSolTransactionRule:
      x-audience: public
      title: SendSolTransactionRule
      properties:
        action:
          type: string
          description: Whether matching the rule will cause the request to be rejected or accepted.
          example: accept
          enum:
            - reject
            - accept
        operation:
          type: string
          description: The operation to which the rule applies. Every element of the `criteria` array must match the specified operation.
          example: sendSolTransaction
          enum:
            - sendSolTransaction
        criteria:
          $ref: '#/components/schemas/SendSolTransactionCriteria'
      required:
        - action
        - operation
        - criteria
    SolMessageCriterion:
      x-audience: public
      type: object
      title: SolMessageCriterion
      description: The criterion for the message of a Solana transaction.
      properties:
        type:
          type: string
          description: The type of criterion to use. This should be `solMessage`.
          example: solMessage
          enum:
            - solMessage
        match:
          type: string
          description: A regular expression the field is matched against.
          example: ^hello ([a-z]+)$
      required:
        - type
        - match
    SignSolMessageCriteria:
      x-audience: public
      type: array
      description: A schema for specifying criteria for the SignSolMessage operation.
      items:
        oneOf:
          - $ref: '#/components/schemas/SolMessageCriterion'
      example:
        - type: solMessage
          match: ^hello ([a-z]+)$
    SignSolMessageRule:
      x-audience: public
      title: SignSolMessageRule
      properties:
        action:
          type: string
          description: Whether matching the rule will cause the request to be rejected or accepted.
          example: accept
          enum:
            - reject
            - accept
        operation:
          type: string
          description: The operation to which the rule applies. Every element of the `criteria` array must match the specified operation.
          example: signSolMessage
          enum:
            - signSolMessage
        criteria:
          $ref: '#/components/schemas/SignSolMessageCriteria'
      required:
        - action
        - operation
        - criteria
    SignEvmHashRule:
      x-audience: public
      title: SignEvmHashRule
      properties:
        action:
          type: string
          description: Whether any attempts to sign a hash will be accepted or rejected. This rule does not accept any criteria.
          example: accept
          enum:
            - reject
            - accept
        operation:
          type: string
          description: The operation to which the rule applies.
          example: signEvmHash
          enum:
            - signEvmHash
      required:
        - action
        - operation
    PrepareUserOperationCriteria:
      x-audience: public
      type: array
      description: A schema for specifying criteria for the PrepareUserOperation operation.
      items:
        oneOf:
          - $ref: '#/components/schemas/EthValueCriterion'
          - $ref: '#/components/schemas/EvmAddressCriterion'
          - $ref: '#/components/schemas/EvmNetworkCriterion'
          - $ref: '#/components/schemas/EvmDataCriterion'
          - $ref: '#/components/schemas/NetUSDChangeCriterion'
      example:
        - type: ethValue
          ethValue: '1000000'
          operator: '>='
        - type: evmAddress
          addresses:
            - '0x742d35Cc6634C0532925a3b844Bc454e4438f44e'
          operator: in
    PrepareUserOperationRule:
      x-audience: public
      title: PrepareUserOperationRule
      properties:
        action:
          type: string
          description: Whether matching the rule will cause the request to be rejected or accepted.
          example: accept
          enum:
            - reject
            - accept
        operation:
          type: string
          description: The operation to which the rule applies. Every element of the `criteria` array must match the specified operation.
          example: prepareUserOperation
          enum:
            - prepareUserOperation
        criteria:
          $ref: '#/components/schemas/PrepareUserOperationCriteria'
      required:
        - action
        - operation
        - criteria
    SendUserOperationCriteria:
      x-audience: public
      type: array
      description: A schema for specifying criteria for the SendUserOperation operation.
      items:
        oneOf:
          - $ref: '#/components/schemas/EthValueCriterion'
          - $ref: '#/components/schemas/EvmAddressCriterion'
          - $ref: '#/components/schemas/EvmDataCriterion'
          - $ref: '#/components/schemas/NetUSDChangeCriterion'
      example:
        - type: ethValue
          ethValue: '1000000'
          operator: '>='
        - type: evmAddress
          addresses:
            - '0x742d35Cc6634C0532925a3b844Bc454e4438f44e'
          operator: in
    SendUserOperationRule:
      x-audience: public
      title: SendUserOperationRule
      properties:
        action:
          type: string
          description: Whether matching the rule will cause the request to be rejected or accepted.
          example: accept
          enum:
            - reject
            - accept
        operation:
          type: string
          description: The operation to which the rule applies. Every element of the `criteria` array must match the specified operation.
          example: sendUserOperation
          enum:
            - sendUserOperation
        criteria:
          $ref: '#/components/schemas/SendUserOperationCriteria'
      required:
        - action
        - operation
        - criteria
    Rule:
      type: object
      description: A rule that limits the behavior of an account.
      oneOf:
        - $ref: '#/components/schemas/SignEvmTransactionRule'
        - $ref: '#/components/schemas/SendEvmTransactionRule'
        - $ref: '#/components/schemas/SignEvmMessageRule'
        - $ref: '#/components/schemas/SignEvmTypedDataRule'
        - $ref: '#/components/schemas/SignSolTransactionRule'
        - $ref: '#/components/schemas/SendSolTransactionRule'
        - $ref: '#/components/schemas/SignSolMessageRule'
        - $ref: '#/components/schemas/SignEvmHashRule'
        - $ref: '#/components/schemas/PrepareUserOperationRule'
        - $ref: '#/components/schemas/SendUserOperationRule'
      example:
        action: accept
        operation: signEvmTransaction
        criteria:
          - type: ethValue
            ethValue: '1000000'
            operator: '>='
          - type: evmAddress
            addresses:
              - '0x742d35Cc6634C0532925a3b844Bc454e4438f44e'
            operator: in
    Policy:
      type: object
      properties:
        id:
          type: string
          description: The unique identifier for the policy.
          pattern: ^[0-9a-fA-F]{8}-[0-9a-fA-F]{4}-[0-9a-fA-F]{4}-[0-9a-fA-F]{4}-[0-9a-fA-F]{12}$
          example: 123e4567-e89b-12d3-a456-426614174000
        description:
          type: string
          description: |-
            An optional human-readable description of the policy.
            Policy descriptions can consist of alphanumeric characters, spaces, commas, and periods, and be 50 characters or less.
          pattern: ^[A-Za-z0-9 ,.]{1,50}$
          example: Default policy
        scope:
          type: string
          description: The scope of the policy. Only one project-level policy can exist at any time.
          enum:
            - project
            - account
          example: project
        rules:
          type: array
          description: A list of rules that comprise the policy.
          items:
            $ref: '#/components/schemas/Rule'
          example:
            - action: accept
              operation: signEvmTransaction
              criteria:
                - type: ethValue
                  ethValue: '1000000000000000000'
                  operator: <=
                - type: evmAddress
                  addresses:
                    - '0x742d35Cc6634C0532925a3b844Bc454e4438f44e'
                    - '0x1234567890123456789012345678901234567890'
                  operator: in
            - action: accept
              operation: signSolTransaction
              criteria:
                - type: solAddress
                  addresses:
                    - HpabPRRCFbBKSuJr5PdkVvQc85FyxyTWkFM2obBRSvHT
                  operator: in
        createdAt:
          type: string
          description: The ISO 8601 timestamp at which the Policy was created.
          example: '2025-03-25T12:00:00Z'
        updatedAt:
          type: string
          description: The ISO 8601 timestamp at which the Policy was last updated.
          example: '2025-03-26T12:00:00Z'
      required:
        - id
        - scope
        - rules
        - createdAt
        - updatedAt
    SolanaAccount:
      type: object
      properties:
        address:
          type: string
          pattern: ^[1-9A-HJ-NP-Za-km-z]{32,44}$
          description: The base58 encoded Solana address.
          example: HpabPRRCFbBKSuJr5PdkVvQc85FyxyTWkFM2obBRSvHT
        name:
          type: string
          description: |-
            An optional name for the account.
            Account names can consist of alphanumeric characters and hyphens, and be between 2 and 36 characters long.
            Account names are guaranteed to be unique across all Solana accounts in the developer's CDP Project.
          example: my-account
          pattern: ^[A-Za-z0-9][A-Za-z0-9-]{0,34}[A-Za-z0-9]$
        policies:
          type: array
          x-audience: public
          description: The list of policy IDs that apply to the account. This will include both the project-level policy and the account-level policy, if one exists.
          items:
            type: string
            pattern: ^[0-9a-fA-F]{8}-[0-9a-fA-F]{4}-[0-9a-fA-F]{4}-[0-9a-fA-F]{4}-[0-9a-fA-F]{12}$
          example:
            - 123e4567-e89b-12d3-a456-426614174000
        createdAt:
          type: string
          description: The ISO 8601 UTC timestamp at which the account was created.
          example: '2025-03-25T12:00:00Z'
          format: date-time
        updatedAt:
          type: string
          description: The ISO 8601 UTC timestamp at which the account was last updated.
          example: '2025-03-26T12:00:00Z'
          format: date-time
      required:
        - address
    ListSolanaTokenBalancesNetwork:
      type: string
      enum:
        - solana
        - solana-devnet
      description: The name of the supported Solana networks in human-readable format.
      example: solana
    SolanaTokenAmount:
      type: object
      description: Amount of a given Solana token.
      example:
        amount: '1250000000'
        decimals: 9
      properties:
        amount:
          type: string
          pattern: ^[0-9]+$
          description: The amount is denominated in the smallest indivisible unit of the token. For SOL, the smallest indivisible unit is lamports (10^-9 SOL). For SPL tokens, the smallest unit is defined by the token's decimals configuration.
          example: '1250000000'
        decimals:
          type: integer
          format: int64
          description: |-
            'decimals' is the exponential value N that satisfies the equation `amount * 10^-N = standard_denomination`. The standard denomination is the most commonly used denomination for the token.
            - For native SOL, `decimals` is 9 (1 SOL = 10^9 lamports). - For SPL tokens, `decimals` is defined in the token's mint configuration.
          example: 9
      required:
        - amount
        - decimals
    SolanaToken:
      type: object
      description: General information about a Solana token. Includes the mint address, and other identifying information.
      example:
        symbol: SOL
        name: Solana
        mintAddress: So11111111111111111111111111111111111111111
      properties:
        symbol:
          type: string
          description: |-
            The symbol of this token (ex: SOL, USDC, RAY).
            The token symbol is not unique. It is possible for two different tokens to have the same symbol.
            For the native SOL token, this symbol is "SOL". For SPL tokens, this symbol is defined in the token's metadata.
            Not all tokens have a symbol. This field will only be populated when the token has metadata available.
          example: SOL
        name:
          type: string
          description: |-
            The name of this token (ex: "Solana", "USD Coin", "Raydium").
            The token name is not unique. It is possible for two different tokens to have the same name.
            For the native SOL token, this name is "Solana". For SPL tokens, this name is defined in the token's metadata.
            Not all tokens have a name. This field will only be populated when the token has metadata available.
          example: Solana
        mintAddress:
          type: string
          pattern: ^[1-9A-HJ-NP-Za-km-z]{32,44}$
          description: |-
            The mint address of the token.
            For native SOL, the mint address is `So11111111111111111111111111111111111111111`. For SPL tokens, this is the mint address where the token is defined.
          example: So11111111111111111111111111111111111111111
      required:
        - mintAddress
    SolanaTokenBalance:
      type: object
      properties:
        amount:
          $ref: '#/components/schemas/SolanaTokenAmount'
        token:
          $ref: '#/components/schemas/SolanaToken'
      required:
        - amount
        - token
    OnchainDataQuery:
      type: object
      description: Request to execute a SQL query against indexed blockchain data.
      required:
        - sql
      properties:
        sql:
          type: string
          description: SQL query to execute against the indexed blockchain data.
          example: SELECT block_number, transaction_hash FROM base.transactions WHERE block_number > 1000000 LIMIT 10
          minLength: 1
          maxLength: 100000
        cache:
          type: object
          title: Query result cache configuration
          description: |
            Enables control over how often queries need to be fully re-executed on the backing store.
            This can be useful in scenarios where API calls might be made frequently, API latency is critical, and some freshness lag (ex: 750ms, 2s, 5s) is tolerable.
            By default, each query result is returned from cache so long as the result is from an identical query and less than 500ms old. This freshness tolerance can be modified upwards, to a maximum of 900000ms (i.e. 900s, 15m).
          example:
            maxAgeMs: 1000
          properties:
            maxAgeMs:
              type: integer
              description: The maximum tolerable staleness of the query result cache in milliseconds. If a previous execution result of an identical query is older than this age, the query will be re-executed. If the data is less than this age, the result will be returned from cache.
              example: 1000
              default: 500
              minimum: 500
              maximum: 900000
    OnchainDataResult:
      type: object
      description: Result of executing a SQL query.
      properties:
        result:
          type: array
          description: Query result as an array of objects representing rows.
          items:
            type: object
            additionalProperties: true
            description: Row data with column names as keys.
            example:
              event_signature: Transfer(address,address,uint256)
              from: '0x1234567890abcdef'
              to: '0x1234567890abcdef'
              amount: 1000000000000000000
          example:
            - event_signature: Transfer(address,address,uint256)
              from: '0x1234567890abcdef'
              to: '0x1234567890abcdef'
              amount: 1000000000000000000
            - event_signature: Transfer(address,address,uint256)
              from: '0x1234567890abcdef'
              to: '0x1234567890abcdef'
              amount: 2000000000000000000
        schema:
          type: object
          description: |
            Schema information for the query result. This is a derived schema from the query result, so types may not match the underlying table.
          example:
            columns:
              - name: block_number
                type: UInt64
              - name: transaction_hash
                type: String
          properties:
            columns:
              type: array
              description: Column definitions.
              items:
                type: object
                properties:
                  name:
                    type: string
                    description: Column name.
                  type:
                    type: string
                    description: Column data type (ClickHouse types).
                    enum:
                      - String
                      - UInt8
                      - UInt16
                      - UInt32
                      - UInt64
                      - UInt128
                      - UInt256
                      - Int8
                      - Int16
                      - Int32
                      - Int64
                      - Int128
                      - Int256
                      - Float32
                      - Float64
                      - Bool
                      - Date
                      - DateTime
                      - DateTime64
                      - UUID
                example:
                  name: event_signature
                  type: String
                  description: The signature of the event.
        metadata:
          type: object
          description: Metadata about query execution.
          properties:
            cached:
              type: boolean
              description: Whether the result was served from the query result cache.
              example: false
            executionTimestamp:
              type: string
              description: When the query result was executed against the backing store in RFC 3339 format.
              format: date-time
              example: '2025-01-01T00:00:00.000Z'
            executionTimeMs:
              type: integer
              description: Query execution time in milliseconds.
              example: 145
            rowCount:
              type: integer
              description: Number of rows returned.
              example: 2
          example:
            cached: false
            executionTimestamp: '2025-01-01T00:00:00.000Z'
            executionTimeMs: 145
            rowCount: 2
    AccountTokenAddressesResponse:
      type: object
      description: Response containing token addresses that an account has received.
      properties:
        accountAddress:
          type: string
          description: The account address that was queried.
          example: '0x742d35Cc6634C0532925a3b844Bc454e4438f44e'
        tokenAddresses:
          type: array
          description: List of token contract addresses that the account has received.
          items:
            type: string
            pattern: ^0x[0-9a-fA-F]{40}$
            description: Token contract address.
          example:
            - '0x833589fCD6eDb6E08f4c7C32D4f71b54bdA02913'
            - '0x4200000000000000000000000000000000000006'
            - '0x0000000000000000000000000000000000000000'
        totalCount:
          type: integer
          description: Total number of unique token addresses discovered.
          example: 15
          minimum: 0
    WebhookTarget:
      type: object
      description: |
        Target configuration for webhook delivery.
        Specifies the destination URL and any custom headers to include in webhook requests.
      required:
        - url
      properties:
        url:
          allOf:
            - $ref: '#/components/schemas/Url'
          description: The webhook URL to deliver events to.
          example: https://api.example.com/webhooks
        headers:
          type: object
          description: Additional headers to include in webhook requests.
          additionalProperties:
            type: string
          example:
            Authorization: Bearer token123
            Content-Type: application/json
      example:
        url: https://api.example.com/webhooks
        headers:
          Authorization: Bearer token123
          Content-Type: application/json
    WebhookSubscriptionResponse:
      type: object
      description: Response containing webhook subscription details.
      required:
        - subscriptionId
        - eventTypes
        - isEnabled
        - target
        - createdAt
      properties:
        createdAt:
          type: string
          format: date-time
          description: When the subscription was created.
          example: '2025-01-15T10:30:00Z'
        description:
          type: string
          description: Description of the webhook subscription.
          example: Subscription for token transfer events
        eventTypes:
          type: array
          description: |
            Types of events to subscribe to. Event types follow a three-part dot-separated format: 
            service.resource.verb (e.g., "onchain.activity.detected", "wallet.activity.detected", "onramp.transaction.created").
          items:
            type: string
          example:
            - onchain.activity.detected
        isEnabled:
          type: boolean
          description: Whether the subscription is enabled.
          example: true
        metadata:
          type: object
          description: Additional metadata for the subscription.
          properties:
            secret:
              type: string
              format: uuid
              description: |
                Secret for webhook signature validation.

                **Note:** Webhooks are in beta and this interface is subject to change.
              example: 123e4567-e89b-12d3-a456-426614174000
          example:
            secret: 123e4567-e89b-12d3-a456-426614174000
        subscriptionId:
          type: string
          format: uuid
          description: Unique identifier for the subscription.
          example: 123e4567-e89b-12d3-a456-426614174000
        target:
          $ref: '#/components/schemas/WebhookTarget'
        labelKey:
          type: string
          description: |
            Label key for filtering events. Present when subscription uses traditional single-label format.
          example: contract_address
        labelValue:
          type: string
          description: |
            Label value for filtering events. Present when subscription uses traditional single-label format.
          example: '0x833589fCD6eDb6E08f4c7C32D4f71b54bdA02913'
        labels:
          type: object
          description: |
            Multi-label filters using total overlap logic. Total overlap means the subscription only triggers when events contain ALL these key-value pairs.
            Present when subscription uses multi-label format.
          additionalProperties:
            type: string
          example:
            env: dev
            team: payments
            contract_address: '0x833589fCD6eDb6E08f4c7C32D4f71b54bdA02913'
      example:
        subscriptionId: 123e4567-e89b-12d3-a456-426614174000
        eventTypes:
          - onchain.activity.detected
        isEnabled: true
        labelKey: event_name
        labelValue: Transfer
        labels:
          contract_address: '0x833589fcd6edb6e08f4c7c32d4f71b54bda02913'
          event_name: Transfer
          network: base-mainnet
          transaction_to: '0xf5042e6ffac5a625d4e7848e0b01373d8eb9e222'
        description: USDC Transfer events to specific address.
        createdAt: '2025-11-12T09:19:52.051Z'
        metadata:
          secret: a1b2c3d4-e5f6-7890-abcd-ef1234567890
        target:
          url: https://api.example.com/webhooks
    WebhookSubscriptionListResponse:
      allOf:
        - type: object
          description: Response containing a list of webhook subscriptions.
          required:
            - subscriptions
          properties:
            subscriptions:
              type: array
              description: The list of webhook subscriptions.
              items:
                $ref: '#/components/schemas/WebhookSubscriptionResponse'
        - $ref: '#/components/schemas/ListResponse'
    WebhookSubscriptionRequest:
      type: object
      description: |
        Request to create a new webhook subscription with support for both traditional single-label 
        and multi-label filtering formats.
      properties:
        description:
          type: string
          description: Description of the webhook subscription.
          example: Subscription for token transfer events
        eventTypes:
          type: array
          description: |
            Types of events to subscribe to. Event types follow a three-part dot-separated format: 
            service.resource.verb (e.g., "onchain.activity.detected", "wallet.activity.detected", "onramp.transaction.created").
            The subscription will only receive events matching these types AND the label filter(s).
          items:
            type: string
          example:
            - onchain.activity.detected
        isEnabled:
          type: boolean
          description: Whether the subscription is enabled.
          example: true
        target:
          $ref: '#/components/schemas/WebhookTarget'
        metadata:
          type: object
          description: Additional metadata for the subscription.
          additionalProperties: true
          example:
            custom_field: custom_value
            webhook_version: v1
        labelKey:
          type: string
          description: |
            Label key for filtering events. Each subscription filters on exactly one (labelKey, labelValue) pair 
            in addition to the event types. Only events matching both the event types AND this label filter will be delivered.
            NOTE: Use either (labelKey + labelValue) OR labels, not both.
          example: contract_address
        labelValue:
          type: string
          description: |
            Label value for filtering events. Must correspond to the labelKey (e.g., contract address for contract_address key).
            Only events with this exact label value will be delivered.
            NOTE: Use either (labelKey + labelValue) OR labels, not both.
          example: '0x833589fCD6eDb6E08f4c7C32D4f71b54bdA02913'
        labels:
          type: object
          description: |
            Multi-label filters using total overlap logic. Total overlap means the subscription will only trigger when 
            an event contains ALL the key-value pairs specified here. Additional labels on 
            the event are allowed and will not prevent matching.
            NOTE: Use either labels OR (labelKey + labelValue), not both.
          additionalProperties:
            type: string
          example:
            env: dev
            team: payments
            contract_address: '0x833589fCD6eDb6E08f4c7C32D4f71b54bdA02913'
      oneOf:
        - title: Traditional single-label format
          required:
            - eventTypes
            - isEnabled
            - labelKey
            - labelValue
            - target
          not:
            required:
              - labels
        - title: Multi-label format with total overlap logic
          required:
            - eventTypes
            - isEnabled
            - labels
            - target
          not:
            anyOf:
              - required:
                  - labelKey
              - required:
                  - labelValue
    WebhookSubscriptionUpdateRequest:
      type: object
      description: |
        Request to update an existing webhook subscription. The update format must match 
        the original subscription format (traditional or multi-label).
      properties:
        description:
          type: string
          description: Description of the webhook subscription.
          example: Updated subscription for token transfer events
        eventTypes:
          type: array
          description: |
            Types of events to subscribe to. Event types follow a three-part dot-separated format: 
            service.resource.verb (e.g., "onchain.activity.detected", "wallet.activity.detected", "onramp.transaction.created").
          items:
            type: string
          example:
            - onchain.activity.detected
        isEnabled:
          type: boolean
          description: Whether the subscription is enabled.
          example: false
        target:
          $ref: '#/components/schemas/WebhookTarget'
        metadata:
          type: object
          description: Additional metadata for the subscription.
          additionalProperties: true
          example:
            updated_field: updated_value
            webhook_version: v2
        labelKey:
          type: string
          description: |
            Label key for filtering events. Use either (labelKey + labelValue) OR labels, not both.
          example: contract_address
        labelValue:
          type: string
          description: |
            Label value for filtering events. Use either (labelKey + labelValue) OR labels, not both.
          example: '0x833589fCD6eDb6E08f4c7C32D4f71b54bdA02913'
        labels:
          type: object
          description: |
            Multi-label filters using total overlap logic. Total overlap means the subscription will only trigger when 
            an event contains ALL the key-value pairs specified here. Use either labels OR (labelKey + labelValue), not both.
          additionalProperties:
            type: string
          example:
            env: prod
            service: api
      oneOf:
        - title: Traditional single-label update format
          required:
            - eventTypes
            - isEnabled
            - labelKey
            - labelValue
            - target
          not:
            required:
              - labels
        - title: Multi-label update format with total overlap logic
          required:
            - eventTypes
            - isEnabled
            - labels
            - target
          not:
            anyOf:
              - required:
                  - labelKey
              - required:
                  - labelValue
    X402Version:
      type: integer
      description: The version of the x402 protocol.
      enum:
        - 1
      example: 1
    x402ExactEvmPayload:
      type: object
      title: x402ExactEvmPayload
      description: The x402 protocol exact scheme payload for EVM networks. The scheme is implemented using ERC-3009. For more details, please see [EVM Exact Scheme Details](https://github.com/coinbase/x402/blob/main/specs/schemes/exact/scheme_exact_evm.md).
      properties:
        signature:
          type: string
          description: The EIP-712 hex-encoded signature of the ERC-3009 authorization message.
          example: '0xf3746613c2d920b5fdabc0856f2aeb2d4f88ee6037b8cc5d04a71a4462f13480'
        authorization:
          type: object
          description: The authorization data for the ERC-3009 authorization message.
          properties:
            from:
              type: string
              pattern: ^0x[0-9a-fA-F]{40}$
              description: The 0x-prefixed, checksum EVM address of the sender of the payment.
              example: '0x742d35Cc6634C0532925a3b844Bc454e4438f44e'
            to:
              type: string
              pattern: ^0x[0-9a-fA-F]{40}$
              description: The 0x-prefixed, checksum EVM address of the recipient of the payment.
              example: '0x742d35Cc6634C0532925a3b844Bc454e4438f44e'
            value:
              type: string
              description: The value of the payment, in atomic units of the payment asset.
              example: '1000000000000000000'
            validAfter:
              type: string
              description: The unix timestamp after which the payment is valid.
              example: '1716150000'
            validBefore:
              type: string
              description: The unix timestamp before which the payment is valid.
              example: '1716150000'
            nonce:
              type: string
              description: The hex-encoded nonce of the payment.
              example: '0x1234567890abcdef1234567890abcdef12345678'
          example:
            from: '0x742d35Cc6634C0532925a3b844Bc454e4438f44e'
            to: '0x742d35Cc6634C0532925a3b844Bc454e4438f44e'
            value: '1000000000000000000'
            validAfter: '1716150000'
            validBefore: '1716150000'
            nonce: '0x1234567890abcdef1234567890abcdef12345678'
          required:
            - from
            - to
            - value
            - validAfter
            - validBefore
            - nonce
      example:
        signature: '0xf3746613c2d920b5fdabc0856f2aeb2d4f88ee6037b8cc5d04a71a4462f13480'
        authorization:
          from: '0x742d35Cc6634C0532925a3b844Bc454e4438f44e'
          to: '0x742d35Cc6634C0532925a3b844Bc454e4438f44e'
          value: '1000000000000000000'
          validAfter: '1716150000'
          validBefore: '1716150000'
          nonce: '0x1234567890abcdef1234567890abcdef12345678'
      required:
        - signature
        - authorization
    x402ExactSolanaPayload:
      type: object
      title: x402ExactSolanaPayload
      description: The x402 protocol exact scheme payload for Solana networks. For more details, please see [Solana Exact Scheme Details](https://github.com/coinbase/x402/blob/main/specs/schemes/exact/scheme_exact_svm.md).
      properties:
        transaction:
          type: string
          description: The base64-encoded Solana transaction.
          example: AQABAgIAAAAAAAAAAAAAAAAAAAAAAAAAAAAAAAAAAAAAAAAAAQABAQECAwQFBgcICQoLDA0ODxAREhMUFRYXGBkaGxwdHh8CBgMBAQAAAAIBAwQAAAAABgIAAAAAAAYDBQEBAAAGBAgAAAAABgUAAAAA6AMAAAAAAAAGBgUBAQEBBgcEAQAAAAYICgMBAQIDBgkCBgAAAAYKAwABAQEGCwMGAQEBBgwDAAABAQAAAAA=
      example:
        transaction: AQABAgIAAAAAAAAAAAAAAAAAAAAAAAAAAAAAAAAAAAAAAAAAAQABAQECAwQFBgcICQoLDA0ODxAREhMUFRYXGBkaGxwdHh8CBgMBAQAAAAIBAwQAAAAABgIAAAAAAAYDBQEBAAAGBAgAAAAABgUAAAAA6AMAAAAAAAAGBgUBAQEBBgcEAQAAAAYICgMBAQIDBgkCBgAAAAYKAwABAQEGCwMGAQEBBgwDAAABAQAAAAA=
      required:
        - transaction
    x402PaymentPayload:
      type: object
      description: The x402 protocol payment payload that the client attaches to x402-paid API requests to the resource server in the X-PAYMENT header.
      properties:
        x402Version:
          $ref: '#/components/schemas/X402Version'
        scheme:
          type: string
          description: The scheme of the payment protocol to use. Currently, the only supported scheme is `exact`.
          enum:
            - exact
          example: exact
        network:
          type: string
          description: The network of the blockchain to send payment on.
          enum:
            - base-sepolia
            - base
            - solana-devnet
            - solana
          example: base
        payload:
          type: object
          description: The payload of the payment depending on the x402Version, scheme, and network.
          oneOf:
            - $ref: '#/components/schemas/x402ExactEvmPayload'
            - $ref: '#/components/schemas/x402ExactSolanaPayload'
          example:
            signature: '0xf3746613c2d920b5fdabc0856f2aeb2d4f88ee6037b8cc5d04a71a4462f13480'
            authorization:
              from: '0x742d35Cc6634C0532925a3b844Bc454e4438f44e'
              to: '0x742d35Cc6634C0532925a3b844Bc454e4438f44e'
              value: '1000000000000000000'
              validAfter: '1716150000'
              validBefore: '1716150000'
              nonce: '0x1234567890abcdef1234567890abcdef12345678'
      example:
        x402Version: 1
        scheme: exact
        network: base
        payload:
          signature: '0xf3746613c2d920b5fdabc0856f2aeb2d4f88ee6037b8cc5d04a71a4462f13480'
          authorization:
            from: '0x742d35Cc6634C0532925a3b844Bc454e4438f44e'
            to: '0x742d35Cc6634C0532925a3b844Bc454e4438f44e'
            value: '1000000000000000000'
            validAfter: '1716150000'
            validBefore: '1716150000'
            nonce: '0x1234567890abcdef1234567890abcdef12345678'
      required:
        - x402Version
        - scheme
        - network
        - payload
    x402PaymentRequirements:
      type: object
      description: The x402 protocol payment requirements that the resource server expects the client's payment payload to meet.
      properties:
        scheme:
          type: string
          description: The scheme of the payment protocol to use. Currently, the only supported scheme is `exact`.
          enum:
            - exact
          example: exact
        network:
          type: string
          description: The network of the blockchain to send payment on.
          enum:
            - base-sepolia
            - base
            - solana-devnet
            - solana
          example: base
        maxAmountRequired:
          type: string
          description: The maximum amount required to pay for the resource in atomic units of the payment asset.
          example: '1000000'
        resource:
          allOf:
            - $ref: '#/components/schemas/Url'
          description: The URL of the resource to pay for.
          example: https://api.example.com/premium/resource/123
        description:
          type: string
          description: The description of the resource.
          example: Premium API access for data analysis
        mimeType:
          type: string
          description: The MIME type of the resource response.
          example: application/json
        outputSchema:
          type: object
          description: The optional JSON schema describing the resource output.
          additionalProperties: true
          example:
            data: string
        payTo:
          type: string
          description: |-
            The destination to pay value to.

            For EVM networks, payTo will be a 0x-prefixed, checksum EVM address.

            For Solana-based networks, payTo will be a base58-encoded Solana address.
          pattern: ^0x[a-fA-F0-9]{40}|[A-Za-z0-9][A-Za-z0-9-]{0,34}[A-Za-z0-9]$
          example: '0x742d35Cc6634C0532925a3b844Bc454e4438f44e'
        maxTimeoutSeconds:
          type: integer
          description: The maximum time in seconds for the resource server to respond.
          example: 10
        asset:
          type: string
          description: |-
            The asset to pay with.

            For EVM networks, the asset will be a 0x-prefixed, checksum EVM address.

            For Solana-based networks, the asset will be a base58-encoded Solana address.
          pattern: ^0x[a-fA-F0-9]{40}|[A-Za-z0-9][A-Za-z0-9-]{0,34}[A-Za-z0-9]$
          example: '0x742d35Cc6634C0532925a3b844Bc454e4438f44e'
        extra:
          type: object
          description: The optional additional scheme-specific payment info.
          additionalProperties: true
          example:
            gasLimit: '1000000'
      required:
        - scheme
        - network
        - maxAmountRequired
        - resource
        - description
        - mimeType
        - payTo
        - asset
        - maxTimeoutSeconds
    x402VerifyInvalidReason:
      type: string
      description: The reason the payment is invalid on the x402 protocol.
      enum:
        - insufficient_funds
        - invalid_scheme
        - invalid_network
        - invalid_x402_version
        - invalid_payment_requirements
        - invalid_payload
        - invalid_exact_evm_payload_authorization_value
        - invalid_exact_evm_payload_authorization_value_too_low
        - invalid_exact_evm_payload_authorization_valid_after
        - invalid_exact_evm_payload_authorization_valid_before
        - invalid_exact_evm_payload_authorization_typed_data_message
        - invalid_exact_evm_payload_authorization_from_address_kyt
        - invalid_exact_evm_payload_authorization_to_address_kyt
        - invalid_exact_evm_payload_signature
        - invalid_exact_evm_payload_signature_address
        - invalid_exact_svm_payload_transaction
        - invalid_exact_svm_payload_transaction_amount_mismatch
        - invalid_exact_svm_payload_transaction_create_ata_instruction
        - invalid_exact_svm_payload_transaction_create_ata_instruction_incorrect_payee
        - invalid_exact_svm_payload_transaction_create_ata_instruction_incorrect_asset
        - invalid_exact_svm_payload_transaction_instructions
        - invalid_exact_svm_payload_transaction_instructions_length
        - invalid_exact_svm_payload_transaction_instructions_compute_limit_instruction
        - invalid_exact_svm_payload_transaction_instructions_compute_price_instruction
        - invalid_exact_svm_payload_transaction_instructions_compute_price_instruction_too_high
        - invalid_exact_svm_payload_transaction_instruction_not_spl_token_transfer_checked
        - invalid_exact_svm_payload_transaction_instruction_not_token_2022_transfer_checked
        - invalid_exact_svm_payload_transaction_not_a_transfer_instruction
        - invalid_exact_svm_payload_transaction_cannot_derive_receiver_ata
        - invalid_exact_svm_payload_transaction_receiver_ata_not_found
        - invalid_exact_svm_payload_transaction_sender_ata_not_found
        - invalid_exact_svm_payload_transaction_simulation_failed
        - invalid_exact_svm_payload_transaction_transfer_to_incorrect_ata
        - invalid_exact_svm_payload_transaction_fee_payer_included_in_instruction_accounts
        - invalid_exact_svm_payload_transaction_fee_payer_transferring_funds
      example: insufficient_funds
    x402SettleErrorReason:
      type: string
      description: The reason the payment settlement errored on the x402 protocol.
      enum:
        - insufficient_funds
        - invalid_scheme
        - invalid_network
        - invalid_x402_version
        - invalid_payment_requirements
        - invalid_payload
        - invalid_exact_evm_payload_authorization_value
        - invalid_exact_evm_payload_authorization_valid_after
        - invalid_exact_evm_payload_authorization_valid_before
        - invalid_exact_evm_payload_authorization_typed_data_message
        - invalid_exact_evm_payload_authorization_from_address_kyt
        - invalid_exact_evm_payload_authorization_to_address_kyt
        - invalid_exact_evm_payload_signature_address
        - settle_exact_svm_block_height_exceeded
        - settle_exact_svm_transaction_confirmation_timed_out
      example: insufficient_funds
    x402SupportedPaymentKind:
      type: object
      description: The supported payment kind for the x402 protocol. A kind is comprised of a scheme and a network, which together uniquely identify a way to move money on the x402 protocol. For more details, please see [x402 Schemes](https://github.com/coinbase/x402?tab=readme-ov-file#schemes).
      properties:
        x402Version:
          $ref: '#/components/schemas/X402Version'
        scheme:
          type: string
          description: The scheme of the payment protocol.
          enum:
            - exact
          example: exact
        network:
          type: string
          description: The network of the blockchain.
          enum:
            - base-sepolia
            - base
            - solana-devnet
            - solana
          example: base
        extra:
          type: object
          description: The optional additional scheme-specific payment info.
          additionalProperties: true
          example:
            feePayer: HpabPRRCFbBKSuJr5PdkVvQc85FyxyTWkFM2obBRSvHT
      required:
        - x402Version
        - scheme
        - network
    OnrampOrderPaymentMethodTypeId:
      type: string
      description: The type of payment method to be used to complete an onramp order.
      enum:
        - GUEST_CHECKOUT_APPLE_PAY
      example: GUEST_CHECKOUT_APPLE_PAY
    OnrampOrderFee:
      type: object
      description: A fee associated with an order.
      properties:
        type:
          type: string
          enum:
            - FEE_TYPE_NETWORK
            - FEE_TYPE_EXCHANGE
          description: The type of fee.
          example: FEE_TYPE_NETWORK
        amount:
          type: string
          description: The amount of the fee.
          example: '0.95'
        currency:
          type: string
          description: The currency of the fee.
          example: USDC
      required:
        - type
        - amount
        - currency
    OnrampOrderStatus:
      type: string
      description: The status of an onramp order.
      enum:
        - ONRAMP_ORDER_STATUS_PENDING_AUTH
        - ONRAMP_ORDER_STATUS_PENDING_PAYMENT
        - ONRAMP_ORDER_STATUS_PROCESSING
        - ONRAMP_ORDER_STATUS_COMPLETED
        - ONRAMP_ORDER_STATUS_FAILED
      example: ONRAMP_ORDER_STATUS_COMPLETED
    OnrampOrder:
      type: object
      description: An Onramp order.
      properties:
        orderId:
          type: string
          description: The ID of the onramp order.
          example: 123e4567-e89b-12d3-a456-426614174000
        paymentTotal:
          type: string
          description: The total amount of fiat to be paid, inclusive of any fees.
          example: '100.75'
        paymentSubtotal:
          type: string
          description: The amount of fiat to be converted to crypto.
          example: '100'
        paymentCurrency:
          type: string
          description: The fiat currency to be converted to crypto.
          example: USD
        paymentMethod:
          $ref: '#/components/schemas/OnrampOrderPaymentMethodTypeId'
        purchaseAmount:
          type: string
          description: The amount of crypto to be purchased.
          example: '100.000000'
        purchaseCurrency:
          type: string
          description: The crypto currency to be purchased.
          example: USDC
        fees:
          type: array
          description: The fees associated with the order.
          items:
            $ref: '#/components/schemas/OnrampOrderFee'
          example:
            - type: FEE_TYPE_EXCHANGE
              amount: '0.5'
              currency: USD
            - type: FEE_TYPE_NETWORK
              amount: '0.25'
              currency: USD
        exchangeRate:
          type: string
          description: The exchange rate used to convert fiat to crypto i.e. the crypto value of one fiat.
          example: '1'
        destinationAddress:
          type: string
          description: The destination address to send the crypto to.
          example: '0x71C7656EC7ab88b098defB751B7401B5f6d8976F'
        destinationNetwork:
          type: string
          description: The network to send the crypto on.
          example: base
        status:
          $ref: '#/components/schemas/OnrampOrderStatus'
        txHash:
          type: string
          description: The transaction hash of the order (only available once crypto has been sent).
          example: '0x363cd3b3d4f49497cf5076150cd709307b90e9fc897fdd623546ea7b9313cecb'
        createdAt:
          type: string
          description: The date and time the order was created.
          example: '2025-04-24T00:00:00Z'
        updatedAt:
          type: string
          description: The date and time the order was last updated.
          example: '2025-04-24T00:00:00Z'
        partnerUserRef:
          type: string
          description: The partner user reference ID.
          example: user123
      required:
        - orderId
        - paymentTotal
        - paymentSubtotal
        - paymentCurrency
        - paymentMethod
        - purchaseAmount
        - purchaseCurrency
        - fees
        - exchangeRate
        - destinationAddress
        - destinationNetwork
        - status
        - createdAt
        - updatedAt
    OnrampPaymentLinkType:
      type: string
      description: The type of payment link.
      enum:
        - PAYMENT_LINK_TYPE_APPLE_PAY_BUTTON
      example: PAYMENT_LINK_TYPE_APPLE_PAY_BUTTON
    OnrampPaymentLink:
      type: object
      description: |-
        A payment link to pay for an order.

        Please refer to the [Onramp docs](https://docs.cdp.coinbase.com/onramp-&-offramp/onramp-apis/onramp-overview) for details on how to integrate with the different payment link types.
      properties:
        url:
          allOf:
            - $ref: '#/components/schemas/Url'
          description: The URL to the hosted widget the user should be redirected to. For certain payment link types you can append your own redirect_url query parameter to this URL to ensure the user is redirected back to your app after the widget completes.
          example: https://pay.coinbase.com/v2/api-onramp/apple-pay?sessionToken=MWYwNWQwODktZTZlYy02OTdlLTgzZTYtMTI3NzcyOWJhNjM3
        paymentLinkType:
          $ref: '#/components/schemas/OnrampPaymentLinkType'
      required:
        - url
        - paymentLinkType
    OnrampQuotePaymentMethodTypeId:
      type: string
      description: The type of payment method used to generate the onramp quote.
      enum:
        - CARD
        - ACH
        - APPLE_PAY
        - PAYPAL
        - FIAT_WALLET
        - CRYPTO_WALLET
      example: CARD
    OnrampSession:
      type: object
      description: An onramp session containing a ready-to-use onramp URL.
      properties:
        onrampUrl:
          allOf:
            - $ref: '#/components/schemas/Url'
          description: Ready-to-use onramp URL.
          example: https://pay.coinbase.com/buy?sessionToken=abc123F
      required:
        - onrampUrl
      example:
        onrampUrl: https://pay.coinbase.com/buy?sessionToken=abc123F
    OnrampQuote:
      type: object
      description: Quote information with pricing details for the crypto purchase.
      properties:
        paymentTotal:
          type: string
          description: The total amount of fiat to be paid, inclusive of any fees.
          example: '100.75'
        paymentSubtotal:
          type: string
          description: The amount of fiat to be converted to crypto.
          example: '100.00'
        paymentCurrency:
          type: string
          description: The fiat currency to be converted to crypto.
          example: USD
        purchaseAmount:
          type: string
          description: The amount of crypto to be purchased.
          example: '100.000000'
        purchaseCurrency:
          type: string
          description: The crypto currency to be purchased.
          example: USDC
        destinationNetwork:
          type: string
          description: The network to send the crypto on.
          example: base
        fees:
          type: array
          description: The fees associated with the quote.
          items:
            $ref: '#/components/schemas/OnrampOrderFee'
          example:
            - type: FEE_TYPE_EXCHANGE
              amount: '0.5'
              currency: USD
            - type: FEE_TYPE_NETWORK
              amount: '0.25'
              currency: USD
        exchangeRate:
          type: string
          description: The exchange rate used to convert fiat to crypto i.e. the crypto value of one fiat.
          example: '1'
      required:
        - paymentTotal
        - paymentSubtotal
        - paymentCurrency
        - purchaseAmount
        - purchaseCurrency
        - destinationNetwork
        - fees
        - exchangeRate
      example:
        paymentTotal: '100.75'
        paymentSubtotal: '100.00'
        paymentCurrency: USD
        purchaseAmount: '100.000000'
        purchaseCurrency: USDC
        destinationNetwork: base
        fees:
          - type: FEE_TYPE_EXCHANGE
            amount: '0.5'
            currency: USD
          - type: FEE_TYPE_NETWORK
            amount: '0.25'
            currency: USD
        exchangeRate: '1'
  responses:
    UnauthorizedError:
      description: Unauthorized.
      content:
        application/json:
          schema:
            $ref: '#/components/schemas/Error'
          examples:
            unauthorized:
              value:
                errorType: unauthorized
                errorMessage: The request is not properly authenticated.
    InternalServerError:
      description: Internal server error.
      content:
        application/json:
          schema:
            $ref: '#/components/schemas/Error'
          examples:
            internal_server_error:
              value:
                errorType: internal_server_error
                errorMessage: An internal server error occurred. Please try again later.
    BadGatewayError:
      description: Bad gateway.
      content:
        application/json:
          schema:
            $ref: '#/components/schemas/Error'
          examples:
            bad_gateway:
              value:
                errorType: bad_gateway
                errorMessage: Bad gateway. Please try again later.
    ServiceUnavailableError:
      description: Service unavailable.
      content:
        application/json:
          schema:
            $ref: '#/components/schemas/Error'
          examples:
            service_unavailable:
              value:
                errorType: service_unavailable
                errorMessage: Service unavailable. Please try again later.
    PaymentMethodRequiredError:
      description: A payment method is required to complete this operation.
      content:
        application/json:
          schema:
            $ref: '#/components/schemas/Error'
          examples:
            payment_method_required:
              value:
                errorType: payment_method_required
                errorMessage: A valid payment method is required to complete this operation. Please add a payment method to your account at https://portal.cdp.coinbase.com.
    IdempotencyError:
      description: Idempotency key conflict.
      content:
        application/json:
          schema:
            $ref: '#/components/schemas/Error'
          examples:
            idempotency_error:
              value:
                errorType: idempotency_error
                errorMessage: Idempotency key '8e03978e-40d5-43e8-bc93-6894a57f9324' was already used with a different request payload. Please try again with a new idempotency key.
    AlreadyExistsError:
      description: The resource already exists.
      content:
        application/json:
          schema:
            $ref: '#/components/schemas/Error'
          examples:
            idempotency_key_already_exists:
              value:
                errorType: already_exists
                errorMessage: Another request with the same idempotency key is currently processing.
    InvalidSQLQueryError:
      description: The underlying SQL string is invalid.
      content:
        application/json:
          schema:
            $ref: '#/components/schemas/Error'
          examples:
            unsupported_query:
              value:
                errorType: invalid_sql_query
                errorMessage: INSERTs are not supported
            invalid_sql:
              value:
                errorType: invalid_sql_query
                errorMessage: 'SQL syntax error: Invalid table name ''invalid_table'''
            query_too_long:
              value:
                errorType: invalid_sql_query
                errorMessage: Query exceeds maximum length of 10,000 characters
    TimedOutError:
      description: The request timed out.
      content:
        application/json:
          schema:
            $ref: '#/components/schemas/Error'
          examples:
            timed_out:
              value:
                errorType: timed_out
                errorMessage: The request timed out because the server did not respond in time.
    x402VerifyResponse:
      description: Successfully verified payment on the x402 protocol.
      content:
        application/json:
          schema:
            type: object
            properties:
              isValid:
                type: boolean
                description: Indicates whether the payment is valid.
                example: false
              invalidReason:
                $ref: '#/components/schemas/x402VerifyInvalidReason'
              payer:
                type: string
                description: |-
                  The onchain address of the client that is paying for the resource.

                  For EVM networks, the payer will be a 0x-prefixed, checksum EVM address.

                  For Solana-based networks, the payer will be a base58-encoded Solana address.
                pattern: ^0x[a-fA-F0-9]{40}|[A-Za-z0-9][A-Za-z0-9-]{0,34}[A-Za-z0-9]$
                example: '0x742d35Cc6634C0532925a3b844Bc454e4438f44e'
            required:
              - isValid
              - payer
    x402SettleResponse:
      description: Successfully settled payment on the x402 protocol.
      content:
        application/json:
          schema:
            type: object
            properties:
              success:
                type: boolean
                description: Indicates whether the payment settlement is successful.
                example: false
              errorReason:
                $ref: '#/components/schemas/x402SettleErrorReason'
              payer:
                type: string
                description: |-
                  The onchain address of the client that is paying for the resource.

                  For EVM networks, the payer will be a 0x-prefixed, checksum EVM address.

                  For Solana-based networks, the payer will be a base58-encoded Solana address.
                pattern: ^0x[a-fA-F0-9]{40}|[A-Za-z0-9][A-Za-z0-9-]{0,34}[A-Za-z0-9]$
                example: '0x742d35Cc6634C0532925a3b844Bc454e4438f44e'
              transaction:
                type: string
                description: |-
                  The transaction of the settlement.
                  For EVM networks, the transaction will be a 0x-prefixed, EVM transaction hash.
                  For Solana-based networks, the transaction will be a base58-encoded Solana signature.
                pattern: ^0x[a-fA-F0-9]{40}|[A-Za-z0-9][A-Za-z0-9-]{0,34}[A-Za-z0-9]$
                example: '0x742d35Cc6634C0532925a3b844Bc454e4438f44e'
              network:
                type: string
                description: The network where the settlement occurred.
                example: base
            required:
              - success
              - payer
              - transaction
              - network
    x402SupportedPaymentKindsResponse:
      description: Successfully retrieved supported payment kinds for the x402 protocol.
      content:
        application/json:
          schema:
            type: object
            properties:
              kinds:
                type: array
                description: The list of supported payment kinds.
                items:
                  $ref: '#/components/schemas/x402SupportedPaymentKind'
                example:
                  - x402Version: 1
                    scheme: exact
                    network: base
                  - x402Version: 1
                    scheme: exact
                    network: base-sepolia
                  - x402Version: 1
                    scheme: exact
                    network: solana
                  - x402Version: 1
                    scheme: exact
                    network: solana-devnet
            required:
              - kinds
    RateLimitExceeded:
      description: Rate limit exceeded.
      content:
        application/json:
          schema:
            $ref: '#/components/schemas/Error'
          examples:
            rate_limit_exceeded:
              value:
                errorType: rate_limit_exceeded
                errorMessage: Rate limit exceeded.
  parameters:
    XWalletAuth:
      name: X-Wallet-Auth
      in: header
      required: true
      description: |
        A JWT signed using your Wallet Secret, encoded in base64. Refer to the
        [Generate Wallet Token](https://docs.cdp.coinbase.com/api-reference/v2/authentication#2-generate-wallet-token)
        section of our Authentication docs for more details on how to generate your Wallet Token.
      schema:
        type: string
      example: eyJhbGciOiJIUzI1NiIsInR5cCI6IkpXVCJ9.eyJ1c2VySWQiOjEyMywicm9sZSI6ImFkbWluIiwiZXhwIjoxNzAxOTgwMDAwfQ.HWvMTKmCCTxHaxjvZyLaC6UQ6TV3ErTDWBf7zmdH0Lw
    IdempotencyKey:
      name: X-Idempotency-Key
      in: header
      required: false
      description: |
        An optional [UUID v4](https://www.uuidgenerator.net/version4) request header for making requests safely retryable.
        When included, duplicate requests with the same key will return identical responses. 
        Refer to our [Idempotency docs](https://docs.cdp.coinbase.com/api-reference/v2/idempotency) for more information on using idempotency keys.
      schema:
        type: string
        maxLength: 36
        minLength: 36
        pattern: ^[0-9a-f]{8}-[0-9a-f]{4}-4[0-9a-f]{3}-[89ab][0-9a-f]{3}-[0-9a-f]{12}$
      example: 8e03978e-40d5-43e8-bc93-6894a57f9324
    PageSize:
      name: pageSize
      description: The number of resources to return per page.
      in: query
      required: false
      schema:
        type: integer
        default: 20
      example: 10
    PageToken:
      name: pageToken
      description: The token for the next page of resources, if any.
      in: query
      required: false
      schema:
        type: string
      example: eyJsYXN0X2lkIjogImFiYzEyMyIsICJ0aW1lc3RhbXAiOiAxNzA3ODIzNzAxfQ==<|MERGE_RESOLUTION|>--- conflicted
+++ resolved
@@ -2399,12 +2399,8 @@
                   items:
                     $ref: '#/components/schemas/EvmCall'
                 paymasterUrl:
-<<<<<<< HEAD
-                  type: string
-=======
                   allOf:
                     - $ref: '#/components/schemas/Url'
->>>>>>> 078a8b1c
                   description: The URL of the paymaster to use for the user operation.
                   example: https://api.developer.coinbase.com/rpc/v1/base/<token>
               required:
