openapi: 3.0.3
info:
  title: Coinbase Developer Platform APIs
  description: The Coinbase Developer Platform APIs - leading the world's transition onchain.
  license:
    name: MIT
    url: https://opensource.org/licenses/MIT
  version: 2.0.0
  contact:
    name: Coinbase Developer Platform
    email: cdp@coinbase.com
    url: https://cdp.coinbase.com
servers:
  - url: https://api.cdp.coinbase.com/platform
    description: The production server of the CDP APIs.
security:
  - apiKeyAuth: []
tags:
  - name: EVM Accounts
    x-audience: public
    description: |-
      The EVM Account APIs enable you to create and use accounts across blockchains that are compatible with the Ethereum Virtual Machine (EVM).

      An **account** is a private/public key pair that is used to sign transactions and messages. The private key is generated and used only in CDP's Trusted Execution Environment (TEE), and never exposed to Coinbase or the developer.

      An EVM account is identified by its **address**, which is a 0x-prefixed hexadecimal string. The same address can be used across multiple EVM networks.

      Accounts can optionally be assigned an **account name** at creation time for easier identification in subsequent API calls. EVM account names must be globally unique across all EVM accounts in the developer's CDP Project.

      ## Authentication

      The EVM Account API uses two layers of authentication to ensure the security of your accounts' private keys:

      - **CDP Secret API Key**: This key is used to authenticate all requests to the entire suite of
         REST APIs offered on Coinbase Developer Platform.
      - **Wallet Secret**: This secret is used specifically to authenticate sensitive wallet operations
        to `POST` and `DELETE` endpoints in the EVM and Solana Account APIs.


      To learn more about creating and using these keys, visit our [Authentication docs](https://docs.cdp.coinbase.com/api-reference/v2/authentication).

      <Tip>


      **Use our SDK**


      The [CDP SDK](https://github.com/coinbase/cdp-sdk) automatically authenticates requests using your CDP Secret API Key and Wallet Secret. Use the CDP SDK for a more convenient access to our APIs.


      </Tip>
  - name: EVM Smart Accounts
    x-audience: public
    description: |-
      The EVM Smart Account APIs enable you to create and manage Smart Account wallets across EVM-compatible blockchains.

      A **Smart Account** is an EVM account that enables enhanced functionality such as account abstraction, batched transactions, and gas sponsorship through [ERC-4337](https://eips.ethereum.org/EIPS/eip-4337). Smart Accounts allow users to create and manage "user operations" instead of traditional EVM transactions.
      Smart Accounts are identified by their **address**, which is a 0x-prefixed hexadecimal string.
      Smart Accounts can be assigned an optional **name** at creation time for easier identification in subsequent API calls.

      A Smart Account has a single owner, which is another EVM Account which signs the Smart Account's transactions. The owner can be a CDP EVM account, or an account managed solely by the developer.
  - name: EVM Swaps
    x-audience: public
    description: |-
      A swap refers to the act of exchanging one token for another. The EVM Swap APIs enable you to create and manage swaps. A swap process involves:

       1. A user approves token spending via smart contract.
       2. The smart contract determines the exchange rate and facilitates the swap between the two tokens.
       3. The transaction is completed atomically and the tokens are transferred to the user's wallet.

      The Swap API supports:

       - **Getting a price**: Estimate the amount of tokens you will receive for a given amount of exchanged tokens.
       - **Creating a swap quote**: Return a swap transaction payload that you can use to sign and submit in order to execute the swap.

      For the easiest experience creating, signing, and submitting a swap, we recommend using the [CDP SDK](https://github.com/coinbase/cdp-sdk/).
      - [Python SDK examples](https://github.com/coinbase/cdp-sdk/tree/main/python#evm-swaps)
      - [TypeScript SDK examples](https://github.com/coinbase/cdp-sdk/tree/main/typescript#evm-swaps)

      To read more about using the EVM Swap APIs, please see our [Swap API docs](https://docs.cdp.coinbase.com/swaps/docs/welcome).
  - name: EVM Token Balances
    x-audience: public
    description: |-
      The EVM Token Balances APIs enable you to retrieve the balances of EVM addresses.
      This includes tokens (i.e. ERC-20s) and the native gas token of the network.
      ## Denomination
      - 'amount' is denominated in the smallest indivisible unit of the token. For ETH, the smallest indivisible unit is Wei (10^-18 ETH). For ERC-20s, the smallest unit is the unit returned from `function totalSupply() public view returns (uint256)`.
      - 'decimals' is the exponential value N that satisfies the equation `amount * 10^-N = standard_denomination`. The standard denomination is the most commonly used denomination for the token.

        - In the case of the native gas token, `decimals` is defined via convention. As an example, for ETH of Ethereum mainnet, the standard denomination is 10^-18 the smallest denomination (Wei). As such, for ETH on Ethereum mainnet, `decimals` is 18.
        - In the case of ERC-20 tokens, `decimals` is defined via configuration. `decimals` will be the number returned by `function decimals() public view returns (uint8)` on the underlying token contract.
  - name: Faucets
    x-audience: public
    description: The Faucet APIs enable you to request funds on supported test networks. Faucets are for testing purposes and make development easier by providing a source of funds.
  - name: Onchain Data
    x-audience: public
    description: |-
<<<<<<< HEAD
      <Note>Currently the v2 Onramp APIs are in private beta and only available to approved partners. [Contact us](https://calendar.app.google/BLn6fzaz2aCZGvLu7)  to get early access.</Note>

      The v2 Onramp APIs are an evolution of our [v1 APIs](https://docs.cdp.coinbase.com/api-reference/rest-api/onramp-offramp/),  designed to make the fiat-to-crypto experience feel native to your applications for higher conversion and less friction. These APIs only cover a subset of Coinbase Onramp functionality as described below, for all other use cases please refer to our [v1 APIs](https://docs.cdp.coinbase.com/api-reference/rest-api/onramp-offramp/).
=======
      The Onchain Data APIs enable you to query and analyze blockchain data.
      These APIs provide access to indexed blockchain data including blocks, transactions, and events across supported networks. Data is optimized for high-performance analytics and real-time querying.
      ### Features

        - **SQL Querying**: Execute custom SQL queries against comprehensive blockchain datasets
        - **Token Discovery**: Identify all tokens that wallets have interacted with historically
        - **High Performance**: Optimized data structures for fast analytical queries
        - **Real-time Data**: Access to the latest blockchain state and transaction data

      ### Supported Networks

        - **Base Mainnet**: Complete transaction and event data from Base Chain.
  - name: Onramp
    x-audience: public
    description: |-
      <Note>Currently the v2 Onramp APIs are in private beta and only available to approved partners. [Contact us](https://calendar.app.google/BLn6fzaz2aCZGvLu7) to get early access.</Note>

      The v2 Onramp APIs are an evolution of our [v1 APIs](https://docs.cdp.coinbase.com/api-reference/rest-api/onramp-offramp/), designed to make the fiat-to-crypto experience feel native to your applications for higher conversion and less friction. These APIs only cover a subset of Coinbase Onramp functionality as described below, for all other use cases please refer to our [v1 APIs](https://docs.cdp.coinbase.com/api-reference/rest-api/onramp-offramp/).
>>>>>>> 6563448c

      ## Supported Use Cases

      #### Apple Pay Onramp (iOS apps)
<<<<<<< HEAD

      This use case allows you to offer an Apple Pay onramp experience with debit cards in your mobile app without users  needing to create or log into a Coinbase account. Our API returns a `paymentLink` URL that renders an Apple Pay  button for you to load in a webview in your app, making the onramp experience feel native to your application. 

      Refer to our [detailed integration guide](https://docs.cdp.coinbase.com/onramp-&-offramp/onramp-apis/apple-pay-onramp-api)  for more information on the limitations and requirements of this use case. See our [onramp mobile demo app](https://github.com/coinbase/onramp-demo-mobile)  for a reference implementation.
=======

      This use case allows you to offer an Apple Pay onramp experience with debit cards in your mobile app without users needing to create or log into a Coinbase account. Our API returns a `paymentLink` URL that renders an Apple Pay button for you to load in a webview in your app, making the onramp experience feel native to your application.

      Refer to our [detailed integration guide](https://docs.cdp.coinbase.com/onramp-&-offramp/onramp-apis/apple-pay-onramp-api) for more information on the limitations and requirements of this use case. See our [onramp mobile demo app](https://github.com/coinbase/onramp-demo-mobile) for a reference implementation.
>>>>>>> 6563448c
  - name: Payments (Alpha)
    x-audience: public
    description: |-
      The Payments APIs enable you to create and manage payment transfers.
      The Payments APIs are currently in alpha and are subject to change. The following payment apis are supported.
      ### API Reference
      - `GET /v2/payments/rails/payment-methods`: Get fiat payment methods.
      - `GET /v2/payments/rails/crypto`: Get crypto rails.
      - `POST /v2/payments/transfers`: Create a transfer quote.
      - `POST /v2/payments/transfers/{transferId}/execute`: Execute a transfer quote.
      - `GET  /v2/payments/transfers/{transferId}`: Get a transfer by transferId.
      ### Payment Rails
      Payment rails are the source or the target of a transfer.
      We support the following payment rails:
      - Crypto rails: Onchain currency and networks to send and receive crypto (e.g. Currency: USDC, Network: Ethereum, Solana, Bitcoin, Polygon, Avalanche).
      - Payment methods: Payment methods that are previously added in your account (e.g Debit Card).
      ### Transfer
      A Transfer is a money movement between two payment rails. we support the following transfer types:
      - Fiat to Crypto transfer

        - Source: a payment method (payment method that is already added in your account. e.g. Card)

        - Target: onchain address to receive crypto

      ### Create a Transfer
      1. Use `/v2/payments/rails/payment-methods` and `/v2/payments/rails/crypto` to get all available payment rails.
      2. Choose the payment rails to use as source and target, and the amount to transfer.
          - Use `/v2/payments/transfers` to create a transfer quote.
          - Optionally, you can set `execute` to true to execute the transfer quote immediately.

      3. Once you have a transfer quote, use `/v2/payments/transfers/{transferId}/execute` to execute a transfer quote.
      4. Use `/v2/payments/transfers/{transferId}` to get a transfer by transferId.
  - name: Policy Engine
    x-audience: public
    description: |-
      The Policy Engine APIs evaluate policies (a set of rules) to govern the behavior of accounts or projects, such as enforce allowlists and denylists.
      - A **policy** is a collection of `rules` with defined criteria.
      - Each **rule** contains a specified `action`, `operation`, and `criteria`:
        - An `action` can either `accept` or `reject` a transaction if the criteria in the rule are met.
        - `criteria` is an array of logical expressions. All parameters must evaluate to true for the action to be applied.
        - An `operation` corresponds to a CDP v2 API:
            - `signEvmTransaction` or `signSolTransaction` for signing transactions (to set a transaction limit).
            - `sendEvmTransaction` for signing a transaction, and sending it to a supported network.
            - `signEvmHash` for signing an arbitrary 32 byte hash.
            - `signEvmMessage` for signing an [EIP-191](https://eips.ethereum.org/EIPS/eip-191) message.
            - `prepareUserOperation` for preparing user operations on a smart account.
            - `sendUserOperation` for sending user operations using a smart account.
      - A **rule** indicates how an operation should behave, specifying whether a request with defined criteria should be accepted or rejected.
      ## Policy Scope
      Policies can be applied at the project and/or account level:
      - **Project-level policy**: A `project`-level policy applies to all accounts in a CDP Project. Only one project-level policy can be applied to accounts within a CDP Project at any given time.
      - **Account-level policy**: An `account`-level policy applies to one or more accounts. An account
        can have at most one account-level policy at any given time.

      Thus, a single account can be assigned at most two policies at any given time: one project-level policy and one account-level policy.

      Scope is specified in the `scope` field of a policy:
      ```json {
        "description": "Project-level policy",
        "scope": "account",
        ...
      ```
      ## Policy Evaluation
      **Project-level policies** are evaluated first, followed by **account-level policies**.
      The Policy Engine will process the request against each rule in the order it is defined within the `rules` array:

        1. If the rule's `criteria` (processed as a logical **AND** operation applied to a list of independently evaluated boolean expressions) are met, `accept` or `reject` behavior is applied immediately and the engine stops further evaluation of the policy.
        1. If after policy evaluation, no rule's `criteria` are met, the engine moves to processing the next policy (i.e., an `account`-level policy).
        1. If no further policies exist, the request is rejected.

      For example, the following policy is a project-level policy with two rules. The Policy Engine will:

         1. **Evaluate the first rule:** For a `signEvmTransaction` request, accept the request if the transaction is less than or equal to 1000000000000000000 wei OR
         1. **Evaluate the second rule:** if the request is a `signEvmTransaction` request, accept the request if the transaction is less than or equal to 2000000000000000000 wei AND the request is made to the address `0xEeeeeEeeeEeEeeEeEeEeeEEEeeeeEeeeeeeeEEeE`.
         1. **If the request does not meet the criteria of either rule**, the engine will move on to evaluate an `account`-level policy (if one exists).
         1. Otherwise, the request is rejected.

      Rules are processed in the order they are defined. Once a rule applies to an operation, subsequent rules are ignored.
      ```json
      {
        "description": "Project-level policy",
        "scope": "project",
        "rules": [
          {
            "action": "accept",
            "operation": "signEvmTransaction",
            "criteria": [
              {
                "type": "ethValue",
                "ethValue": "1000000000000000000",
                "operator": "<="
              }
            ]
          },
          {
            "action": "accept",
            "operation": "signEvmTransaction",
            "criteria": [
              {
                "type": "ethValue",
                "ethValue": "2000000000000000000",
                "operator": "<="
              },
              {
                "type": "evmAddress",
                "addresses": [
                  "0xEeeeeEeeeEeEeeEeEeEeeEEEeeeeEeeeeeeeEEeE"
                ],
                "operator": "in"
              }
            ]
          }
        ]
      }
      ```

      ## Policy Application

      Project-level policies are applied to all accounts in a CDP Project. They will apply retroactively even if the project-level policy is created after the account was created. To disable a project-level policy, you must remove the project-level policy from the CDP Project using the `deletePolicy` operation.

      Account-level policies can be applied in two ways:
      - By specifying the `accountPolicy` field in the request body of the `createEvmAccount` and
        `createSolAccount` operations.

      - By specifying the `accountPolicy` field in the request body of the `updateEvmAccount` and
        `updateSolanaAccount` operations.


      ## Criteria

      The following criteria are supported:

      ### SignEvmTransaction Criteria
      #### ethValue
      A criterion based on the value of the transaction. The transaction's `value` field is compared to the criterion's `ethValue` field using the `operator` field.
      #### evmAddress
      A criterion based on the recipient address of the transaction. The transaction's `to` field is compared to the criterion's `addresses` field using the `operator` field.
      #### evmData
      A criterion based on encoded transaction data that evaluates the function being called, as well as any number of arguments accessed by either name or index. Currently this criterion only supports primitive types; `string`, `bool`, `uint(8,16,32,64,256)`, `int(8,16,32,64,256)`, `address`, and both fixed and dynamic length `bytes`.
      #### netUSDChange
      A criterion based on the USD denominated market value of assets being transferred, or exposing the sender to. The types of assets included in the calculation include native assets, `ERC20`, `ERC721`, and `ERC1155` tokens. The sum total USD amount of assets being transferred and exposed is compared to the criterion's `changeCents` field using the `operator` field. If signing a testnet transaction, then this criterion configuration will be ignored.
      ### SendEvmTransaction Criteria
      #### ethValue
      A criterion based on the value of the transaction. The transaction's `value` field is compared to the criterion's `ethValue` field using the `operator` field.
      #### evmAddress
      A criterion based on the recipient address of the transaction. The transaction's `to` field is compared to the criterion's `addresses` field using the `operator` field.
      #### evmNetwork
      A criterion based on the intended network of the transaction. The `network` field in the `sendEvmTransaction` request body is compared to the criterion's `networks` field using the `operator` field.
      Valid networks for this criterion include:
        - `base`
        - `base-sepolia`
        - `ethereum`
        - `ethereum-sepolia`
        - `avalanche`
        - `polygon`
        - `optimism`
        - `arbitrum`

      #### evmData
      A criterion based on encoded transaction data that evaluates the function being called, as well as any number of arguments accessed by either name or index. Currently this criterion only supports primitive types; `string`, `bool`, `uint(8,16,32,64,256)`, `int(8,16,32,64,256)`, `address`, and both fixed and dynamic length `bytes`.
      #### netUSDChange
      A criterion based on the USD denominated market value of assets being transferred, or exposing the sender to. The types of assets included in the calculation include native assets, `ERC20`, `ERC721`, and `ERC1155` tokens. The sum total USD amount of assets being transferred and exposed is compared to the criterion's `changeCents` field using the `operator` field. If sending a testnet transaction, then this criterion configuration will be ignored.
      ### SendUserOperation Criteria
      #### ethValue
      A criterion based on the value of the user operation. The operation's `value` fields are compared to the criterion's `ethValue` field using the `operator` field.
      #### evmAddress
      A criterion based on the recipient address of the operation. The operation's `to` fields are compared to the criterion's `addresses` field using the `operator` field.
      #### evmData
      A criterion based on encoded transaction data that evaluates the function being called, as well as any number of arguments accessed by either name or index. Currently this criterion only supports primitive types; `string`, `bool`, `uint(8,16,32,64,256)`, `int(8,16,32,64,256)`, `address`, and both fixed and dynamic length `bytes`.
      ### PrepareUserOperation Criteria
      #### ethValue
      A criterion based on the value of the user operation. The operation's `value` fields are compared to the criterion's `ethValue` field using the `operator` field.
      #### evmAddress
      A criterion based on the recipient address of the user operation. The operation's `to` fields are compared to the criterion's `addresses` field using the `operator` field.
      #### evmNetwork
      A criterion based on the intended network of the user operation. The `network` field in the `prepareUserOperation` request body is compared to the criterion's `networks` field using the `operator` field.
      Valid networks for this criterion include:
        - `base-sepolia`
        - `base`
        - `arbitrum`
        - `optimism`
        - `zora`
        - `polygon`
        - `bnb`
        - `avalanche`
        - `ethereum`
        - `ethereum-sepolia`

      #### evmData
      A criterion based on encoded transaction data that evaluates the function being called, as well as any number of arguments accessed by either name or index. Currently this criterion only supports primitive types; `string`, `bool`, `uint(8,16,32,64,256)`, `int(8,16,32,64,256)`, `address`, and both fixed and dynamic length `bytes`.
      ### SignEvmHash Criteria
      The `signEvmHash` operation does not accept any criteria. To prevent this operation from being executed by any account, specify a rule with `signEvmHash` as the operation, and `reject` as its action.
      ### SignEvmMessage Criteria
      #### evmMessage
      A criterion based on the intended message to be signed. The `match` field in the criteria is a [RE2](https://github.com/google/re2/wiki/Syntax) compliant regular expression that will be executed against the message in the API request.
      ### SignSolTransaction Criteria
      #### solAddress
      A criterion based on the recipient addresses of the transaction. The criterion's `address` field is compared to the list of addresses in the transaction's `accountKeys` (for legacy transactions) or `staticAccountKeys` (for V0 transactions) array using the `operator` field.
      #### solValue
      A criterion based on the value of the transaction. The criterion's `solValue` field is compared to the transaction's `value`, which is the amount of SOL in lamports being transferred, using the `operator` field.
<<<<<<< HEAD
=======
      #### splAddress
      A criterion based on the recipient addresses of SPL token transfer instructions in the transaction. The criterion's `addresses` field is compared to the list of SPL token transfer recipient addresses in the transaction's `accountKeys` (for legacy transactions) or `staticAccountKeys` (for V0 transactions) array using the `operator` field.
      #### splValue
      A criterion based on the SPL token value of SPL token transfer instructions in the transaction. The criterion's `splValue` field is compared to the transaction instruction's `value` field, which is the amount of the SPL token being transferred, using the `operator` field.
      #### mintAddress
      A criterion based on the token mint addresses of SPL token transfer instructions in the transaction. The criterion's `addresses` field is compared to the list of token mint addresses in the transaction's `accountKeys` (for legacy transactions) or `staticAccountKeys` (for V0 transactions) array using the `operator` field.
      ### SendSolTransaction Criteria
      #### solAddress
      A criterion based on the recipient addresses of the transaction. The criterion's `address` field is compared to the list of addresses in the transaction's `accountKeys` (for legacy transactions) or `staticAccountKeys` (for V0 transactions) array using the `operator` field.
      #### solValue
      A criterion based on the value of the transaction. The criterion's `solValue` field is compared to the transaction's `value`, which is the amount of SOL in lamports being transferred, using the `operator` field.
      #### splAddress
      A criterion based on the recipient addresses of SPL token transfer instructions in the transaction. The criterion's `addresses` field is compared to the list of SPL token transfer recipient addresses in the transaction's `accountKeys` (for legacy transactions) or `staticAccountKeys` (for V0 transactions) array using the `operator` field.
      #### splValue
      A criterion based on the SPL token value of SPL token transfer instructions in the transaction. The criterion's `splValue` field is compared to the transaction instruction's `value` field, which is the amount of the SPL token being transferred, using the `operator` field.
      #### mintAddress
      A criterion based on the token mint addresses of SPL token transfer instructions in the transaction. The criterion's `addresses` field is compared to the list of token mint addresses in the transaction's `accountKeys` (for legacy transactions) or `staticAccountKeys` (for V0 transactions) array using the `operator` field.
>>>>>>> 6563448c
      ## Restricting Contract Interactions on Ethereum
      Smart contract function restrictions serve as a critical security and governance mechanism in decentralized applications, allowing developers and organizations to implement fine-grained access controls over their protocol interactions.
      One of the primary use cases for function restrictions is protecting high-risk operations from unauthorized access such as:
      - Fund transfers - Contract upgrades - Parameter modifications - Emergency pauses
      Policy Engine supports such restrictions that evaluate against transaction data with the `evmData` criterion for the `signEvmTransaction`, and `sendEvmTransaction` operations.
      ## Examples
      ### USD Limits
      The following example demonstrates a policy that only allows transactions to transfer, or expose the sender to, less than $100.00 worth of assets at a time. This USD denominated amount includes native assets, `ERC20`, `ERC721`, and `ERC1155` tokens calculated using current market prices.
      ```json {
        "scope": "account",
        "description": "Reject assets out over 100 USD",
        "rules": [
          {
            "action": "reject",
            "operation": "sendEvmTransaction",
            "criteria": [
              {
                "type": "netUSDChange",
                "changeCents": 10000,
                "operator": ">",
              },
            ],
          },
          {
            "action": "reject",
            "operation": "signEvmTransaction",
            "criteria": [
              {
                "type": "netUSDChange",
                "changeCents": 10000,
                "operator": ">",
              },
            ],
          },
        ],
      } ```
      ### Limiting USDC Spend
      This policy restricts USDC transactions on the Base network to transfers of 10,000 tokens or less. It applies to both signing and sending transactions to the USDC contract address, using the ERC20 ABI to validate that only `transfer` function calls with a `value` parameter under the specified limit are permitted.
      ```json {
        "description": "Limit USDC Spend",
        "scope": "account",
        "rules": [
          {
            "action": "accept",
            "operation": "sendEvmTransaction",
            "criteria": [
              {
                "type": "evmNetwork",
                "networks": ["base"],
                "operator": "in"
              },
              {
                "type": "evmAddress",
                "addresses": ["0x833589fCD6eDb6E08f4c7C32D4f71b54bdA02913"],
                "operator": "in"
              },
              {
                "type": "evmData",
                "abi": "erc20",
                "conditions": [
                  {
                    "function": "transfer",
                    "params": [
                      {
                        "name": "value",
                        "operator": "<=",
                        "value": "10000"
                      }
                    ]
                  }
                ]
              }
            ]
          },
          {
            "action": "accept",
            "operation": "signEvmTransaction",
            "criteria": [
              {
                "type": "evmAddress",
                "addresses": ["0x833589fCD6eDb6E08f4c7C32D4f71b54bdA02913"],
                "operator": "in"
              },
              {
                "type": "evmData",
                "abi": "erc20",
                "conditions": [
                  {
                    "function": "transfer",
                    "params": [
                      {
                        "name": "value",
                        "operator": "<=",
                        "value": "10000"
                      }
                    ]
                  }
                ]
              }
            ]
          }
        ]
      } ```.
  - name: Solana Accounts
    x-audience: public
    description: |-
      The Solana Account APIs enable you to create and use Solana accounts across SVM-compatible blockchains.

      An **account** is a private/public key pair that is used to sign transactions and messages. The private key is generated and used only in CDP's Trusted Execution Environment (TEE), and never exposed to Coinbase or the developer.

      A Solana account is identified by its **address**, which is a base-58 encoded string.

      Accounts can optionally be assigned an **account name** at creation time for easier identification in subsequent API calls. Solana account names must be globally unique across all Solana accounts in the developer's CDP Project.

      ## Authentication

      The Solana Account APIs use two layers of authentication to ensure the security of your accounts' private keys:

      - **CDP Secret API Key**: This key is used to authenticate all requests to the entire suite of
         REST APIs offered on Coinbase Developer Platform.
      - **Wallet Secret**: This secret is used specifically to authenticate sensitive wallet operations
        to `POST` and `DELETE` endpoints in the EVM and Solana Account APIs.


      To learn more about creating and using these keys, visit our [Authentication docs](https://docs.cdp.coinbase.com/api-reference/v2/authentication).

      <Tip>


      **Use our SDK**


      The [CDP SDK](https://github.com/coinbase/cdp-sdk) automatically authenticates requests using your CDP Secret API Key and Wallet Secret. Use the CDP SDK for a more convenient access to our APIs.


      </Tip>
  - name: Solana Token Balances
    x-audience: public
    description: |-
      The Solana Token Balances APIs enable you to retrieve the balances of Solana addresses.
      This includes SPL tokens and the native SOL token of the network.
      ## Denomination
      - 'amount' is denominated in the smallest indivisible unit of the token. For SOL, the smallest indivisible unit is lamports (10^-9 SOL). For SPL tokens, the smallest unit is defined by the token's decimals configuration.
      - 'decimals' is the exponential value N that satisfies the equation `amount * 10^-N = standard_denomination`. The standard denomination is the most commonly used denomination for the token.

        - For native SOL, `decimals` is 9 (1 SOL = 10^9 lamports).
        - For SPL tokens, `decimals` is defined in the token's mint configuration.
  - name: x402 Facilitator
    x-audience: public
    description: |-
      The x402 payment protocol is an HTTP-based payment protocol that enables developers running resource servers to accept payments from users using a variety of payment methods.
      For more details on the x402 payment protocol, please see the [x402 specification](https://www.x402.org/).
      The x402 Facilitator APIs enable you to facilitate payments using the x402 payment protocol by exposing two APIs:
      - `POST /v2/x402/verify`: Verify a payment with a supported scheme and network.
      - `POST /v2/x402/settle`: Settle a payment with a supported scheme and network.
paths:
  /v2/evm/accounts:
    get:
      x-audience: public
      summary: List EVM accounts
      description: |-
        Lists the EVM accounts belonging to the developer's CDP Project.
        The response is paginated, and by default, returns 20 accounts per page.
      operationId: listEvmAccounts
      tags:
        - EVM Accounts
      security:
        - apiKeyAuth: []
      parameters:
        - name: pageSize
          description: The number of accounts to return per page.
          in: query
          required: false
          schema:
            type: integer
            default: 20
          example: 10
        - name: pageToken
          description: The token for the next page of accounts, if any.
          in: query
          required: false
          schema:
            type: string
          example: eyJsYXN0X2lkIjogImFiYzEyMyIsICJ0aW1lc3RhbXAiOiAxNzA3ODIzNzAxfQ==
      responses:
        '200':
          description: Successfully listed EVM accounts.
          content:
            application/json:
              schema:
                allOf:
                  - type: object
                    properties:
                      accounts:
                        type: array
                        items:
                          $ref: '#/components/schemas/EvmAccount'
                        description: The list of EVM accounts.
                    required:
                      - accounts
                  - $ref: '#/components/schemas/ListResponse'
        '500':
          $ref: '#/components/responses/InternalServerError'
        '502':
          $ref: '#/components/responses/BadGatewayError'
        '503':
          $ref: '#/components/responses/ServiceUnavailableError'
    post:
      x-audience: public
      summary: Create an EVM account
      description: Creates a new EVM account.
      operationId: createEvmAccount
      tags:
        - EVM Accounts
      security:
        - apiKeyAuth: []
      parameters:
        - $ref: '#/components/parameters/XWalletAuth'
        - $ref: '#/components/parameters/IdempotencyKey'
      requestBody:
        required: false
        content:
          application/json:
            schema:
              type: object
              properties:
                name:
                  type: string
                  description: |-
                    An optional name for the account.
                    Account names can consist of alphanumeric characters and hyphens, and be between 2 and 36 characters long.
                    Account names must be unique across all EVM accounts in the developer's CDP Project.
                  example: my-wallet
                  pattern: ^[A-Za-z0-9][A-Za-z0-9-]{0,34}[A-Za-z0-9]$
                accountPolicy:
                  type: string
                  x-audience: public
                  description: The ID of the account-level policy to apply to the account.
                  pattern: ^[0-9a-fA-F]{8}-[0-9a-fA-F]{4}-[0-9a-fA-F]{4}-[0-9a-fA-F]{4}-[0-9a-fA-F]{12}$
                  example: 123e4567-e89b-12d3-a456-426614174000
      responses:
        '201':
          description: Successfully created EVM account.
          content:
            application/json:
              schema:
                $ref: '#/components/schemas/EvmAccount'
        '400':
          description: Invalid request.
          content:
            application/json:
              schema:
                $ref: '#/components/schemas/Error'
              examples:
                invalid_request:
                  value:
                    errorType: invalid_request
                    errorMessage: Project has no secret. Please register a secret with the project.
        '401':
          description: Unauthorized.
          content:
            application/json:
              schema:
                $ref: '#/components/schemas/Error'
              examples:
                unauthorized:
                  value:
                    errorType: unauthorized
                    errorMessage: Wallet authentication error.
        '402':
          $ref: '#/components/responses/PaymentMethodRequiredError'
        '409':
          description: Resource already exists.
          content:
            application/json:
              schema:
                $ref: '#/components/schemas/Error'
              examples:
                already_exists:
                  value:
                    errorType: already_exists
                    errorMessage: EVM account with the given name already exists.
        '422':
          $ref: '#/components/responses/IdempotencyError'
        '500':
          $ref: '#/components/responses/InternalServerError'
        '502':
          $ref: '#/components/responses/BadGatewayError'
        '503':
          $ref: '#/components/responses/ServiceUnavailableError'
  /v2/evm/accounts/{address}:
    get:
      x-audience: public
      summary: Get an EVM account by address
      description: Gets an EVM account by its address.
      operationId: getEvmAccount
      tags:
        - EVM Accounts
      security:
        - apiKeyAuth: []
      parameters:
        - name: address
          description: The 0x-prefixed address of the EVM account. The address does not need to be checksummed.
          in: path
          required: true
          schema:
            type: string
            pattern: ^0x[0-9a-fA-F]{40}$
          example: '0x742d35Cc6634C0532925a3b844Bc454e4438f44e'
      responses:
        '200':
          description: Successfully got EVM account.
          content:
            application/json:
              schema:
                $ref: '#/components/schemas/EvmAccount'
        '400':
          description: Invalid request.
          content:
            application/json:
              schema:
                $ref: '#/components/schemas/Error'
              examples:
                invalid_request:
                  value:
                    errorType: invalid_request
                    errorMessage: 'request body has an error: doesn''t match schema: Error at "name": string doesn''t match the regular expression "^[A-Za-z0-9][A-Za-z0-9-]{0,34}[A-Za-z0-9]$"'
        '404':
          description: Not found.
          content:
            application/json:
              schema:
                $ref: '#/components/schemas/Error'
              examples:
                not_found:
                  value:
                    errorType: not_found
                    errorMessage: EVM account with the given address not found.
        '500':
          $ref: '#/components/responses/InternalServerError'
        '502':
          $ref: '#/components/responses/BadGatewayError'
        '503':
          $ref: '#/components/responses/ServiceUnavailableError'
    put:
      x-audience: public
      summary: Update an EVM account
      description: Updates an existing EVM account. Use this to update the account's name or account-level policy.
      operationId: updateEvmAccount
      tags:
        - EVM Accounts
      security:
        - apiKeyAuth: []
      parameters:
        - $ref: '#/components/parameters/IdempotencyKey'
        - name: address
          description: The 0x-prefixed address of the EVM account. The address does not need to be checksummed.
          in: path
          required: true
          schema:
            type: string
            pattern: ^0x[0-9a-fA-F]{40}$
          example: '0x742d35Cc6634C0532925a3b844Bc454e4438f44e'
      requestBody:
        content:
          application/json:
            schema:
              type: object
              properties:
                name:
                  type: string
                  description: |-
                    An optional name for the account.
                    Account names can consist of alphanumeric characters and hyphens, and be between 2 and 36 characters long.
                    Account names must be unique across all EVM accounts in the developer's CDP Project.
                  example: my-wallet
                  pattern: ^[A-Za-z0-9][A-Za-z0-9-]{0,34}[A-Za-z0-9]$
                accountPolicy:
                  type: string
                  x-audience: public
                  description: The ID of the account-level policy to apply to the account, or an empty string to unset attached policy.
                  pattern: (^[0-9a-fA-F]{8}-[0-9a-fA-F]{4}-[0-9a-fA-F]{4}-[0-9a-fA-F]{4}-[0-9a-fA-F]{12}$)|(^$)
                  example: 123e4567-e89b-12d3-a456-426614174000
      responses:
        '200':
          description: Successfully updated EVM account.
          content:
            application/json:
              schema:
                $ref: '#/components/schemas/EvmAccount'
        '400':
          description: Invalid request.
          content:
            application/json:
              schema:
                $ref: '#/components/schemas/Error'
              examples:
                invalid_request:
                  value:
                    errorType: invalid_request
                    errorMessage: 'request body has an error: doesn''t match schema: Error at "/name": string doesn''t match the regular expression  "^[A-Za-z0-9][A-Za-z0-9-]{0,34}[A-Za-z0-9]$"'
        '404':
          description: EVM account not found.
          content:
            application/json:
              schema:
                $ref: '#/components/schemas/Error'
              examples:
                not_found:
                  value:
                    errorType: not_found
                    errorMessage: EVM account with the given address not found.
        '409':
          $ref: '#/components/responses/AlreadyExistsError'
        '422':
          $ref: '#/components/responses/IdempotencyError'
        '500':
          $ref: '#/components/responses/InternalServerError'
        '502':
          $ref: '#/components/responses/BadGatewayError'
        '503':
          $ref: '#/components/responses/ServiceUnavailableError'
  /v2/evm/accounts/by-name/{name}:
    get:
      x-audience: public
      summary: Get an EVM account by name
      description: Gets an EVM account by its name.
      operationId: getEvmAccountByName
      tags:
        - EVM Accounts
      security:
        - apiKeyAuth: []
      parameters:
        - name: name
          description: The name of the EVM account.
          in: path
          required: true
          schema:
            type: string
          example: my-account
      responses:
        '200':
          description: Successfully got EVM account.
          content:
            application/json:
              schema:
                $ref: '#/components/schemas/EvmAccount'
        '400':
          description: Invalid request.
          content:
            application/json:
              schema:
                $ref: '#/components/schemas/Error'
              examples:
                invalid_request:
                  value:
                    errorType: invalid_request
                    errorMessage: 'error: parameter "name" must be a string'
        '404':
          description: Not found.
          content:
            application/json:
              schema:
                $ref: '#/components/schemas/Error'
              examples:
                not_found:
                  value:
                    errorType: not_found
                    errorMessage: EVM account with the given name not found.
        '500':
          $ref: '#/components/responses/InternalServerError'
        '502':
          $ref: '#/components/responses/BadGatewayError'
        '503':
          $ref: '#/components/responses/ServiceUnavailableError'
  /v2/evm/accounts/{address}/send/transaction:
    post:
      x-audience: public
      summary: Send a transaction
      description: |-
        Signs a transaction with the given EVM account and sends it to the indicated supported network. This API handles nonce management and gas estimation, leaving the developer to provide only the minimal set of fields necessary to send the transaction. The transaction should be serialized as a hex string using [RLP](https://ethereum.org/en/developers/docs/data-structures-and-encoding/rlp/).

        The transaction must be an [EIP-1559 dynamic fee transaction](https://github.com/ethereum/EIPs/blob/master/EIPS/eip-1559.md).


        **Transaction fields and API behavior**

        - `to` *(Required)*: The address of the contract or account to send the transaction to.
        - `chainId` *(Ignored)*: The value of the `chainId` field in the transaction is ignored.
          The transaction will be sent to the network indicated by the `network` field in the request body.

        - `nonce` *(Optional)*: The nonce to use for the transaction. If not provided, the API will assign
           a nonce to the transaction based on the current state of the account.

        - `maxPriorityFeePerGas` *(Optional)*: The maximum priority fee per gas to use for the transaction.
           If not provided, the API will estimate a value based on current network conditions.

        - `maxFeePerGas` *(Optional)*: The maximum fee per gas to use for the transaction.
           If not provided, the API will estimate a value based on current network conditions.

        - `gasLimit` *(Optional)*: The gas limit to use for the transaction. If not provided, the API will estimate a value
          based on the `to` and `data` fields of the transaction.

        - `value` *(Optional)*: The amount of ETH, in wei, to send with the transaction.
        - `data` *(Optional)*: The data to send with the transaction; only used for contract calls.
        - `accessList` *(Optional)*: The access list to use for the transaction.
      operationId: sendEvmTransaction
      tags:
        - EVM Accounts
      security:
        - apiKeyAuth: []
      parameters:
        - $ref: '#/components/parameters/XWalletAuth'
        - $ref: '#/components/parameters/IdempotencyKey'
        - name: address
          description: The 0x-prefixed address of the Ethereum account.
          in: path
          required: true
          schema:
            type: string
            pattern: ^0x[0-9a-fA-F]{40}$
          example: '0x742d35Cc6634C0532925a3b844Bc454e4438f44e'
      requestBody:
        content:
          application/json:
            schema:
              type: object
              properties:
                network:
                  type: string
                  description: The network to send the transaction to.
                  enum:
                    - base
                    - base-sepolia
                    - ethereum
                    - ethereum-sepolia
                    - avalanche
                    - polygon
                    - optimism
                    - arbitrum
                  example: base-sepolia
                transaction:
                  type: string
                  description: The RLP-encoded transaction to sign and send, as a 0x-prefixed hex string.
                  example: '0xf86b098505d21dba00830334509431415daf58e2c6b7323b4c58712fd92952145da79018080'
              required:
                - transaction
                - network
      responses:
        '200':
          description: Successfully signed and sent transaction.
          content:
            application/json:
              schema:
                type: object
                properties:
                  transactionHash:
                    type: string
                    description: The hash of the transaction, as a 0x-prefixed hex string.
                    example: '0xf8f98fb6726fc936f24b2007df5cb20e2b8444ff3dfaa2a929335f432a9be2e7'
                required:
                  - transactionHash
        '400':
          description: Invalid request.
          content:
            application/json:
              schema:
                $ref: '#/components/schemas/Error'
              examples:
                malformed_transaction:
                  value:
                    errorType: malformed_transaction
                    errorMessage: Malformed unsigned transaction.
        '401':
          description: Unauthorized.
          content:
            application/json:
              schema:
                $ref: '#/components/schemas/Error'
              examples:
                unauthorized:
                  value:
                    errorType: unauthorized
                    errorMessage: Wallet authentication error.
        '402':
          $ref: '#/components/responses/PaymentMethodRequiredError'
        '403':
          description: Access to resource forbidden.
          content:
            application/json:
              schema:
                $ref: '#/components/schemas/Error'
              examples:
                forbidden:
                  value:
                    errorType: forbidden
                    errorMessage: Unable to sign transaction for this address.
        '404':
          description: Not found.
          content:
            application/json:
              schema:
                $ref: '#/components/schemas/Error'
              examples:
                not_found:
                  value:
                    errorType: not_found
                    errorMessage: EVM account with the given address not found.
        '409':
          $ref: '#/components/responses/AlreadyExistsError'
        '422':
          $ref: '#/components/responses/IdempotencyError'
        '500':
          $ref: '#/components/responses/InternalServerError'
        '502':
          $ref: '#/components/responses/BadGatewayError'
        '503':
          $ref: '#/components/responses/ServiceUnavailableError'
  /v2/evm/accounts/{address}/sign/transaction:
    post:
      x-audience: public
      summary: Sign a transaction
      description: |-
        Signs a transaction with the given EVM account.
        The transaction should be serialized as a hex string using [RLP](https://ethereum.org/en/developers/docs/data-structures-and-encoding/rlp/).

        The transaction must be an [EIP-1559 dynamic fee transaction](https://github.com/ethereum/EIPs/blob/master/EIPS/eip-1559.md). The developer is responsible for ensuring that the unsigned transaction is valid, as the API will not validate the transaction.
      operationId: signEvmTransaction
      tags:
        - EVM Accounts
      security:
        - apiKeyAuth: []
      parameters:
        - $ref: '#/components/parameters/XWalletAuth'
        - $ref: '#/components/parameters/IdempotencyKey'
        - name: address
          description: The 0x-prefixed address of the EVM account.
          in: path
          required: true
          schema:
            type: string
            pattern: ^0x[0-9a-fA-F]{40}$
          example: '0x742d35Cc6634C0532925a3b844Bc454e4438f44e'
      requestBody:
        content:
          application/json:
            schema:
              type: object
              properties:
                transaction:
                  type: string
                  description: The RLP-encoded transaction to sign, as a 0x-prefixed hex string.
                  example: '0xf86b098505d21dba00830334509431415daf58e2c6b7323b4c58712fd92952145da79018080'
              required:
                - transaction
      responses:
        '200':
          description: Successfully signed transaction.
          content:
            application/json:
              schema:
                type: object
                properties:
                  signedTransaction:
                    type: string
                    description: The RLP-encoded signed transaction, as a 0x-prefixed hex string.
                    example: '0x1b0c9cf8cd4554c6c6d9e7311e88f1be075d7f25b418a044f4bf2c0a42a93e212ad0a8b54de9e0b5f7e3812de3f2c6cc79aa8c3e1c02e7ad14b4a8f42012c2c01b'
                required:
                  - signedTransaction
        '400':
          description: Invalid request.
          content:
            application/json:
              schema:
                $ref: '#/components/schemas/Error'
              examples:
                malformed_transaction:
                  value:
                    errorType: malformed_transaction
                    errorMessage: Malformed unsigned transaction.
        '401':
          description: Unauthorized.
          content:
            application/json:
              schema:
                $ref: '#/components/schemas/Error'
              examples:
                unauthorized:
                  value:
                    errorType: unauthorized
                    errorMessage: Wallet authentication error.
        '402':
          $ref: '#/components/responses/PaymentMethodRequiredError'
        '403':
          description: Access to resource forbidden.
          content:
            application/json:
              schema:
                $ref: '#/components/schemas/Error'
              examples:
                forbidden:
                  value:
                    errorType: forbidden
                    errorMessage: Unable to sign transaction for this address.
        '404':
          description: Not found.
          content:
            application/json:
              schema:
                $ref: '#/components/schemas/Error'
              examples:
                not_found:
                  value:
                    errorType: not_found
                    errorMessage: EVM account with the given address not found.
        '409':
          $ref: '#/components/responses/AlreadyExistsError'
        '422':
          $ref: '#/components/responses/IdempotencyError'
        '500':
          $ref: '#/components/responses/InternalServerError'
        '502':
          $ref: '#/components/responses/BadGatewayError'
        '503':
          $ref: '#/components/responses/ServiceUnavailableError'
  /v2/evm/accounts/{address}/sign:
    post:
      x-audience: public
      summary: Sign a hash
      description: Signs an arbitrary 32 byte hash with the given EVM account.
      operationId: signEvmHash
      tags:
        - EVM Accounts
      security:
        - apiKeyAuth: []
      parameters:
        - $ref: '#/components/parameters/XWalletAuth'
        - $ref: '#/components/parameters/IdempotencyKey'
        - name: address
          description: The 0x-prefixed address of the EVM account.
          in: path
          required: true
          schema:
            type: string
            pattern: ^0x[0-9a-fA-F]{40}$
          example: '0x742d35Cc6634C0532925a3b844Bc454e4438f44e'
      requestBody:
        content:
          application/json:
            schema:
              type: object
              properties:
                hash:
                  type: string
                  description: The arbitrary 32 byte hash to sign.
                  example: '0x1234567890abcdef1234567890abcdef1234567890abcdef1234567890abcdef'
              required:
                - hash
      responses:
        '200':
          description: Successfully signed hash.
          content:
            application/json:
              schema:
                type: object
                properties:
                  signature:
                    type: string
                    description: The signature of the hash, as a 0x-prefixed hex string.
                    example: '0x1b0c9cf8cd4554c6c6d9e7311e88f1be075d7f25b418a044f4bf2c0a42a93e212ad0a8b54de9e0b5f7e3812de3f2c6cc79aa8c3e1c02e7ad14b4a8f42012c2c01b'
                required:
                  - signature
        '400':
          description: Invalid request.
          content:
            application/json:
              schema:
                $ref: '#/components/schemas/Error'
              examples:
                invalid_request:
                  value:
                    errorType: invalid_request
                    errorMessage: Request body must be specified.
        '402':
          $ref: '#/components/responses/PaymentMethodRequiredError'
        '404':
          description: Not found.
          content:
            application/json:
              schema:
                $ref: '#/components/schemas/Error'
              examples:
                not_found:
                  value:
                    errorType: not_found
                    errorMessage: EVM account with the given address not found.
        '409':
          $ref: '#/components/responses/AlreadyExistsError'
        '422':
          $ref: '#/components/responses/IdempotencyError'
        '500':
          $ref: '#/components/responses/InternalServerError'
        '502':
          $ref: '#/components/responses/BadGatewayError'
        '503':
          $ref: '#/components/responses/ServiceUnavailableError'
  /v2/evm/accounts/{address}/sign/message:
    post:
      x-audience: public
      summary: Sign an EIP-191 message
      description: |-
        Signs an [EIP-191](https://eips.ethereum.org/EIPS/eip-191) message with the given EVM account.

        Per the specification, the message in the request body is prepended with `0x19 <0x45 (E)> <thereum Signed Message:\n" + len(message)>` before being signed.
      operationId: signEvmMessage
      tags:
        - EVM Accounts
      security:
        - apiKeyAuth: []
      parameters:
        - $ref: '#/components/parameters/XWalletAuth'
        - $ref: '#/components/parameters/IdempotencyKey'
        - name: address
          description: The 0x-prefixed address of the EVM account.
          in: path
          required: true
          schema:
            type: string
            pattern: ^0x[0-9a-fA-F]{40}$
          example: '0x742d35Cc6634C0532925a3b844Bc454e4438f44e'
      requestBody:
        content:
          application/json:
            schema:
              type: object
              properties:
                message:
                  type: string
                  description: The message to sign.
                  example: Hello, world!
              required:
                - message
      responses:
        '200':
          description: Successfully signed message.
          content:
            application/json:
              schema:
                type: object
                properties:
                  signature:
                    type: string
                    description: The signature of the message, as a 0x-prefixed hex string.
                    example: '0x1b0c9cf8cd4554c6c6d9e7311e88f1be075d7f25b418a044f4bf2c0a42a93e212ad0a8b54de9e0b5f7e3812de3f2c6cc79aa8c3e1c02e7ad14b4a8f42012c2c01b'
                required:
                  - signature
        '401':
          description: Unauthorized.
          content:
            application/json:
              schema:
                $ref: '#/components/schemas/Error'
              examples:
                unauthorized:
                  value:
                    errorType: unauthorized
                    errorMessage: Wallet authentication error.
        '402':
          $ref: '#/components/responses/PaymentMethodRequiredError'
        '404':
          description: Not found.
          content:
            application/json:
              schema:
                $ref: '#/components/schemas/Error'
              examples:
                not_found:
                  value:
                    errorType: not_found
                    errorMessage: EVM account with the given address not found.
        '409':
          $ref: '#/components/responses/AlreadyExistsError'
        '422':
          $ref: '#/components/responses/IdempotencyError'
        '500':
          $ref: '#/components/responses/InternalServerError'
        '502':
          $ref: '#/components/responses/BadGatewayError'
        '503':
          $ref: '#/components/responses/ServiceUnavailableError'
  /v2/evm/accounts/{address}/sign/typed-data:
    post:
      x-audience: public
      summary: Sign EIP-712 typed data
      description: Signs [EIP-712](https://eips.ethereum.org/EIPS/eip-712) typed data with the given EVM account.
      operationId: signEvmTypedData
      tags:
        - EVM Accounts
      security:
        - apiKeyAuth: []
      parameters:
        - $ref: '#/components/parameters/XWalletAuth'
        - $ref: '#/components/parameters/IdempotencyKey'
        - name: address
          description: The 0x-prefixed address of the EVM account.
          in: path
          required: true
          schema:
            type: string
            pattern: ^0x[0-9a-fA-F]{40}$
          example: '0x742d35Cc6634C0532925a3b844Bc454e4438f44e'
      requestBody:
        content:
          application/json:
            schema:
              $ref: '#/components/schemas/EIP712Message'
      responses:
        '200':
          description: Successfully signed typed data.
          content:
            application/json:
              schema:
                type: object
                properties:
                  signature:
                    type: string
                    description: The signature of the typed data, as a 0x-prefixed hex string.
                    example: '0x1b0c9cf8cd4554c6c6d9e7311e88f1be075d7f25b418a044f4bf2c0a42a93e212ad0a8b54de9e0b5f7e3812de3f2c6cc79aa8c3e1c02e7ad14b4a8f42012c2c01b'
                required:
                  - signature
        '400':
          description: Invalid request.
          content:
            application/json:
              schema:
                $ref: '#/components/schemas/Error'
              examples:
                invalid_request:
                  value:
                    errorType: invalid_request
                    errorMessage: Invalid request. Please check the request body and parameters.
        '401':
          description: Unauthorized.
          content:
            application/json:
              schema:
                $ref: '#/components/schemas/Error'
              examples:
                unauthorized:
                  value:
                    errorType: unauthorized
                    errorMessage: Wallet authentication error.
        '402':
          $ref: '#/components/responses/PaymentMethodRequiredError'
        '404':
          description: Not found.
          content:
            application/json:
              schema:
                $ref: '#/components/schemas/Error'
              examples:
                not_found:
                  value:
                    errorType: not_found
                    errorMessage: EVM account with the given address not found.
        '422':
          $ref: '#/components/responses/IdempotencyError'
        '500':
          $ref: '#/components/responses/InternalServerError'
        '502':
          $ref: '#/components/responses/BadGatewayError'
        '503':
          $ref: '#/components/responses/ServiceUnavailableError'
  /v2/evm/smart-accounts:
    get:
      summary: List Smart Accounts
      description: |-
        Lists the Smart Accounts belonging to the developer's CDP Project.
        The response is paginated, and by default, returns 20 accounts per page.
      operationId: listEvmSmartAccounts
      tags:
        - EVM Smart Accounts
      security:
        - apiKeyAuth: []
      parameters:
        - name: pageSize
          description: The number of accounts to return per page.
          in: query
          required: false
          schema:
            type: integer
            default: 20
          example: 10
        - name: pageToken
          description: The token for the next page of accounts, if any.
          in: query
          required: false
          schema:
            type: string
          example: eyJsYXN0X2lkIjogImFiYzEyMyIsICJ0aW1lc3RhbXAiOiAxNzA3ODIzNzAxfQ==
      responses:
        '200':
          description: Successfully listed Smart Accounts.
          content:
            application/json:
              schema:
                allOf:
                  - type: object
                    properties:
                      accounts:
                        type: array
                        items:
                          $ref: '#/components/schemas/EvmSmartAccount'
                        description: The list of Smart Accounts.
                    required:
                      - accounts
                  - $ref: '#/components/schemas/ListResponse'
        '400':
          description: Invalid request.
          content:
            application/json:
              schema:
                $ref: '#/components/schemas/Error'
              examples:
                invalid_request:
                  value:
                    errorType: invalid_request
                    errorMessage: Invalid request. Please check the request body and parameters.
        '500':
          $ref: '#/components/responses/InternalServerError'
        '502':
          $ref: '#/components/responses/BadGatewayError'
        '503':
          $ref: '#/components/responses/ServiceUnavailableError'
    post:
      summary: Create a Smart Account
      description: Creates a new Smart Account.
      operationId: createEvmSmartAccount
      security:
        - apiKeyAuth: []
      tags:
        - EVM Smart Accounts
      parameters:
        - $ref: '#/components/parameters/IdempotencyKey'
      requestBody:
        content:
          application/json:
            schema:
              type: object
              properties:
                owners:
                  type: array
                  description: Today, only a single owner can be set for a Smart Account, but this is an array to allow setting multiple owners in the future.
                  items:
                    type: string
                    pattern: ^0x[0-9a-fA-F]{40}$
                  example:
                    - '0xfc807D1bE4997e5C7B33E4d8D57e60c5b0f02B1a'
                name:
                  type: string
                  description: |-
                    An optional name for the account.
                    Account names can consist of alphanumeric characters and hyphens, and be between 2 and 36 characters long.
                    Account names must be unique across all EVM accounts in the developer's CDP Project.
                  example: my-smart-wallet
                  pattern: ^[A-Za-z0-9][A-Za-z0-9-]{0,34}[A-Za-z0-9]$
              required:
                - owners
      responses:
        '201':
          description: Successfully created Smart Account.
          content:
            application/json:
              schema:
                $ref: '#/components/schemas/EvmSmartAccount'
        '400':
          description: Invalid request.
          content:
            application/json:
              schema:
                $ref: '#/components/schemas/Error'
              examples:
                invalid_request:
                  value:
                    errorType: invalid_request
                    errorMessage: Invalid owner address or account name provided.
        '402':
          $ref: '#/components/responses/PaymentMethodRequiredError'
        '500':
          $ref: '#/components/responses/InternalServerError'
        '502':
          $ref: '#/components/responses/BadGatewayError'
        '503':
          $ref: '#/components/responses/ServiceUnavailableError'
  /v2/evm/smart-accounts/by-name/{name}:
    get:
      x-audience: public
      summary: Get a Smart Account by name
      description: Gets a Smart Account by its name.
      operationId: getEvmSmartAccountByName
      security:
        - apiKeyAuth: []
      tags:
        - EVM Smart Accounts
      parameters:
        - name: name
          description: The name of the Smart Account.
          in: path
          required: true
          schema:
            type: string
          example: my-account
      responses:
        '200':
          description: Successfully got Smart Account.
          content:
            application/json:
              schema:
                $ref: '#/components/schemas/EvmSmartAccount'
        '400':
          description: Invalid request.
          content:
            application/json:
              schema:
                $ref: '#/components/schemas/Error'
              examples:
                invalid_request:
                  value:
                    errorType: invalid_request
                    errorMessage: 'error: parameter "name" must be a string'
        '404':
          description: Not found.
          content:
            application/json:
              schema:
                $ref: '#/components/schemas/Error'
              examples:
                not_found:
                  value:
                    errorType: not_found
                    errorMessage: Smart Account with the given name not found.
        '500':
          $ref: '#/components/responses/InternalServerError'
        '502':
          $ref: '#/components/responses/BadGatewayError'
        '503':
          $ref: '#/components/responses/ServiceUnavailableError'
  /v2/evm/accounts/import:
    post:
      x-audience: public
      summary: Import an EVM account
      description: Import an existing EVM account into the developer's CDP Project. This API should be called from the [CDP SDK](https://github.com/coinbase/cdp-sdk) to ensure that the associated private key is properly encrypted.
      operationId: importEvmAccount
      tags:
        - EVM Accounts
      security:
        - apiKeyAuth: []
      parameters:
        - $ref: '#/components/parameters/XWalletAuth'
        - $ref: '#/components/parameters/IdempotencyKey'
      requestBody:
        content:
          application/json:
            schema:
              type: object
              properties:
                encryptedPrivateKey:
                  type: string
                  description: The base64-encoded, encrypted private key of the EVM account. The private key must be encrypted using the CDP SDK's encryption scheme.
                  example: U2FsdGVkX1+vupppZksvRf5X5YgHq4+da+Q4qf51+Q4=
                name:
                  type: string
                  description: |-
                    An optional name for the account.
                    Account names can consist of alphanumeric characters and hyphens, and be between 2 and 36 characters long.
                    Account names must be unique across all EVM accounts in the developer's CDP Project.
                  example: my-wallet
                  pattern: ^[A-Za-z0-9][A-Za-z0-9-]{0,34}[A-Za-z0-9]$
                accountPolicy:
                  type: string
                  x-audience: public
                  description: The ID of the account-level policy to apply to the account.
                  pattern: ^[0-9a-fA-F]{8}-[0-9a-fA-F]{4}-[0-9a-fA-F]{4}-[0-9a-fA-F]{4}-[0-9a-fA-F]{12}$
                  example: 123e4567-e89b-12d3-a456-426614174000
              required:
                - encryptedPrivateKey
      responses:
        '201':
          description: Successfully imported EVM account.
          content:
            application/json:
              schema:
                $ref: '#/components/schemas/EvmAccount'
        '400':
          description: Invalid request.
          content:
            application/json:
              schema:
                $ref: '#/components/schemas/Error'
              examples:
                invalid_request:
                  value:
                    errorType: invalid_request
                    errorMessage: The encrypted private key is invalid.
        '401':
          description: Unauthorized.
          content:
            application/json:
              schema:
                $ref: '#/components/schemas/Error'
              examples:
                unauthorized:
                  value:
                    errorType: unauthorized
                    errorMessage: Wallet authentication error.
        '402':
          $ref: '#/components/responses/PaymentMethodRequiredError'
        '409':
          description: Resource already exists.
          content:
            application/json:
              schema:
                $ref: '#/components/schemas/Error'
              examples:
                already_exists:
                  value:
                    errorType: already_exists
                    errorMessage: EVM account with the given address already exists.
        '422':
          $ref: '#/components/responses/IdempotencyError'
        '500':
          $ref: '#/components/responses/InternalServerError'
        '502':
          $ref: '#/components/responses/BadGatewayError'
        '503':
          $ref: '#/components/responses/ServiceUnavailableError'
  /v2/evm/accounts/{address}/export:
    post:
      x-audience: public
      summary: Export an EVM account
      description: Export an existing EVM account's private key. It is important to store the private key in a secure place after it's exported.
      operationId: exportEvmAccount
      tags:
        - EVM Accounts
      security:
        - apiKeyAuth: []
      x-required-api-auth-scopes:
        - accounts#export
      parameters:
        - $ref: '#/components/parameters/XWalletAuth'
        - $ref: '#/components/parameters/IdempotencyKey'
        - name: address
          description: The 0x-prefixed address of the EVM account. The address does not need to be checksummed.
          in: path
          required: true
          schema:
            type: string
            pattern: ^0x[0-9a-fA-F]{40}$
          example: '0x742d35Cc6634C0532925a3b844Bc454e4438f44e'
      requestBody:
        content:
          application/json:
            schema:
              type: object
              properties:
                exportEncryptionKey:
                  type: string
                  description: The base64-encoded, public part of the RSA key in DER format used to encrypt the account private key.
                  example: U2FsdGVkX1+vupppZksvRf5X5YgHq4+da+Q4qf51+Q4=
              required:
                - exportEncryptionKey
      responses:
        '200':
          description: Successfully exported EVM account.
          content:
            application/json:
              schema:
                type: object
                properties:
                  encryptedPrivateKey:
                    type: string
                    description: The base64-encoded, encrypted private key of the EVM account which is a 32 byte raw private key. The private key is encrypted in transport using the exportEncryptionKey in the request.
                    example: U2FsdGVkX1+vupppZksvRf5X5YgHq4+da+Q4qf51+Q4=
                required:
                  - encryptedPrivateKey
        '400':
          description: Invalid request.
          content:
            application/json:
              schema:
                $ref: '#/components/schemas/Error'
              examples:
                invalid_request:
                  value:
                    errorType: invalid_request
                    errorMessage: EVM account with the given address not found.
        '401':
          description: Unauthorized.
          content:
            application/json:
              schema:
                $ref: '#/components/schemas/Error'
              examples:
                unauthorized:
                  value:
                    errorType: unauthorized
                    errorMessage: Wallet authentication error.
        '402':
          $ref: '#/components/responses/PaymentMethodRequiredError'
        '404':
          description: Not found.
          content:
            application/json:
              schema:
                $ref: '#/components/schemas/Error'
              examples:
                not_found:
                  value:
                    errorType: not_found
                    errorMessage: EVM account with the given address not found.
        '422':
          $ref: '#/components/responses/IdempotencyError'
        '500':
          $ref: '#/components/responses/InternalServerError'
        '502':
          $ref: '#/components/responses/BadGatewayError'
        '503':
          $ref: '#/components/responses/ServiceUnavailableError'
  /v2/evm/accounts/export/by-name/{name}:
    post:
      x-audience: public
      summary: Export an EVM account by name
      description: Export an existing EVM account's private key by its name. It is important to store the private key in a secure place after it's exported.
      operationId: exportEvmAccountByName
      tags:
        - EVM Accounts
      security:
        - apiKeyAuth: []
      x-required-api-auth-scopes:
        - accounts#export
      parameters:
        - $ref: '#/components/parameters/XWalletAuth'
        - $ref: '#/components/parameters/IdempotencyKey'
        - name: name
          description: The name of the EVM account.
          in: path
          required: true
          schema:
            type: string
          example: my-account
      requestBody:
        content:
          application/json:
            schema:
              type: object
              properties:
                exportEncryptionKey:
                  type: string
                  description: The base64-encoded, public part of the RSA key in DER format used to encrypt the account private key.
                  example: U2FsdGVkX1+vupppZksvRf5X5YgHq4+da+Q4qf51+Q4=
              required:
                - exportEncryptionKey
      responses:
        '200':
          description: Successfully exported EVM account.
          content:
            application/json:
              schema:
                type: object
                properties:
                  encryptedPrivateKey:
                    type: string
                    description: The base64-encoded, encrypted private key of the EVM account which is a 32 byte raw private key. The private key is encrypted in transport using the exportEncryptionKey in the request.
                    example: U2FsdGVkX1+vupppZksvRf5X5YgHq4+da+Q4qf51+Q4=
                required:
                  - encryptedPrivateKey
        '400':
          description: Invalid request.
          content:
            application/json:
              schema:
                $ref: '#/components/schemas/Error'
              examples:
                invalid_request:
                  value:
                    errorType: invalid_request
                    errorMessage: 'error: parameter "name" must be a string'
        '401':
          description: Unauthorized.
          content:
            application/json:
              schema:
                $ref: '#/components/schemas/Error'
              examples:
                unauthorized:
                  value:
                    errorType: unauthorized
                    errorMessage: Wallet authentication error.
        '402':
          $ref: '#/components/responses/PaymentMethodRequiredError'
        '404':
          description: Not found.
          content:
            application/json:
              schema:
                $ref: '#/components/schemas/Error'
              examples:
                not_found:
                  value:
                    errorType: not_found
                    errorMessage: EVM account with the given name not found.
        '422':
          $ref: '#/components/responses/IdempotencyError'
        '500':
          $ref: '#/components/responses/InternalServerError'
        '502':
          $ref: '#/components/responses/BadGatewayError'
        '503':
          $ref: '#/components/responses/ServiceUnavailableError'
  /v2/evm/smart-accounts/{address}:
    get:
      summary: Get a Smart Account by address
      description: Gets a Smart Account by its address.
      operationId: getEvmSmartAccount
      security:
        - apiKeyAuth: []
      tags:
        - EVM Smart Accounts
      parameters:
        - name: address
          description: The 0x-prefixed address of the Smart Account.
          in: path
          required: true
          schema:
            type: string
            pattern: ^0x[0-9a-fA-F]{40}$
          example: '0x742d35Cc6634C0532925a3b844Bc454e4438f44e'
      responses:
        '200':
          description: Successfully got Smart Account.
          content:
            application/json:
              schema:
                $ref: '#/components/schemas/EvmSmartAccount'
        '400':
          description: Invalid request.
          content:
            application/json:
              schema:
                $ref: '#/components/schemas/Error'
              examples:
                invalid_request:
                  value:
                    errorType: invalid_request
                    errorMessage: Invalid address provided.
        '404':
          description: Not found.
          content:
            application/json:
              schema:
                $ref: '#/components/schemas/Error'
              examples:
                not_found:
                  value:
                    errorType: not_found
                    errorMessage: Smart Account with the given address not found.
        '500':
          $ref: '#/components/responses/InternalServerError'
        '502':
          $ref: '#/components/responses/BadGatewayError'
        '503':
          $ref: '#/components/responses/ServiceUnavailableError'
    put:
      x-audience: public
      summary: Update an EVM Smart Account
      description: Updates an existing EVM smart account. Use this to update the smart account's name.
      operationId: updateEvmSmartAccount
      tags:
        - EVM Smart Accounts
      security:
        - apiKeyAuth: []
      parameters:
        - name: address
          description: The 0x-prefixed address of the EVM smart account. The address does not need to be checksummed.
          in: path
          required: true
          schema:
            type: string
            pattern: ^0x[0-9a-fA-F]{40}$
          example: '0x742d35Cc6634C0532925a3b844Bc454e4438f44e'
      requestBody:
        content:
          application/json:
            schema:
              type: object
              properties:
                name:
                  type: string
                  description: |-
                    An optional name for the smart account.
                    Account names can consist of alphanumeric characters and hyphens, and be between 2 and 36 characters long.
                    Account names must be unique across all EVM smart accounts in the developer's CDP Project.
                  example: my-smart-account
                  pattern: ^[A-Za-z0-9][A-Za-z0-9-]{0,34}[A-Za-z0-9]$
      responses:
        '200':
          description: Successfully updated EVM smart account.
          content:
            application/json:
              schema:
                $ref: '#/components/schemas/EvmSmartAccount'
        '400':
          description: Invalid request.
          content:
            application/json:
              schema:
                $ref: '#/components/schemas/Error'
              examples:
                invalid_request:
                  value:
                    errorType: invalid_request
                    errorMessage: 'request body has an error: doesn''t match schema: Error at "/name": string doesn''t match the regular expression  "^[A-Za-z0-9][A-Za-z0-9-]{0,34}[A-Za-z0-9]$"'
        '404':
          description: EVM account not found.
          content:
            application/json:
              schema:
                $ref: '#/components/schemas/Error'
              examples:
                not_found:
                  value:
                    errorType: not_found
                    errorMessage: EVM smart account with the given address not found.
        '409':
          $ref: '#/components/responses/AlreadyExistsError'
        '422':
          $ref: '#/components/responses/IdempotencyError'
        '500':
          $ref: '#/components/responses/InternalServerError'
        '502':
          $ref: '#/components/responses/BadGatewayError'
        '503':
          $ref: '#/components/responses/ServiceUnavailableError'
  /v2/evm/smart-accounts/{address}/user-operations:
    post:
      summary: Prepare a user operation
      description: Prepares a new user operation on a Smart Account for a specific network.
      operationId: prepareUserOperation
      tags:
        - EVM Smart Accounts
      security:
        - apiKeyAuth: []
      parameters:
        - name: address
          description: The address of the Smart Account to create the user operation on.
          in: path
          required: true
          schema:
            type: string
            pattern: ^0x[0-9a-fA-F]{40}$
          example: '0x742d35Cc6634C0532925a3b844Bc454e4438f44e'
      requestBody:
        content:
          application/json:
            schema:
              type: object
              properties:
                network:
                  $ref: '#/components/schemas/EvmUserOperationNetwork'
                calls:
                  type: array
                  description: The list of calls to make from the Smart Account.
                  items:
                    $ref: '#/components/schemas/EvmCall'
                paymasterUrl:
                  type: string
                  description: The URL of the paymaster to use for the user operation.
                  example: https://api.developer.coinbase.com/rpc/v1/base/<token>
              required:
                - network
                - calls
      responses:
        '201':
          description: The prepared user operation.
          content:
            application/json:
              schema:
                $ref: '#/components/schemas/EvmUserOperation'
        '400':
          description: Invalid request.
          content:
            application/json:
              schema:
                $ref: '#/components/schemas/Error'
              examples:
                invalid_request:
                  value:
                    errorType: invalid_request
                    errorMessage: Field "network" is required.
        '403':
          description: Access to resource forbidden.
          content:
            application/json:
              schema:
                $ref: '#/components/schemas/Error'
              examples:
                forbidden:
                  value:
                    errorType: forbidden
                    errorMessage: Unable to sign transaction for this address.
        '404':
          description: Not found.
          content:
            application/json:
              schema:
                $ref: '#/components/schemas/Error'
              examples:
                not_found:
                  value:
                    errorType: not_found
                    errorMessage: EVM smart account with the given address not found.
        '500':
          $ref: '#/components/responses/InternalServerError'
        '502':
          $ref: '#/components/responses/BadGatewayError'
        '503':
          $ref: '#/components/responses/ServiceUnavailableError'
  /v2/evm/smart-accounts/{address}/user-operations/{userOpHash}:
    get:
      summary: Get a user operation
      description: Gets a user operation by its hash.
      operationId: getUserOperation
      tags:
        - EVM Smart Accounts
      security:
        - apiKeyAuth: []
      parameters:
        - name: address
          description: The address of the Smart Account the user operation belongs to.
          in: path
          required: true
          schema:
            type: string
            pattern: ^0x[0-9a-fA-F]{40}$
          example: '0x742d35Cc6634C0532925a3b844Bc454e4438f44e'
        - name: userOpHash
          description: The hash of the user operation to fetch.
          in: path
          required: true
          schema:
            type: string
            pattern: ^0x[0-9a-fA-F]{64}$
          example: '0x1234567890abcdef1234567890abcdef1234567890abcdef1234567890abcdef'
      responses:
        '200':
          description: Successfully retrieved the user operation.
          content:
            application/json:
              schema:
                $ref: '#/components/schemas/EvmUserOperation'
        '400':
          description: Invalid request.
          content:
            application/json:
              schema:
                $ref: '#/components/schemas/Error'
              examples:
                invalid_request:
                  value:
                    errorType: invalid_request
                    errorMessage: Invalid request. Please check the request body and parameters.
        '404':
          description: Not found.
          content:
            application/json:
              schema:
                $ref: '#/components/schemas/Error'
              examples:
                not_found:
                  value:
                    errorType: not_found
                    errorMessage: User operation not found.
        '500':
          $ref: '#/components/responses/InternalServerError'
        '502':
          $ref: '#/components/responses/BadGatewayError'
        '503':
          $ref: '#/components/responses/ServiceUnavailableError'
  /v2/evm/smart-accounts/{address}/user-operations/{userOpHash}/send:
    post:
      summary: Send a user operation
      description: |-
        Sends a user operation with a signature.
        The payload to sign must be the `userOpHash` field of the user operation. This hash should be signed directly (not using `personal_sign` or EIP-191 message hashing).
        The signature must be 65 bytes in length, consisting of: - 32 bytes for the `r` value - 32 bytes for the `s` value - 1 byte for the `v` value (must be 27 or 28)
        If using the CDP Paymaster, the user operation must be signed and sent within 2 minutes of being prepared.
      operationId: sendUserOperation
      tags:
        - EVM Smart Accounts
      security:
        - apiKeyAuth: []
      parameters:
        - name: address
          description: The address of the Smart Account to send the user operation from.
          in: path
          required: true
          schema:
            type: string
            pattern: ^0x[0-9a-fA-F]{40}$
          example: '0x742d35Cc6634C0532925a3b844Bc454e4438f44e'
        - name: userOpHash
          description: The hash of the user operation to send.
          in: path
          required: true
          schema:
            type: string
            pattern: ^0x[0-9a-fA-F]{64}$
          example: '0x1234567890abcdef1234567890abcdef1234567890abcdef1234567890abcdef'
      requestBody:
        content:
          application/json:
            schema:
              type: object
              properties:
                signature:
                  type: string
                  description: The hex-encoded signature of the user operation. This should be a 65-byte signature consisting of the `r`, `s`, and `v` values of the ECDSA signature. Note that the `v` value should conform to the `personal_sign` standard, which means it should be 27 or 28.
                  example: '0x1b0c9cf8cd4554c6c6d9e7311e88f1be075d7f25b418a044f4bf2c0a42a93e212ad0a8b54de9e0b5f7e3812de3f2c6cc79aa8c3e1c02e7ad14b4a8f42012c2c01b'
              required:
                - signature
      responses:
        '200':
          description: The sent user operation.
          content:
            application/json:
              schema:
                $ref: '#/components/schemas/EvmUserOperation'
        '400':
          description: Invalid request.
          content:
            application/json:
              schema:
                $ref: '#/components/schemas/Error'
              examples:
                invalid_signature:
                  value:
                    errorType: invalid_signature
                    errorMessage: Invalid signature.
        '402':
          $ref: '#/components/responses/PaymentMethodRequiredError'
        '403':
          description: Access to resource forbidden.
          content:
            application/json:
              schema:
                $ref: '#/components/schemas/Error'
              examples:
                forbidden:
                  value:
                    errorType: forbidden
                    errorMessage: Unable to sign transaction for this address.
        '404':
          description: Not found.
          content:
            application/json:
              schema:
                $ref: '#/components/schemas/Error'
              examples:
                not_found:
                  value:
                    errorType: not_found
                    errorMessage: User operation not found.
        '429':
          description: Rate limit exceeded.
          content:
            application/json:
              schema:
                $ref: '#/components/schemas/Error'
              examples:
                rate_limit_exceeded:
                  value:
                    errorType: rate_limit_exceeded
                    errorMessage: Max concurrent user operations reached.
        '500':
          $ref: '#/components/responses/InternalServerError'
        '502':
          $ref: '#/components/responses/BadGatewayError'
        '503':
          $ref: '#/components/responses/ServiceUnavailableError'
  /v2/evm/smart-accounts/{address}/spend-permissions:
    post:
      x-audience: public
      summary: Create a spend permission
      description: Creates a spend permission for the given smart account address.
      operationId: createSpendPermission
      tags:
        - EVM Smart Accounts
      security:
        - apiKeyAuth: []
      parameters:
        - $ref: '#/components/parameters/XWalletAuth'
        - $ref: '#/components/parameters/IdempotencyKey'
        - name: address
          description: The address of the Smart Account to create the spend permission for.
          in: path
          required: true
          schema:
            type: string
            pattern: ^0x[0-9a-fA-F]{40}$
          example: '0x742d35Cc6634C0532925a3b844Bc454e4438f44e'
      requestBody:
        required: true
        content:
          application/json:
            schema:
              $ref: '#/components/schemas/CreateSpendPermissionRequest'
      responses:
        '200':
          description: Successfully created spend permission.
          content:
            application/json:
              schema:
                $ref: '#/components/schemas/EvmUserOperation'
        '400':
          description: Invalid request.
          content:
            application/json:
              schema:
                $ref: '#/components/schemas/Error'
              examples:
                invalid_request:
                  value:
                    errorType: invalid_request
                    errorMessage: Invalid request. Please check the request body and parameters.
        '404':
          description: Not found.
          content:
            application/json:
              schema:
                $ref: '#/components/schemas/Error'
              examples:
                not_found:
                  value:
                    errorType: not_found
                    errorMessage: Smart account not found.
        '500':
          $ref: '#/components/responses/InternalServerError'
        '502':
          $ref: '#/components/responses/BadGatewayError'
        '503':
          $ref: '#/components/responses/ServiceUnavailableError'
  /v2/evm/smart-accounts/{address}/spend-permissions/list:
    get:
      x-audience: public
      summary: List spend permissions
      description: Lists spend permission for the given smart account address.
      operationId: listSpendPermissions
      tags:
        - EVM Smart Accounts
      security:
        - apiKeyAuth: []
      parameters:
        - name: address
          description: The address of the Smart account to list spend permissions for.
          in: path
          required: true
          schema:
            type: string
            pattern: ^0x[0-9a-fA-F]{40}$
          example: '0x742d35Cc6634C0532925a3b844Bc454e4438f44e'
        - name: pageSize
          description: The number of spend permissions to return per page.
          in: query
          required: false
          schema:
            type: integer
            default: 20
          example: 10
        - name: pageToken
          description: The token for the next page of spend permissions. Will be empty if there are no more spend permissions to fetch.
          in: query
          required: false
          schema:
            type: string
          example: eyJsYXN0X2lkIjogImFiYzEyMyIsICJ0aW1lc3RhbXAiOiAxNzA3ODIzNzAxfQ==
      responses:
        '200':
          description: Successfully listed spend permissions.
          content:
            application/json:
              schema:
                allOf:
                  - type: object
                    required:
                      - spendPermissions
                    properties:
                      spendPermissions:
                        type: array
                        description: The spend permissions for the smart account.
                        items:
                          $ref: '#/components/schemas/SpendPermissionResponseObject'
                  - $ref: '#/components/schemas/ListResponse'
        '400':
          description: Invalid request.
          content:
            application/json:
              schema:
                $ref: '#/components/schemas/Error'
              examples:
                invalid_request:
                  value:
                    errorType: invalid_request
                    errorMessage: Invalid request. Please check the request body and parameters.
        '404':
          description: Not found.
          content:
            application/json:
              schema:
                $ref: '#/components/schemas/Error'
              examples:
                not_found:
                  value:
                    errorType: not_found
                    errorMessage: Smart account not found.
        '500':
          $ref: '#/components/responses/InternalServerError'
        '502':
          $ref: '#/components/responses/BadGatewayError'
        '503':
          $ref: '#/components/responses/ServiceUnavailableError'
  /v2/evm/smart-accounts/{address}/spend-permissions/revoke:
    post:
      x-audience: public
      summary: Revoke a spend permission
      description: Revokes an existing spend permission.
      operationId: revokeSpendPermission
      tags:
        - EVM Smart Accounts
      security:
        - apiKeyAuth: []
      parameters:
        - $ref: '#/components/parameters/XWalletAuth'
        - $ref: '#/components/parameters/IdempotencyKey'
        - name: address
          description: The address of the Smart account this spend permission is valid for.
          in: path
          required: true
          schema:
            type: string
            pattern: ^0x[0-9a-fA-F]{40}$
          example: '0x742d35Cc6634C0532925a3b844Bc454e4438f44e'
      requestBody:
        required: true
        content:
          application/json:
            schema:
              $ref: '#/components/schemas/RevokeSpendPermissionRequest'
      responses:
        '200':
          description: Successfully revoked spend permission.
          content:
            application/json:
              schema:
                $ref: '#/components/schemas/EvmUserOperation'
        '400':
          description: Invalid request.
          content:
            application/json:
              schema:
                $ref: '#/components/schemas/Error'
              examples:
                invalid_request:
                  value:
                    errorType: invalid_request
                    errorMessage: Invalid request. Please check the request body and parameters.
        '404':
          description: Not found.
          content:
            application/json:
              schema:
                $ref: '#/components/schemas/Error'
              examples:
                not_found:
                  value:
                    errorType: not_found
                    errorMessage: Smart account not found.
        '500':
          $ref: '#/components/responses/InternalServerError'
        '502':
          $ref: '#/components/responses/BadGatewayError'
        '503':
          $ref: '#/components/responses/ServiceUnavailableError'
  /v2/evm/swaps/quote:
    get:
      x-audience: public
      summary: Get a price estimate for a swap
      description: Get a price estimate for a swap between two tokens on an EVM network.
      operationId: getEvmSwapPrice
      tags:
        - EVM Swaps
      security:
        - apiKeyAuth: []
      parameters:
        - in: query
          name: network
          required: true
          schema:
            $ref: '#/components/schemas/EvmSwapsNetwork'
        - in: query
          name: toToken
          required: true
          schema:
            $ref: '#/components/schemas/toToken'
        - in: query
          name: fromToken
          required: true
          schema:
            $ref: '#/components/schemas/fromToken'
        - in: query
          name: fromAmount
          required: true
          schema:
            $ref: '#/components/schemas/fromAmount'
        - in: query
          name: taker
          required: true
          schema:
            $ref: '#/components/schemas/taker'
        - in: query
          name: signerAddress
          required: false
          schema:
            $ref: '#/components/schemas/signerAddress'
        - in: query
          name: gasPrice
          required: false
          schema:
            $ref: '#/components/schemas/gasPrice'
        - in: query
          name: slippageBps
          required: false
          schema:
            $ref: '#/components/schemas/slippageBps'
      responses:
        '200':
          description: A price estimate for the swap.
          content:
            application/json:
              schema:
                $ref: '#/components/schemas/GetSwapPriceResponseWrapper'
              examples:
                success:
                  summary: Successful swap price retrieval
                  value:
                    blockNumber: '17038723'
                    toAmount: '1000000000000000000'
                    toToken: '0x7F5c764cBc14f9669B88837ca1490cCa17c31607'
                    fees:
                      gasFee:
                        amount: '1000000000000000000'
                        token: '0xEeeeeEeeeEeEeeEeEeEeeEEEeeeeEeeeeeeeEEeE'
                      protocolFee:
                        amount: '1000000000000000000'
                        token: '0xEeeeeEeeeEeEeeEeEeEeeEEEeeeeEeeeeeeeEEeE'
                    issues:
                      allowance:
                        currentAllowance: '1000000000'
                        spender: '0x000000000022D473030F116dDEE9F6B43aC78BA3'
                      balance:
                        token: '0x6B175474E89094C44Da98b954EedeAC495271d0F'
                        currentBalance: '1000000000000000000'
                        requiredBalance: '1000000000000000000'
                      simulationIncomplete: false
                    liquidityAvailable: true
                    minToAmount: '900000000000000000'
                    fromAmount: '1000000000000000000'
                    fromToken: '0x6B175474E89094C44Da98b954EedeAC495271d0F'
                    gas: '100000'
                    gasPrice: '1000000000'
                unavailable:
                  summary: Swap with unavailable liquidity
                  value:
                    liquidityAvailable: false
        '400':
          description: Invalid request.
          content:
            application/json:
              schema:
                $ref: '#/components/schemas/Error'
              examples:
                invalid_request:
                  value:
                    errorType: invalid_request
                    errorMessage: Invalid request. Please check the request body and parameters.
        '403':
          description: Taker not permitted to perform swap.
          content:
            application/json:
              schema:
                $ref: '#/components/schemas/Error'
              examples:
                forbidden:
                  value:
                    errorType: forbidden
                    errorMessage: Taker not permitted to perform swap.
        '500':
          $ref: '#/components/responses/InternalServerError'
        '502':
          $ref: '#/components/responses/BadGatewayError'
        '503':
          $ref: '#/components/responses/ServiceUnavailableError'
  /v2/evm/swaps:
    post:
      x-audience: public
      summary: Create a swap quote
      description: Create a swap quote, which includes the payload to sign as well as the transaction data needed to execute the swap. The developer is responsible for signing the payload and submitting the transaction to the network in order to execute the swap.
      operationId: createEvmSwapQuote
      tags:
        - EVM Swaps
      security:
        - apiKeyAuth: []
      parameters:
        - $ref: '#/components/parameters/IdempotencyKey'
      requestBody:
        required: true
        content:
          application/json:
            schema:
              type: object
              properties:
                network:
                  $ref: '#/components/schemas/EvmSwapsNetwork'
                toToken:
                  type: string
                  pattern: ^0x[a-fA-F0-9]{40}$
                  description: The 0x-prefixed contract address of the token to receive.
                  example: '0x7F5c764cBc14f9669B88837ca1490cCa17c31607'
                fromToken:
                  type: string
                  pattern: ^0x[a-fA-F0-9]{40}$
                  description: The 0x-prefixed contract address of the token to send.
                  example: '0x6B175474E89094C44Da98b954EedeAC495271d0F'
                fromAmount:
                  type: string
                  pattern: ^\d+$
                  description: The amount of the `fromToken` to send in atomic units of the token. For example, `1000000000000000000` when sending ETH equates to 1 ETH, `1000000` when sending USDC equates to 1 USDC, etc.
                  example: '1000000000000000000'
                taker:
                  type: string
                  pattern: ^0x[a-fA-F0-9]{40}$
                  description: The 0x-prefixed address that holds the `fromToken` balance and has the `Permit2` allowance set for the swap.
                  example: '0xAc0974bec39a17e36ba4a6b4d238ff944bacb478'
                signerAddress:
                  type: string
                  pattern: ^0x[a-fA-F0-9]{40}$
                  description: The 0x-prefixed Externally Owned Account (EOA) address that will sign the `Permit2` EIP-712 permit message. This is only needed if `taker` is a smart contract.
                  example: '0x922f49447d8a07e3bd95bd0d56f35241523fbab8'
                gasPrice:
                  type: string
                  pattern: ^\d+$
                  description: The target gas price for the swap transaction, in Wei. For EIP-1559 transactions, this value should be seen as the `maxFeePerGas` value. If not provided, the API will use an estimate based on the current network conditions.
                  example: '1000000000'
                slippageBps:
                  type: integer
                  minimum: 0
                  maximum: 10000
                  description: The maximum acceptable slippage of the `toToken` in basis points. If this parameter is set to 0, no slippage will be tolerated. If not provided, the default slippage tolerance is 100 bps (i.e., 1%).
                  default: 100
                  example: 100
              required:
                - network
                - toToken
                - fromToken
                - fromAmount
                - taker
      responses:
        '201':
          description: Successfully created swap quote.
          content:
            application/json:
              schema:
                $ref: '#/components/schemas/CreateSwapQuoteResponseWrapper'
              examples:
                success:
                  summary: Successful swap quote creation
                  value:
                    blockNumber: '17038723'
                    toAmount: '1000000000000000000'
                    toToken: '0x7F5c764cBc14f9669B88837ca1490cCa17c31607'
                    fees:
                      gasFee:
                        amount: '1000000000000000000'
                        token: '0xEeeeeEeeeEeEeeEeEeEeeEEEeeeeEeeeeeeeEEeE'
                      protocolFee:
                        amount: '1000000000000000000'
                        token: '0xEeeeeEeeeEeEeeEeEeEeeEEEeeeeEeeeeeeeEEeE'
                    issues:
                      allowance:
                        currentAllowance: '1000000000'
                        spender: '0x000000000022D473030F116dDEE9F6B43aC78BA3'
                      balance:
                        token: '0x6B175474E89094C44Da98b954EedeAC495271d0F'
                        currentBalance: '1000000000000000000'
                        requiredBalance: '1000000000000000000'
                      simulationIncomplete: false
                    liquidityAvailable: true
                    minToAmount: '900000000000000000'
                    fromAmount: '1000000000000000000'
                    fromToken: '0x6B175474E89094C44Da98b954EedeAC495271d0F'
                    permit2:
                      hash: '0x1234567890abcdef1234567890abcdef1234567890abcdef1234567890abcdef'
                      eip712:
                        domain:
                          name: Permit2
                          chainId: 1
                          verifyingContract: '0x000000000022D473030F116dDEE9F6B43aC78BA3'
                        types:
                          EIP712Domain:
                            - name: name
                              type: string
                            - name: chainId
                              type: uint256
                            - name: verifyingContract
                              type: address
                          PermitTransferFrom:
                            - name: permitted
                              type: TokenPermissions
                            - name: spender
                              type: address
                            - name: nonce
                              type: uint256
                            - name: deadline
                              type: uint256
                          TokenPermissions:
                            - name: token
                              type: address
                            - name: amount
                              type: uint256
                        primaryType: PermitTransferFrom
                        message:
                          permitted:
                            token: '0xA0b86991c6218b36c1d19D4a2e9Eb0cE3606eB48'
                            amount: '1000000'
                          spender: '0xFfFfFfFFfFFfFFfFFfFFFFFffFFFffffFfFFFfFf'
                          nonce: '123456'
                          deadline: '1717123200'
                    transaction:
                      to: '0x000000000022D473030F116dDEE9F6B43aC78BA3'
                      data: '0x1234567890abcdef1234567890abcdef1234567890abcdef1234567890abcdef'
                      gas: '100000'
                      gasPrice: '1000000000'
                      value: '1000000000000000000'
                unavailable:
                  summary: Swap with unavailable liquidity
                  value:
                    liquidityAvailable: false
        '400':
          description: Invalid request.
          content:
            application/json:
              schema:
                $ref: '#/components/schemas/Error'
              examples:
                invalid_request:
                  value:
                    errorType: invalid_request
                    errorMessage: Invalid request. Please check the request body and parameters.
        '403':
          description: Taker not permitted to perform swap.
          content:
            application/json:
              schema:
                $ref: '#/components/schemas/Error'
              examples:
                forbidden:
                  value:
                    errorType: forbidden
                    errorMessage: Taker not permitted to perform swap.
        '500':
          $ref: '#/components/responses/InternalServerError'
        '502':
          $ref: '#/components/responses/BadGatewayError'
        '503':
          $ref: '#/components/responses/ServiceUnavailableError'
  /v2/evm/token-balances/{network}/{address}:
    get:
      x-audience: public
      summary: List EVM token balances
      description: |-
        Lists the token balances of an EVM address on a given network. The balances include ERC-20 tokens and the native gas token (usually ETH). The response is paginated, and by default, returns 20 balances per page.

        **Note:** This endpoint is still under development and does not yet provide strong freshness guarantees. Specifically, balances of new tokens can, on occasion, take up to ~30 seconds to appear, while balances of tokens already belonging to an address will generally be close to chain tip. Freshness of new token balances will improve over the coming weeks.
      operationId: listEvmTokenBalances
      tags:
        - EVM Token Balances
      security:
        - apiKeyAuth: []
      parameters:
        - name: address
          description: The 0x-prefixed EVM address to get balances for. The address does not need to be checksummed.
          in: path
          required: true
          schema:
            type: string
            pattern: ^0x[0-9a-fA-F]{40}$
          example: '0x742d35Cc6634C0532925a3b844Bc454e4438f44e'
        - name: network
          description: The human-readable network name to get the balances for.
          in: path
          required: true
          schema:
            $ref: '#/components/schemas/ListEvmTokenBalancesNetwork'
          example: base
        - name: pageSize
          description: The number of balances to return per page.
          in: query
          required: false
          schema:
            type: integer
            default: 20
          example: 10
        - name: pageToken
          description: The token for the next page of balances. Will be empty if there are no more balances to fetch.
          in: query
          required: false
          schema:
            type: string
          example: eyJsYXN0X2lkIjogImFiYzEyMyIsICJ0aW1lc3RhbXAiOiAxNzA3ODIzNzAxfQ==
      responses:
        '200':
          description: Successfully listed token balances.
          content:
            application/json:
              schema:
                allOf:
                  - type: object
                    required:
                      - balances
                    properties:
                      balances:
                        type: array
                        items:
                          $ref: '#/components/schemas/TokenBalance'
                        description: The list of EVM token balances.
                        example:
                          - amount:
                              amount: '1250000000000000000'
                              decimals: 18
                            token:
                              network: base
                              symbol: ETH
                              name: ether
                              contractAddress: '0xEeeeeEeeeEeEeeEeEeEeeEEEeeeeEeeeeeeeEEeE'
                          - amount:
                              amount: '123456'
                              decimals: 6
                            token:
                              network: base
                              symbol: USDC
                              name: USD Coin
                              contractAddress: '0x833589fCD6eDb6E08f4c7C32D4f71b54bdA02913'
                  - $ref: '#/components/schemas/ListResponse'
        '400':
          description: Invalid request.
          content:
            application/json:
              schema:
                $ref: '#/components/schemas/Error'
              examples:
                invalid_request:
                  value:
                    errorType: invalid_request
                    errorMessage: string doesn't match the regular expression "^0x[0-9a-fA-F]{40}$"
        '404':
          description: Not found.
          content:
            application/json:
              schema:
                $ref: '#/components/schemas/Error'
              examples:
                not_found:
                  value:
                    errorType: not_found
                    errorMessage: Address not found, or no balances found for the given address on this chain.
        '500':
          $ref: '#/components/responses/InternalServerError'
        '502':
          $ref: '#/components/responses/BadGatewayError'
        '503':
          $ref: '#/components/responses/ServiceUnavailableError'
  /v2/evm/faucet:
    post:
      x-audience: public
      summary: Request funds on EVM test networks
      description: |
        Request funds from the CDP Faucet on supported EVM test networks.

        Faucets are available for ETH, USDC, EURC, and cbBTC on Base Sepolia and Ethereum Sepolia, and for ETH only on Ethereum Hoodi.

        To prevent abuse, we enforce rate limits within a rolling 24-hour window to control the amount of funds that can be requested.
        These limits are applied at both the CDP User level and the blockchain address level.
        A single blockchain address cannot exceed the specified limits, even if multiple users submit requests to the same address.

        | Token | Amount per Faucet Request |Rolling 24-hour window Rate Limits|
        |:-----:|:-------------------------:|:--------------------------------:|
        | ETH   | 0.0001 ETH                | 0.1 ETH                          |
        | USDC  | 1 USDC                    | 10 USDC                          |
        | EURC  | 1 EURC                    | 10 EURC                          |
        | cbBTC | 0.0001 cbBTC              | 0.001 cbBTC                      |
      operationId: requestEvmFaucet
      tags:
        - Faucets
      security:
        - apiKeyAuth: []
      requestBody:
        content:
          application/json:
            schema:
              type: object
              properties:
                network:
                  type: string
                  description: The network to request funds from.
                  enum:
                    - base-sepolia
                    - ethereum-sepolia
                    - ethereum-hoodi
                  example: base-sepolia
                address:
                  type: string
                  description: The address to request funds to, which is a 0x-prefixed hexadecimal string.
                  pattern: ^0x[0-9a-fA-F]{40}$
                  example: '0x742d35Cc6634C0532925a3b844Bc454e4438f44e'
                token:
                  type: string
                  description: The token to request funds for.
                  enum:
                    - eth
                    - usdc
                    - eurc
                    - cbbtc
                  example: eth
              required:
                - network
                - address
                - token
      responses:
        '200':
          description: Successfully requested funds.
          content:
            application/json:
              schema:
                type: object
                properties:
                  transactionHash:
                    type: string
                    description: |-
                      The hash of the transaction that requested the funds.
                      **Note:** In rare cases, when gas conditions are unusually high, the transaction may not confirm, and the system may issue a replacement transaction to complete the faucet request. In these rare cases, the `transactionHash` will be out of sync with the actual faucet transaction that was confirmed onchain.
                    example: '0x742d35Cc6634C0532925a3b844Bc454e4438f44e'
                required:
                  - transactionHash
        '400':
          description: Invalid request.
          content:
            application/json:
              schema:
                $ref: '#/components/schemas/Error'
              examples:
                invalid_request:
                  value:
                    errorType: invalid_request
                    errorMessage: 'request body has an error: doesn''t match schema: Error at "address": string doesn''t match the regular expression "^0x[0-9a-fA-F]{40}$"'
        '403':
          description: Access to resource forbidden.
          content:
            application/json:
              schema:
                $ref: '#/components/schemas/Error'
              examples:
                forbidden:
                  value:
                    errorType: forbidden
                    errorMessage: Unable to request faucet funds for this address.
        '429':
          description: Rate limit exceeded.
          content:
            application/json:
              schema:
                $ref: '#/components/schemas/Error'
              examples:
                faucet_limit_exceeded:
                  value:
                    errorType: faucet_limit_exceeded
                    errorMessage: Faucet limit reached for this address. Please try again later.
        '500':
          $ref: '#/components/responses/InternalServerError'
        '502':
          $ref: '#/components/responses/BadGatewayError'
        '503':
          $ref: '#/components/responses/ServiceUnavailableError'
  /v2/policy-engine/policies:
    get:
      x-audience: public
      summary: List policies
      description: |-
        Lists the policies belonging to the developer's CDP Project. Use the `scope` parameter to filter the policies by scope.
        The response is paginated, and by default, returns 20 policies per page.
      operationId: listPolicies
      tags:
        - Policy Engine
      security:
        - apiKeyAuth: []
      parameters:
        - name: pageSize
          description: The number of policies to return per page.
          in: query
          required: false
          schema:
            type: integer
            default: 20
          example: 10
        - name: pageToken
          description: The token for the next page of policies, if any.
          in: query
          required: false
          schema:
            type: string
          example: eyJsYXN0X2lkIjogImFiYzEyMyIsICJ0aW1lc3RhbXAiOiAxNzA3ODIzNzAxfQ==
        - name: scope
          description: The scope of the policies to return. If `project`, the response will include exactly one policy, which is the project-level policy. If `account`, the response will include all account-level policies for the developer's CDP Project.
          in: query
          required: false
          schema:
            type: string
            enum:
              - project
              - account
          example: project
      responses:
        '200':
          description: Successfully listed policies.
          content:
            application/json:
              schema:
                allOf:
                  - type: object
                    properties:
                      policies:
                        type: array
                        items:
                          $ref: '#/components/schemas/Policy'
                        description: The list of policies.
                    required:
                      - policies
                  - $ref: '#/components/schemas/ListResponse'
        '500':
          $ref: '#/components/responses/InternalServerError'
        '502':
          $ref: '#/components/responses/BadGatewayError'
        '503':
          $ref: '#/components/responses/ServiceUnavailableError'
    post:
      x-audience: public
      summary: Create a policy
      description: Create a policy that can be used to govern the behavior of accounts.
      operationId: createPolicy
      tags:
        - Policy Engine
      security:
        - apiKeyAuth: []
      x-required-api-auth-scopes:
        - policies#manage
      parameters:
        - $ref: '#/components/parameters/IdempotencyKey'
      requestBody:
        required: true
        content:
          application/json:
            schema:
              type: object
              properties:
                scope:
                  type: string
                  description: The scope of the policy.
                  enum:
                    - project
                    - account
                  example: project
                description:
                  type: string
                  description: |-
                    An optional human-readable description for the policy.
                    Policy descriptions can consist of alphanumeric characters, spaces, commas, and periods, and be 50 characters or less.
                  pattern: ^[A-Za-z0-9 ,.]{1,50}$
                  example: Default policy
                rules:
                  type: array
                  description: A list of rules that comprise the policy. There is a limit of 10 rules per policy.
                  items:
                    $ref: '#/components/schemas/Rule'
              required:
                - scope
                - rules
      responses:
        '201':
          description: Successfully created policy.
          content:
            application/json:
              schema:
                $ref: '#/components/schemas/Policy'
        '400':
          description: Invalid request.
          content:
            application/json:
              schema:
                $ref: '#/components/schemas/Error'
              examples:
                invalid_request:
                  value:
                    errorType: invalid_request
                    errorMessage: Policy name must be between 1 and 50 characters
        '409':
          $ref: '#/components/responses/AlreadyExistsError'
        '422':
          $ref: '#/components/responses/IdempotencyError'
        '500':
          $ref: '#/components/responses/InternalServerError'
        '502':
          $ref: '#/components/responses/BadGatewayError'
        '503':
          $ref: '#/components/responses/ServiceUnavailableError'
  /v2/policy-engine/policies/{policyId}:
    get:
      x-audience: public
      summary: Get a policy by ID
      description: Get a policy by its ID.
      operationId: getPolicyById
      tags:
        - Policy Engine
      security:
        - apiKeyAuth: []
      parameters:
        - name: policyId
          description: The ID of the policy to get.
          in: path
          required: true
          schema:
            type: string
            pattern: ^[0-9a-fA-F]{8}-[0-9a-fA-F]{4}-[0-9a-fA-F]{4}-[0-9a-fA-F]{4}-[0-9a-fA-F]{12}$
          example: 123e4567-e89b-12d3-a456-426614174000
      responses:
        '200':
          description: Successfully retrieved policy.
          content:
            application/json:
              schema:
                $ref: '#/components/schemas/Policy'
        '404':
          description: Policy not found.
          content:
            application/json:
              schema:
                $ref: '#/components/schemas/Error'
              examples:
                not_found:
                  value:
                    errorType: not_found
                    errorMessage: Policy not found
        '500':
          $ref: '#/components/responses/InternalServerError'
        '502':
          $ref: '#/components/responses/BadGatewayError'
        '503':
          $ref: '#/components/responses/ServiceUnavailableError'
    delete:
      x-audience: public
      summary: Delete a policy
      description: Delete a policy by its ID. This will have the effect of removing the policy from all accounts that are currently using it.
      operationId: deletePolicy
      tags:
        - Policy Engine
      security:
        - apiKeyAuth: []
      x-required-api-auth-scopes:
        - policies#manage
      parameters:
        - $ref: '#/components/parameters/IdempotencyKey'
        - name: policyId
          description: The ID of the policy to delete.
          in: path
          required: true
          schema:
            type: string
            pattern: ^[0-9a-fA-F]{8}-[0-9a-fA-F]{4}-[0-9a-fA-F]{4}-[0-9a-fA-F]{4}-[0-9a-fA-F]{12}$
          example: 123e4567-e89b-12d3-a456-426614174000
      responses:
        '204':
          description: Successfully deleted policy.
        '400':
          description: Unable to delete policy.
          content:
            application/json:
              schema:
                $ref: '#/components/schemas/Error'
              examples:
                not_found:
                  value:
                    errorType: policy_in_use
                    errorMessage: Policy in use
        '404':
          description: Policy not found.
          content:
            application/json:
              schema:
                $ref: '#/components/schemas/Error'
              examples:
                not_found:
                  value:
                    errorType: not_found
                    errorMessage: Policy not found
        '409':
          $ref: '#/components/responses/AlreadyExistsError'
        '422':
          $ref: '#/components/responses/IdempotencyError'
        '500':
          $ref: '#/components/responses/InternalServerError'
        '502':
          $ref: '#/components/responses/BadGatewayError'
        '503':
          $ref: '#/components/responses/ServiceUnavailableError'
    put:
      x-audience: public
      summary: Update a policy
      description: Updates a policy by its ID. This will have the effect of applying the updated policy to all accounts that are currently using it.
      operationId: updatePolicy
      tags:
        - Policy Engine
      security:
        - apiKeyAuth: []
      x-required-api-auth-scopes:
        - policies#manage
      parameters:
        - $ref: '#/components/parameters/IdempotencyKey'
        - name: policyId
          description: The ID of the policy to update.
          in: path
          required: true
          schema:
            type: string
            pattern: ^[0-9a-fA-F]{8}-[0-9a-fA-F]{4}-[0-9a-fA-F]{4}-[0-9a-fA-F]{4}-[0-9a-fA-F]{12}$
          example: 123e4567-e89b-12d3-a456-426614174000
      requestBody:
        required: true
        content:
          application/json:
            schema:
              type: object
              properties:
                description:
                  type: string
                  description: |-
                    An optional human-readable description for the policy.
                    Policy descriptions can consist of alphanumeric characters, spaces, commas, and periods, and be 50 characters or less.
                  pattern: ^[A-Za-z0-9 ,.]{1,50}$
                  example: Default policy
                rules:
                  type: array
                  description: A list of rules that comprise the policy. There is a limit of 10 rules per policy.
                  items:
                    $ref: '#/components/schemas/Rule'
              required:
                - rules
      responses:
        '200':
          description: Successfully updated policy.
          content:
            application/json:
              schema:
                $ref: '#/components/schemas/Policy'
        '400':
          description: Invalid request.
          content:
            application/json:
              schema:
                $ref: '#/components/schemas/Error'
              examples:
                invalid_request:
                  value:
                    errorType: invalid_request
                    errorMessage: Policy name must be between 1 and 50 characters
        '404':
          description: Policy not found.
          content:
            application/json:
              schema:
                $ref: '#/components/schemas/Error'
              examples:
                not_found:
                  value:
                    errorType: not_found
                    errorMessage: Policy not found
        '409':
          $ref: '#/components/responses/AlreadyExistsError'
        '422':
          $ref: '#/components/responses/IdempotencyError'
        '500':
          $ref: '#/components/responses/InternalServerError'
        '502':
          $ref: '#/components/responses/BadGatewayError'
        '503':
          $ref: '#/components/responses/ServiceUnavailableError'
  /v2/solana/accounts:
    get:
      x-audience: public
      summary: List Solana accounts or get account by name
      description: |-
        Lists the Solana accounts belonging to the developer.
        The response is paginated, and by default, returns 20 accounts per page.

        If a name is provided, the response will contain only the account with that name.
      operationId: listSolanaAccounts
      tags:
        - Solana Accounts
      security:
        - apiKeyAuth: []
      parameters:
        - name: pageSize
          description: The number of accounts to return per page.
          in: query
          required: false
          schema:
            type: integer
            default: 20
          example: 10
        - name: pageToken
          description: The token for the next page of accounts, if any.
          in: query
          required: false
          schema:
            type: string
          example: eyJsYXN0X2lkIjogImFiYzEyMyIsICJ0aW1lc3RhbXAiOiAxNzA3ODIzNzAxfQ==
      responses:
        '200':
          description: Successfully listed Solana accounts.
          content:
            application/json:
              schema:
                allOf:
                  - type: object
                    properties:
                      accounts:
                        type: array
                        items:
                          $ref: '#/components/schemas/SolanaAccount'
                        description: The list of Solana accounts.
                    required:
                      - accounts
                  - $ref: '#/components/schemas/ListResponse'
        '500':
          $ref: '#/components/responses/InternalServerError'
        '502':
          $ref: '#/components/responses/BadGatewayError'
        '503':
          $ref: '#/components/responses/ServiceUnavailableError'
    post:
      x-audience: public
      summary: Create a Solana account
      description: Creates a new Solana account.
      operationId: createSolanaAccount
      tags:
        - Solana Accounts
      security:
        - apiKeyAuth: []
      parameters:
        - $ref: '#/components/parameters/XWalletAuth'
        - $ref: '#/components/parameters/IdempotencyKey'
      requestBody:
        required: false
        content:
          application/json:
            schema:
              type: object
              properties:
                name:
                  type: string
                  description: |-
                    An optional name for the account.
                    Account names can consist of alphanumeric characters and hyphens, and be between 2 and 36 characters long.
                    Account names must be unique across all Solana accounts in the developer's CDP Project.
                  example: my-wallet
                  pattern: ^[A-Za-z0-9][A-Za-z0-9-]{0,34}[A-Za-z0-9]$
                accountPolicy:
                  type: string
                  x-audience: public
                  description: The ID of the account-level policy to apply to the account.
                  pattern: ^[0-9a-fA-F]{8}-[0-9a-fA-F]{4}-[0-9a-fA-F]{4}-[0-9a-fA-F]{4}-[0-9a-fA-F]{12}$
                  example: 123e4567-e89b-12d3-a456-426614174000
      responses:
        '201':
          description: Successfully created Solana account.
          content:
            application/json:
              schema:
                $ref: '#/components/schemas/SolanaAccount'
        '400':
          description: Invalid request.
          content:
            application/json:
              schema:
                $ref: '#/components/schemas/Error'
              examples:
                invalid_request:
                  value:
                    errorType: invalid_request
                    errorMessage: Project has no secret. Please register a secret with the project.
        '401':
          description: Unauthorized.
          content:
            application/json:
              schema:
                $ref: '#/components/schemas/Error'
              examples:
                unauthorized:
                  value:
                    errorType: unauthorized
                    errorMessage: Wallet authentication error.
        '402':
          $ref: '#/components/responses/PaymentMethodRequiredError'
        '409':
          description: Resource already exists.
          content:
            application/json:
              schema:
                $ref: '#/components/schemas/Error'
              examples:
                already_exists:
                  value:
                    errorType: already_exists
                    errorMessage: Solana account with the given name already exists.
        '422':
          $ref: '#/components/responses/IdempotencyError'
        '500':
          $ref: '#/components/responses/InternalServerError'
        '502':
          $ref: '#/components/responses/BadGatewayError'
        '503':
          $ref: '#/components/responses/ServiceUnavailableError'
  /v2/solana/accounts/{address}:
    get:
      x-audience: public
      summary: Get a Solana account by address
      description: Gets a Solana account by its address.
      operationId: getSolanaAccount
      tags:
        - Solana Accounts
      security:
        - apiKeyAuth: []
      parameters:
        - name: address
          description: The base58 encoded address of the Solana account.
          in: path
          required: true
          schema:
            type: string
            pattern: ^[1-9A-HJ-NP-Za-km-z]{32,44}$
          example: HpabPRRCFbBKSuJr5PdkVvQc85FyxyTWkFM2obBRSvHT
      responses:
        '200':
          description: Successfully got Solana account.
          content:
            application/json:
              schema:
                $ref: '#/components/schemas/SolanaAccount'
        '400':
          description: Invalid request.
          content:
            application/json:
              schema:
                $ref: '#/components/schemas/Error'
              examples:
                invalid_request:
                  value:
                    errorType: invalid_request
                    errorMessage: 'request body has an error: doesn''t match schema: Error at "address": string doesn''t match the regular expression "^[1-9A-HJ-NP-Za-km-z]{32,44}$"'
        '404':
          description: Not found.
          content:
            application/json:
              schema:
                $ref: '#/components/schemas/Error'
              examples:
                not_found:
                  value:
                    errorType: not_found
                    errorMessage: Solana account with the given address not found.
        '500':
          $ref: '#/components/responses/InternalServerError'
        '502':
          $ref: '#/components/responses/BadGatewayError'
        '503':
          $ref: '#/components/responses/ServiceUnavailableError'
    put:
      x-audience: public
      summary: Update a Solana account
      description: Updates an existing Solana account. Use this to update the account's name or account-level policy.
      operationId: updateSolanaAccount
      tags:
        - Solana Accounts
      security:
        - apiKeyAuth: []
      parameters:
        - $ref: '#/components/parameters/IdempotencyKey'
        - name: address
          description: The base58 encoded address of the Solana account.
          in: path
          required: true
          schema:
            type: string
            pattern: ^[1-9A-HJ-NP-Za-km-z]{32,44}$
          example: HpabPRRCFbBKSuJr5PdkVvQc85FyxyTWkFM2obBRSvHT
      requestBody:
        content:
          application/json:
            schema:
              type: object
              properties:
                name:
                  type: string
                  description: |-
                    An optional name for the account. Account names can consist of alphanumeric characters and hyphens, and be between 2 and 36 characters long.
                    Account names must be unique across all Solana accounts in the developer's CDP Project.
                  example: my-wallet
                  pattern: ^[A-Za-z0-9][A-Za-z0-9-]{0,34}[A-Za-z0-9]$
                accountPolicy:
                  type: string
                  x-audience: public
                  description: The ID of the account-level policy to apply to the account, or an empty string to unset attached policy.
                  pattern: (^[0-9a-fA-F]{8}-[0-9a-fA-F]{4}-[0-9a-fA-F]{4}-[0-9a-fA-F]{4}-[0-9a-fA-F]{12}$)|(^$)
                  example: 123e4567-e89b-12d3-a456-426614174000
      responses:
        '200':
          description: Successfully updated Solana account.
          content:
            application/json:
              schema:
                $ref: '#/components/schemas/SolanaAccount'
        '400':
          description: Invalid request.
          content:
            application/json:
              schema:
                $ref: '#/components/schemas/Error'
              examples:
                invalid_request:
                  value:
                    errorType: invalid_request
                    errorMessage: 'request body has an error: doesn''t match schema: Error at "name": string doesn''t match the regular expression  "^[A-Za-z0-9][A-Za-z0-9-]{0,34}[A-Za-z0-9]$"'
        '404':
          description: Solana account not found.
          content:
            application/json:
              schema:
                $ref: '#/components/schemas/Error'
              examples:
                not_found:
                  value:
                    errorType: not_found
                    errorMessage: Solana account with the given address not found.
        '409':
          $ref: '#/components/responses/AlreadyExistsError'
        '422':
          $ref: '#/components/responses/IdempotencyError'
        '500':
          $ref: '#/components/responses/InternalServerError'
        '502':
          $ref: '#/components/responses/BadGatewayError'
        '503':
          $ref: '#/components/responses/ServiceUnavailableError'
  /v2/solana/accounts/by-name/{name}:
    get:
      x-audience: public
      summary: Get a Solana account by name
      description: Gets a Solana account by its name.
      operationId: getSolanaAccountByName
      tags:
        - Solana Accounts
      security:
        - apiKeyAuth: []
      parameters:
        - name: name
          description: The name of the Solana account.
          in: path
          required: true
          schema:
            type: string
          example: my-account
      responses:
        '200':
          description: Successfully got Solana account.
          content:
            application/json:
              schema:
                $ref: '#/components/schemas/SolanaAccount'
        '400':
          description: Invalid request.
          content:
            application/json:
              schema:
                $ref: '#/components/schemas/Error'
              examples:
                invalid_request:
                  value:
                    errorType: invalid_request
                    errorMessage: 'error: parameter "name" must be a string'
        '404':
          description: Not found.
          content:
            application/json:
              schema:
                $ref: '#/components/schemas/Error'
              examples:
                not_found:
                  value:
                    errorType: not_found
                    errorMessage: Solana account with the given name not found.
        '500':
          $ref: '#/components/responses/InternalServerError'
        '502':
          $ref: '#/components/responses/BadGatewayError'
        '503':
          $ref: '#/components/responses/ServiceUnavailableError'
  /v2/solana/accounts/import:
    post:
      x-audience: public
      summary: Import a Solana account
      description: Import an existing Solana account into the developer's CDP Project. This API should be called from the [CDP SDK](https://github.com/coinbase/cdp-sdk) to ensure that the associated private key is properly encrypted.
      operationId: importSolanaAccount
      tags:
        - Solana Accounts
      security:
        - apiKeyAuth: []
      parameters:
        - $ref: '#/components/parameters/XWalletAuth'
        - $ref: '#/components/parameters/IdempotencyKey'
      requestBody:
        content:
          application/json:
            schema:
              type: object
              properties:
                encryptedPrivateKey:
                  type: string
                  description: The base64-encoded, encrypted 32-byte private key of the Solana account. The private key must be encrypted using the CDP SDK's encryption scheme.
                  example: U2FsdGVkX1+vupppZksvRf5X5YgHq4+da+Q4qf51+Q4=
                name:
                  type: string
                  description: |-
                    An optional name for the account.
                    Account names can consist of alphanumeric characters and hyphens, and be between 2 and 36 characters long.
                    Account names must be unique across all EVM accounts in the developer's CDP Project.
                  example: my-solana-wallet
                  pattern: ^[A-Za-z0-9][A-Za-z0-9-]{0,34}[A-Za-z0-9]$
              required:
                - encryptedPrivateKey
      responses:
        '201':
          description: Successfully imported Solana account.
          content:
            application/json:
              schema:
                $ref: '#/components/schemas/SolanaAccount'
        '400':
          description: Invalid request.
          content:
            application/json:
              schema:
                $ref: '#/components/schemas/Error'
              examples:
                invalid_request:
                  value:
                    errorType: invalid_request
                    errorMessage: The encrypted private key is invalid.
        '401':
          description: Unauthorized.
          content:
            application/json:
              schema:
                $ref: '#/components/schemas/Error'
              examples:
                unauthorized:
                  value:
                    errorType: unauthorized
                    errorMessage: Wallet authentication error.
        '402':
          $ref: '#/components/responses/PaymentMethodRequiredError'
        '409':
          description: Resource already exists.
          content:
            application/json:
              schema:
                $ref: '#/components/schemas/Error'
              examples:
                already_exists:
                  value:
                    errorType: already_exists
                    errorMessage: Solana account with the given address already exists.
        '422':
          $ref: '#/components/responses/IdempotencyError'
        '500':
          $ref: '#/components/responses/InternalServerError'
        '502':
          $ref: '#/components/responses/BadGatewayError'
        '503':
          $ref: '#/components/responses/ServiceUnavailableError'
  /v2/solana/accounts/{address}/export:
    post:
      x-audience: public
      summary: Export an Solana account
      description: Export an existing Solana account's private key. It is important to store the private key in a secure place after it's exported.
      operationId: exportSolanaAccount
      tags:
        - Solana Accounts
      security:
        - apiKeyAuth: []
      x-required-api-auth-scopes:
        - accounts#export
      parameters:
        - $ref: '#/components/parameters/XWalletAuth'
        - $ref: '#/components/parameters/IdempotencyKey'
        - name: address
          description: The base58 encoded address of the Solana account.
          in: path
          required: true
          schema:
            type: string
            pattern: ^[1-9A-HJ-NP-Za-km-z]{32,44}$
          example: HpabPRRCFbBKSuJr5PdkVvQc85FyxyTWkFM2obBRSvHT
      requestBody:
        content:
          application/json:
            schema:
              type: object
              properties:
                exportEncryptionKey:
                  type: string
                  description: The base64-encoded, public part of the RSA key in DER format used to encrypt the account private key.
                  example: U2FsdGVkX1+vupppZksvRf5X5YgHq4+da+Q4qf51+Q4=
              required:
                - exportEncryptionKey
      responses:
        '200':
          description: Successfully exported Solana account.
          content:
            application/json:
              schema:
                type: object
                properties:
                  encryptedPrivateKey:
                    type: string
                    description: The base64-encoded, encrypted private key of the Solana account which is a 32 byte raw private key. The private key is encrypted in transport using the exportEncryptionKey in the request.
                    example: U2FsdGVkX1+vupppZksvRf5X5YgHq4+da+Q4qf51+Q4=
                required:
                  - encryptedPrivateKey
        '400':
          description: Invalid request.
          content:
            application/json:
              schema:
                $ref: '#/components/schemas/Error'
              examples:
                invalid_request:
                  value:
                    errorType: invalid_request
                    errorMessage: Solana account with the given address not found.
        '401':
          description: Unauthorized.
          content:
            application/json:
              schema:
                $ref: '#/components/schemas/Error'
              examples:
                unauthorized:
                  value:
                    errorType: unauthorized
                    errorMessage: Wallet authentication error.
        '402':
          $ref: '#/components/responses/PaymentMethodRequiredError'
        '404':
          description: Not found.
          content:
            application/json:
              schema:
                $ref: '#/components/schemas/Error'
              examples:
                not_found:
                  value:
                    errorType: not_found
                    errorMessage: Solana account with the given address not found.
        '422':
          $ref: '#/components/responses/IdempotencyError'
        '500':
          $ref: '#/components/responses/InternalServerError'
        '502':
          $ref: '#/components/responses/BadGatewayError'
        '503':
          $ref: '#/components/responses/ServiceUnavailableError'
  /v2/solana/accounts/export/by-name/{name}:
    post:
      x-audience: public
      summary: Export a Solana account by name
      description: Export an existing Solana account's private key by its name. It is important to store the private key in a secure place after it's exported.
      operationId: exportSolanaAccountByName
      tags:
        - Solana Accounts
      security:
        - apiKeyAuth: []
      x-required-api-auth-scopes:
        - accounts#export
      parameters:
        - $ref: '#/components/parameters/XWalletAuth'
        - $ref: '#/components/parameters/IdempotencyKey'
        - name: name
          description: The name of the Solana account.
          in: path
          required: true
          schema:
            type: string
          example: my-account
      requestBody:
        content:
          application/json:
            schema:
              type: object
              properties:
                exportEncryptionKey:
                  type: string
                  description: The base64-encoded, public part of the RSA key in DER format used to encrypt the account private key.
                  example: U2FsdGVkX1+vupppZksvRf5X5YgHq4+da+Q4qf51+Q4=
              required:
                - exportEncryptionKey
      responses:
        '200':
          description: Successfully exported Solana account.
          content:
            application/json:
              schema:
                type: object
                properties:
                  encryptedPrivateKey:
                    type: string
                    description: The base64-encoded, encrypted private key of the Solana account which is a 32 byte raw private key. The private key is encrypted in transport using the exportEncryptionKey in the request.
                    example: U2FsdGVkX1+vupppZksvRf5X5YgHq4+da+Q4qf51+Q4=
                required:
                  - encryptedPrivateKey
        '400':
          description: Invalid request.
          content:
            application/json:
              schema:
                $ref: '#/components/schemas/Error'
              examples:
                invalid_request:
                  value:
                    errorType: invalid_request
                    errorMessage: 'error: parameter "name" must be a string'
        '401':
          description: Unauthorized.
          content:
            application/json:
              schema:
                $ref: '#/components/schemas/Error'
              examples:
                unauthorized:
                  value:
                    errorType: unauthorized
                    errorMessage: Wallet authentication error.
        '402':
          $ref: '#/components/responses/PaymentMethodRequiredError'
        '404':
          description: Not found.
          content:
            application/json:
              schema:
                $ref: '#/components/schemas/Error'
              examples:
                not_found:
                  value:
                    errorType: not_found
                    errorMessage: Solana account with the given name not found.
        '422':
          $ref: '#/components/responses/IdempotencyError'
        '500':
          $ref: '#/components/responses/InternalServerError'
        '502':
          $ref: '#/components/responses/BadGatewayError'
        '503':
          $ref: '#/components/responses/ServiceUnavailableError'
  /v2/solana/accounts/{address}/sign/transaction:
    post:
      x-audience: public
      summary: Sign a transaction
      description: |-
        Signs a transaction with the given Solana account.
        The unsigned transaction should be serialized into a byte array and then encoded as base64.

        **Transaction types**

        The following transaction types are supported:
        * [Legacy transactions](https://solana-labs.github.io/solana-web3.js/classes/Transaction.html)
        * [Versioned transactions](https://solana-labs.github.io/solana-web3.js/classes/VersionedTransaction.html)

        The developer is responsible for ensuring that the unsigned transaction is valid, as the API will not validate the transaction.
      operationId: signSolanaTransaction
      tags:
        - Solana Accounts
      security:
        - apiKeyAuth: []
      parameters:
        - $ref: '#/components/parameters/XWalletAuth'
        - $ref: '#/components/parameters/IdempotencyKey'
        - name: address
          description: The base58 encoded address of the Solana account.
          in: path
          required: true
          schema:
            type: string
            pattern: ^[1-9A-HJ-NP-Za-km-z]{32,44}$
          example: HpabPRRCFbBKSuJr5PdkVvQc85FyxyTWkFM2obBRSvHT
      requestBody:
        content:
          application/json:
            schema:
              type: object
              properties:
                transaction:
                  type: string
                  description: The base64 encoded transaction to sign.
                  example: AQABAgIAAAAAAAAAAAAAAAAAAAAAAAAAAAAAAAAAAAAAAAAAAQABAQECAwQFBgcICQoLDA0ODxAREhMUFRYXGBkaGxwdHh8CBgMBAQAAAAIBAwQAAAAABgIAAAAAAAYDBQEBAAAGBAgAAAAABgUAAAAA6AMAAAAAAAAGBgUBAQEBBgcEAQAAAAYICgMBAQIDBgkCBgAAAAYKAwABAQEGCwMGAQEBBgwDAAABAQAAAAA=
              required:
                - transaction
      responses:
        '200':
          description: Successfully signed transaction.
          content:
            application/json:
              schema:
                type: object
                properties:
                  signedTransaction:
                    type: string
                    description: The base64 encoded signed transaction.
                    example: AQACAdSOvpk0UJXs/rQRXYKSI9hcR0bkGp24qGv6t0/M1XjcQpHf6AHwLcPjEtKQI7p/U0Zo98lnJ5/PZMfVq/0BAgIAAAAAAAAAAAAAAAAAAAAAAAAAAAAAAAAAAAAAAAAAAQABAQECAwQFBgcICQoLDA0ODxAREhMUFRYXGBkaGxwdHh8CBgMBAQAAAAIBAwQAAAAABgIAAAAAAAYDBQEBAAAGBAgAAAAABgUAAAAA6AMAAAAAAAAGBgUBAQEBBgcEAQAAAAYICgMBAQIDBgkCBgAAAAYKAwABAQEGCwMGAQEBBgwDAAABAQAAAAA=
                required:
                  - signedTransaction
        '400':
          description: Invalid request.
          content:
            application/json:
              schema:
                $ref: '#/components/schemas/Error'
              examples:
                malformed_transaction:
                  value:
                    errorType: malformed_transaction
                    errorMessage: Malformed unsigned transaction.
        '401':
          description: Unauthorized.
          content:
            application/json:
              schema:
                $ref: '#/components/schemas/Error'
              examples:
                unauthorized:
                  value:
                    errorType: unauthorized
                    errorMessage: Wallet authentication error.
        '402':
          $ref: '#/components/responses/PaymentMethodRequiredError'
        '403':
          description: Access to resource forbidden.
          content:
            application/json:
              schema:
                $ref: '#/components/schemas/Error'
              examples:
                forbidden:
                  value:
                    errorType: forbidden
                    errorMessage: Unable to sign transaction for this address.
        '404':
          description: Solana account not found.
          content:
            application/json:
              schema:
                $ref: '#/components/schemas/Error'
              examples:
                not_found:
                  value:
                    errorType: not_found
                    errorMessage: Solana account with the given address not found.
        '409':
          $ref: '#/components/responses/AlreadyExistsError'
        '422':
          $ref: '#/components/responses/IdempotencyError'
        '500':
          $ref: '#/components/responses/InternalServerError'
        '502':
          $ref: '#/components/responses/BadGatewayError'
        '503':
          $ref: '#/components/responses/ServiceUnavailableError'
  /v2/solana/accounts/{address}/sign/message:
    post:
      x-audience: public
      summary: Sign a message
      description: |-
        Signs an arbitrary message with the given Solana account.

        **WARNING:** Never sign a message that you didn't generate, as it can be an arbitrary transaction. For example, it might send all of your funds to an attacker.
      operationId: signSolanaMessage
      tags:
        - Solana Accounts
      security:
        - apiKeyAuth: []
      parameters:
        - $ref: '#/components/parameters/XWalletAuth'
        - $ref: '#/components/parameters/IdempotencyKey'
        - name: address
          description: The base58 encoded address of the Solana account.
          in: path
          required: true
          schema:
            type: string
            pattern: ^[1-9A-HJ-NP-Za-km-z]{32,44}$
          example: HpabPRRCFbBKSuJr5PdkVvQc85FyxyTWkFM2obBRSvHT
      requestBody:
        content:
          application/json:
            schema:
              type: object
              properties:
                message:
                  type: string
                  description: The arbitrary message to sign.
                  example: Hello, world!
              required:
                - message
      responses:
        '200':
          description: Successfully signed message.
          content:
            application/json:
              schema:
                type: object
                properties:
                  signature:
                    type: string
                    description: The signature of the message, as a base58 encoded string.
                    example: 4YecmNqVT9QFqzuSvE9Zih3toZzNAijjXpj8xupgcC6E4VzwzFjuZBk5P99yz9JQaLRLm1K4L4FpMjxByFxQBe2h
                required:
                  - signature
        '400':
          description: Invalid request.
          content:
            application/json:
              schema:
                $ref: '#/components/schemas/Error'
              examples:
                invalid_request:
                  value:
                    errorType: invalid_request
                    errorMessage: 'request body has an error: doesn''t match schema: Error at "message": string doesn''t match the regular expression "^0x[0-9a-fA-F]{40}$"'
        '401':
          description: Unauthorized.
          content:
            application/json:
              schema:
                $ref: '#/components/schemas/Error'
              examples:
                unauthorized:
                  value:
                    errorType: unauthorized
                    errorMessage: Wallet authentication error.
        '402':
          $ref: '#/components/responses/PaymentMethodRequiredError'
        '404':
          description: Solana account not found.
          content:
            application/json:
              schema:
                $ref: '#/components/schemas/Error'
              examples:
                not_found:
                  value:
                    errorType: not_found
                    errorMessage: Solana account with the given address not found.
        '409':
          $ref: '#/components/responses/AlreadyExistsError'
        '422':
          $ref: '#/components/responses/IdempotencyError'
        '500':
          $ref: '#/components/responses/InternalServerError'
        '502':
          $ref: '#/components/responses/BadGatewayError'
        '503':
          $ref: '#/components/responses/ServiceUnavailableError'
  /v2/solana/accounts/send/transaction:
    post:
      x-audience: public
      summary: Send a Solana transaction
      description: |-
        Signs and sends a single Solana transaction using multiple Solana accounts. The transaction may contain contain several instructions, each of which may require signatures from different account keys.

        The transaction should be serialized into a byte array and base64 encoded. The API handles recent blockhash management and fee estimation, leaving the developer to provide only the minimal set of fields necessary to send the transaction.

        **Transaction types**

        The following transaction types are supported:
        * [Legacy transactions](https://solana.com/developers/guides/advanced/versions#current-transaction-versions)
        * [Versioned transactions](https://solana.com/developers/guides/advanced/versions)

        **Instruction Batching**

        To batch multiple operations, include multiple instructions within a single transaction. All instructions within a transaction are executed atomically - if any instruction fails, the entire transaction fails and is rolled back.

        **Network Support**

        The following Solana networks are supported:
        * `solana` - Solana Mainnet
        * `solana-devnet` - Solana Devnet

        The developer is responsible for ensuring that the unsigned transaction is valid, as the API will not validate the transaction.
      operationId: sendSolanaTransaction
      tags:
        - Solana Accounts
      security:
        - apiKeyAuth: []
      parameters:
        - $ref: '#/components/parameters/XWalletAuth'
        - $ref: '#/components/parameters/IdempotencyKey'
      requestBody:
        content:
          application/json:
            schema:
              type: object
              properties:
                network:
                  type: string
                  description: The Solana network to send the transaction to.
                  enum:
                    - solana
                    - solana-devnet
                  example: solana-devnet
                transaction:
                  type: string
                  description: The base64 encoded transaction to sign and send. This transaction can contain multiple instructions for native Solana batching.
                  example: AQABAgIAAAAAAAAAAAAAAAAAAAAAAAAAAAAAAAAAAAAAAAAAAQABAQECAwQFBgcICQoLDA0ODxAREhMUFRYXGBkaGxwdHh8CBgMBAQAAAAIBAwQAAAAABgIAAAAAAAYDBQEBAAAGBAgAAAAABgUAAAAA6AMAAAAAAAAGBgUBAQEBBgcEAQAAAAYICgMBAQIDBgkCBgAAAAYKAwABAQEGCwMGAQEBBgwDAAABAQAAAAA=
              required:
                - network
                - transaction
      responses:
        '200':
          description: Successfully signed and sent transaction.
          content:
            application/json:
              schema:
                type: object
                properties:
                  transactionSignature:
                    type: string
                    description: The base58 encoded transaction signature.
                    example: 5VERv8NMvzbJMEkV8xnrLkEaWRtSz9CosKDYjCJjBRnbJLgp8uirBgmQpjKhoR4tjF3ZpRzrFmBV6UjKdiSZkQUW
                required:
                  - transactionSignature
        '400':
          description: Invalid request.
          content:
            application/json:
              schema:
                $ref: '#/components/schemas/Error'
              examples:
                malformed_transaction:
                  value:
                    errorType: malformed_transaction
                    errorMessage: Malformed unsigned transaction.
        '401':
          description: Unauthorized.
          content:
            application/json:
              schema:
                $ref: '#/components/schemas/Error'
              examples:
                unauthorized:
                  value:
                    errorType: unauthorized
                    errorMessage: Wallet authentication error.
        '402':
          $ref: '#/components/responses/PaymentMethodRequiredError'
        '403':
          description: Access to resource forbidden.
          content:
            application/json:
              schema:
                $ref: '#/components/schemas/Error'
              examples:
                forbidden:
                  value:
                    errorType: forbidden
                    errorMessage: Unable to sign transaction for this address
        '404':
          description: Not found.
          content:
            application/json:
              schema:
                $ref: '#/components/schemas/Error'
              examples:
                not_found:
                  value:
                    errorType: not_found
                    errorMessage: Solana account with the given address not found.
        '422':
          $ref: '#/components/responses/IdempotencyError'
        '500':
          $ref: '#/components/responses/InternalServerError'
        '502':
          $ref: '#/components/responses/BadGatewayError'
        '503':
          $ref: '#/components/responses/ServiceUnavailableError'
  /v2/solana/faucet:
    post:
      x-audience: public
      summary: Request funds on Solana devnet
      description: |
        Request funds from the CDP Faucet on Solana devnet.

        Faucets are available for SOL.

        To prevent abuse, we enforce rate limits within a rolling 24-hour window to control the amount of funds that can be requested.
        These limits are applied at both the CDP User level and the blockchain address level.
        A single blockchain address cannot exceed the specified limits, even if multiple users submit requests to the same address.

        | Token | Amount per Faucet Request |Rolling 24-hour window Rate Limits|
        |:-----:|:-------------------------:|:--------------------------------:|
        | SOL   | 0.00125 SOL               | 0.0125 SOL                       |
        | USDC  | 1 USDC                    | 10 USDC                          |
      operationId: requestSolanaFaucet
      tags:
        - Faucets
      security:
        - apiKeyAuth: []
      requestBody:
        content:
          application/json:
            schema:
              type: object
              properties:
                address:
                  type: string
                  description: The address to request funds to, which is a base58-encoded string.
                  pattern: ^[1-9A-HJ-NP-Za-km-z]{32,44}$
                  example: HpabPRRCFbBKSuJr5PdkVvQc85FyxyTWkFM2obBRSvHT
                token:
                  type: string
                  description: The token to request funds for.
                  enum:
                    - sol
                    - usdc
                  example: sol
              required:
                - address
                - token
      responses:
        '200':
          description: Successfully requested funds.
          content:
            application/json:
              schema:
                type: object
                properties:
                  transactionSignature:
                    type: string
                    description: The signature identifying the transaction that requested the funds.
                    example: 4dje1d24iG2FfxwxTJJt8VSTtYXNc6AAuJwngtL97TJSqqPD3pgRZ7uh4szoU6WDrKyFTBgaswkDrCr7BqWjQqqK
                required:
                  - transactionSignature
        '400':
          description: Invalid request.
          content:
            application/json:
              schema:
                $ref: '#/components/schemas/Error'
              examples:
                invalid_address_format:
                  value:
                    errorType: invalid_request
                    errorMessage: 'request body has an error: doesn''t match schema: Error at "address": string doesn''t match the regular expression "^[1-9A-HJ-NP-Za-km-z]{32,44}$"'
                invalid_request:
                  value:
                    errorType: invalid_request
                    errorMessage: Unable to request faucet funds for this address.
        '403':
          description: Access to resource forbidden.
          content:
            application/json:
              schema:
                $ref: '#/components/schemas/Error'
              examples:
                forbidden:
                  value:
                    errorType: forbidden
                    errorMessage: Unable to request faucet funds for this address.
        '429':
          description: Rate limit exceeded.
          content:
            application/json:
              schema:
                $ref: '#/components/schemas/Error'
              examples:
                faucet_limit_exceeded:
                  value:
                    errorType: faucet_limit_exceeded
                    errorMessage: Faucet limit reached for this address. Please try again later.
        '500':
          $ref: '#/components/responses/InternalServerError'
        '502':
          $ref: '#/components/responses/BadGatewayError'
        '503':
          $ref: '#/components/responses/ServiceUnavailableError'
  /v2/solana/token-balances/{network}/{address}:
    get:
      x-audience: public
      summary: List Solana token balances
      description: |-
        Lists the token balances of a Solana address on a given network. The balances include SPL tokens and the native SOL token. The response is paginated, and by default, returns 20 balances per page.

        **Note:** This endpoint is still under development and does not yet provide strong availability or freshness guarantees. Freshness and availability of new token balances will improve over the coming weeks.
      operationId: listSolanaTokenBalances
      tags:
        - Solana Token Balances
      security:
        - apiKeyAuth: []
      parameters:
        - name: address
          description: The base58 encoded Solana address to get balances for.
          in: path
          required: true
          schema:
            type: string
            pattern: ^[1-9A-HJ-NP-Za-km-z]{32,44}$
          example: HpabPRRCFbBKSuJr5PdkVvQc85FyxyTWkFM2obBRSvHT
        - name: network
          description: The human-readable network name to get the balances for.
          in: path
          required: true
          schema:
            $ref: '#/components/schemas/ListSolanaTokenBalancesNetwork'
          example: solana
        - name: pageSize
          description: The number of balances to return per page.
          in: query
          required: false
          schema:
            type: integer
            default: 20
          example: 10
        - name: pageToken
          description: The token for the next page of balances. Will be empty if there are no more balances to fetch.
          in: query
          required: false
          schema:
            type: string
          example: eyJsYXN0X2lkIjogImFiYzEyMyIsICJ0aW1lc3RhbXAiOiAxNzA3ODIzNzAxfQ==
      responses:
        '200':
          description: Successfully listed token balances.
          content:
            application/json:
              schema:
                allOf:
                  - type: object
                    required:
                      - balances
                    properties:
                      balances:
                        type: array
                        items:
                          $ref: '#/components/schemas/SolanaTokenBalance'
                        description: The list of Solana token balances.
                        example:
                          - amount:
                              amount: '1250000000'
                              decimals: 9
                            token:
                              symbol: SOL
                              name: Solana
                              mintAddress: So11111111111111111111111111111111111111111
                          - amount:
                              amount: '123456000'
                              decimals: 6
                            token:
                              symbol: USDC
                              name: USD Coin
                              mintAddress: 4zMMC9srt5Ri5X14GAgXhaHii3GnPAEERYPJgZJDncDU
                  - $ref: '#/components/schemas/ListResponse'
        '400':
          description: Invalid request.
          content:
            application/json:
              schema:
                $ref: '#/components/schemas/Error'
              examples:
                invalid_request:
                  value:
                    errorType: invalid_request
                    errorMessage: string doesn't match the regular expression "^[1-9A-HJ-NP-Za-km-z]{32,44}$"
        '404':
          description: Not found.
          content:
            application/json:
              schema:
                $ref: '#/components/schemas/Error'
              examples:
                not_found:
                  value:
                    errorType: not_found
                    errorMessage: Address not found, or no balances found for the given address on this chain.
        '500':
          $ref: '#/components/responses/InternalServerError'
        '502':
          $ref: '#/components/responses/BadGatewayError'
        '503':
          $ref: '#/components/responses/ServiceUnavailableError'
<<<<<<< HEAD
=======
  /v2/data/query/run:
    post:
      operationId: runSQLQuery
      summary: Run SQL against decoded onchain data
      x-audience: public
      description: |
        Run a read-only SQL query against indexed blockchain data including transactions, events, and decoded logs.

        This endpoint provides direct SQL access to comprehensive blockchain data across supported networks.
        Queries are executed against optimized data structures for high-performance analytics.

        **Query Limitations:**
        - Read-only queries only (SELECT statements)
        - No DDL or DML operations allowed
        - Standard SQL syntax (ClickHouse dialect)
        - No cartesian products

        ### Supported Tables

        - `base.events` - Base mainnet decoded event logs with contract interactions
        - `base.transactions` - Base mainnet transaction data including hash, block number, gas usage
        - `base.blocks` - Base mainnet block metadata including timestamps and difficulty

        ### Query Limits

        - Maximum result set: 10,000 rows
        - Query timeout: 30 seconds
        - Maximum JOINs: 5
      tags:
        - Onchain Data
      security:
        - apiKeyAuth: []
      requestBody:
        required: true
        content:
          application/json:
            schema:
              $ref: '#/components/schemas/OnchainDataQuery'
      responses:
        '200':
          description: Query run successfully.
          content:
            application/json:
              schema:
                $ref: '#/components/schemas/OnchainDataResult'
        '400':
          $ref: '#/components/responses/InvalidSQLQueryError'
        '401':
          $ref: '#/components/responses/UnauthorizedError'
        '408':
          description: Query timeout.
          content:
            application/json:
              schema:
                $ref: '#/components/schemas/Error'
              examples:
                query_timeout:
                  value:
                    errorType: timed_out
                    errorMessage: Query execution was cut off by the server. Please try again with a more efficient query.
        '429':
          description: Rate limit exceeded.
          content:
            application/json:
              schema:
                $ref: '#/components/schemas/Error'
              examples:
                rate_limit_exceeded:
                  value:
                    errorType: rate_limit_exceeded
                    errorMessage: Too many requests. Please try again later.
        '500':
          $ref: '#/components/responses/InternalServerError'
        '504':
          $ref: '#/components/responses/TimedOutError'
>>>>>>> 6563448c
  /v2/payments/rails/payment-methods:
    get:
      summary: Get the fiat payment methods
      description: Gets the fiat payment methods that can be used to send funds or receive funds. This is the list of payment methods configured for your account.
      operationId: getPaymentMethods
      tags:
        - Payments (Alpha)
      security:
        - apiKeyAuth: []
      responses:
        '200':
          description: Successfully retrieved the payment methods.
          content:
            application/json:
              schema:
                type: array
                items:
                  $ref: '#/components/schemas/PaymentMethod'
                example:
                  - id: 8e03978e-40d5-43e8-bc93-6894a57f9324
                    type: card
                    currency: USD
                    actions:
                      - source
                      - target
                    limits:
                      sourceLimit:
                        amount: '100'
                        currency: USD
                      targetLimit:
                        amount: '100'
                        currency: USD
        '401':
          description: Unauthorized.
          content:
            application/json:
              schema:
                $ref: '#/components/schemas/Error'
              examples:
                unauthorized:
                  value:
                    errorType: unauthorized
                    errorMessage: Authentication error.
        '500':
          $ref: '#/components/responses/InternalServerError'
        '502':
          $ref: '#/components/responses/BadGatewayError'
        '503':
          $ref: '#/components/responses/ServiceUnavailableError'
  /v2/payments/rails/crypto:
    get:
      summary: Get the crypto rails
      description: Gets the crypto rails that can be used to send funds or receive funds.
      operationId: getCryptoRails
      tags:
        - Payments (Alpha)
      security:
        - apiKeyAuth: []
      parameters:
        - name: networks
          description: Comma separated list of networks to filter the rails by.
          in: query
          required: false
          schema:
            type: string
            example: base,ethereum
      responses:
        '200':
          description: Successfully retrieved crypto rails.
          content:
            application/json:
              schema:
                type: array
                items:
                  $ref: '#/components/schemas/CryptoRail'
        '401':
          description: Unauthorized.
          content:
            application/json:
              schema:
                $ref: '#/components/schemas/Error'
              examples:
                unauthorized:
                  value:
                    errorType: unauthorized
                    errorMessage: Authentication error.
        '500':
          $ref: '#/components/responses/InternalServerError'
        '502':
          $ref: '#/components/responses/BadGatewayError'
        '503':
          $ref: '#/components/responses/ServiceUnavailableError'
  /v2/payments/transfers:
    post:
      summary: Create a transfer quote
      description: Creates a new transfer quote, which can then be executed using the Execute a transfer quote endpoint. If you want to automatically execute the transfer without needing to confirm, specify execute as true.
      operationId: createPaymentTransferQuote
      tags:
        - Payments (Alpha)
      security:
        - apiKeyAuth: []
      requestBody:
        required: true
        content:
          application/json:
            schema:
              type: object
              properties:
                sourceType:
                  type: string
                  enum:
                    - payment_method
                  description: The type of the source of the transfer.
                source:
                  $ref: '#/components/schemas/TransferSource'
                targetType:
                  type: string
                  enum:
                    - crypto_rail
                  description: The type of the target of the transfer.
                target:
                  $ref: '#/components/schemas/TransferTarget'
                amount:
                  type: string
                  description: The amount of the transfer, which is either for the source currency to buy, or the target currency to receive.
                currency:
                  type: string
                  description: The currency of the transfer. This can be specified as the source currency, which would be used to buy, or else the target currency, which is how much will be received.
                execute:
                  type: boolean
                  default: false
                  description: Whether to execute the transfer. If true, the transfer will be committed and executed. If false, the quote will be generated and returned.
              required:
                - sourceType
                - source
                - targetType
                - target
                - amount
                - currency
      responses:
        '201':
          description: Successfully created a transfer.
          content:
            application/json:
              schema:
                type: object
                properties:
                  transfer:
                    $ref: '#/components/schemas/Transfer'
                required:
                  - transfer
        '400':
          description: Invalid request.
          content:
            application/json:
              schema:
                $ref: '#/components/schemas/Error'
              examples:
                invalid_request:
                  value:
                    errorType: invalid_request
                    errorMessage: Invalid fiat rail.
        '401':
          description: Unauthorized.
          content:
            application/json:
              schema:
                $ref: '#/components/schemas/Error'
              examples:
                unauthorized:
                  value:
                    errorType: unauthorized
                    errorMessage: Authentication error.
        '429':
          description: Rate limit exceeded.
          content:
            application/json:
              schema:
                $ref: '#/components/schemas/Error'
              examples:
                rate_limit_exceeded:
                  value:
                    errorType: rate_limit_exceeded
                    errorMessage: Rate limit exceeded.
        '500':
          $ref: '#/components/responses/InternalServerError'
  /v2/payments/transfers/{transferId}/execute:
    post:
      summary: Execute a transfer quote
      description: Executes a transfer quote which was created using the Create a transfer quote endpoint.
      operationId: executePaymentTransferQuote
      tags:
        - Payments (Alpha)
      security:
        - apiKeyAuth: []
      parameters:
        - name: transferId
          description: The ID of the transfer.
          in: path
          required: true
          schema:
            type: string
            pattern: ^[0-9a-fA-F]{8}-[0-9a-fA-F]{4}-[0-9a-fA-F]{4}-[0-9a-fA-F]{4}-[0-9a-fA-F]{12}$
          example: 123e4567-e89b-12d3-a456-426614174000
      responses:
        '200':
          description: Successfully committed a transfer.
          content:
            application/json:
              schema:
                $ref: '#/components/schemas/Transfer'
        '400':
          description: Invalid request.
          content:
            application/json:
              schema:
                $ref: '#/components/schemas/Error'
              examples:
                invalid_request:
                  value:
                    errorType: invalid_request
                    errorMessage: Invalid transfer ID.
        '401':
          description: Unauthorized.
          content:
            application/json:
              schema:
                $ref: '#/components/schemas/Error'
              examples:
                unauthorized:
                  value:
                    errorType: unauthorized
                    errorMessage: Authentication error.
        '404':
          description: Transfer not found.
          content:
            application/json:
              schema:
                $ref: '#/components/schemas/Error'
              examples:
                not_found:
                  value:
                    errorType: not_found
                    errorMessage: Transfer with the given ID does not exist.
        '429':
          description: Rate limit exceeded.
          content:
            application/json:
              schema:
                $ref: '#/components/schemas/Error'
              examples:
                rate_limit_exceeded:
                  value:
                    errorType: rate_limit_exceeded
                    errorMessage: Rate limit exceeded.
        '500':
          $ref: '#/components/responses/InternalServerError'
        '502':
          $ref: '#/components/responses/BadGatewayError'
        '503':
          $ref: '#/components/responses/ServiceUnavailableError'
  /v2/payments/transfers/{transferId}:
    get:
      summary: Get a transfer by ID
      description: Gets a transfer by ID.
      operationId: getPaymentTransfer
      tags:
        - Payments (Alpha)
      security:
        - apiKeyAuth: []
      parameters:
        - name: transferId
          description: The ID of the transfer.
          in: path
          required: true
          schema:
            type: string
            pattern: ^[0-9a-fA-F]{8}-[0-9a-fA-F]{4}-[0-9a-fA-F]{4}-[0-9a-fA-F]{4}-[0-9a-fA-F]{12}$
          example: 123e4567-e89b-12d3-a456-426614174000
      responses:
        '200':
          description: Successfully got a transfer by ID.
          content:
            application/json:
              schema:
                $ref: '#/components/schemas/Transfer'
        '400':
          description: Invalid request.
          content:
            application/json:
              schema:
                $ref: '#/components/schemas/Error'
              examples:
                invalid_request:
                  value:
                    errorType: invalid_request
                    errorMessage: Invalid transfer ID.
        '401':
          description: Unauthorized.
          content:
            application/json:
              schema:
                $ref: '#/components/schemas/Error'
              examples:
                unauthorized:
                  value:
                    errorType: unauthorized
                    errorMessage: Authentication error.
        '404':
          description: Transfer not found.
          content:
            application/json:
              schema:
                $ref: '#/components/schemas/Error'
              examples:
                not_found:
                  value:
                    errorType: not_found
                    errorMessage: Transfer with the given ID does not exist.
        '500':
          $ref: '#/components/responses/InternalServerError'
        '502':
          $ref: '#/components/responses/BadGatewayError'
        '503':
          $ref: '#/components/responses/ServiceUnavailableError'
  /v2/onramp/orders:
    post:
      summary: Create an onramp order
      description: |-
        Create a new Onramp order or get a quote for an Onramp order. Either `paymentAmount` or `purchaseAmount` must be provided.

        This API currently only supports the payment method `GUEST_CHECKOUT_APPLE_PAY`, and the `paymentLink` returned will only work in iOS apps. We do not support web integration via iframes at this time.

        For detailed integration instructions and to get access to this API, refer to the  [Apple Pay Onramp API docs](https://docs.cdp.coinbase.com/onramp-&-offramp/onramp-apis/apple-pay-onramp-api).
      operationId: createOnrampOrder
      tags:
        - Onramp
      security:
        - apiKeyAuth: []
      requestBody:
        content:
          application/json:
            schema:
              type: object
              properties:
                agreementAcceptedAt:
                  description: The timestamp of when the user acknowledged that by using Coinbase Onramp they are accepting the Coinbase Terms  (https://www.coinbase.com/legal/guest-checkout/us), User Agreement (https://www.coinbase.com/legal/user_agreement),  and Privacy Policy (https://www.coinbase.com/legal/privacy).
                  format: date-time
                  type: string
                  example: '2025-04-24T00:00:00Z'
                destinationAddress:
                  description: The address the purchased crypto will be sent to.
                  type: string
                  example: '0x71C7656EC7ab88b098defB751B7401B5f6d8976F'
                destinationNetwork:
                  description: |-
                    The name of the crypto network the purchased currency will be sent on.

                    Use the [Onramp Buy Options API](https://docs.cdp.coinbase.com/api-reference/rest-api/onramp-offramp/get-buy-options) to discover the supported networks for your user's location.
                  type: string
                  example: base
                email:
                  description: The verified email address of the user requesting the onramp transaction. This email must be verified by your app (via OTP) before being used with the Onramp API.
                  type: string
                  example: test@example.com
                isQuote:
                  description: If true, this API will return a quote without creating any transaction.
                  type: boolean
                  default: false
                partnerOrderRef:
                  description: Optional partner order reference ID.
                  type: string
                  example: order-1234
                partnerUserRef:
                  description: |-
                    A unique string that represents the user in your app. This can be used to link individual transactions  together so you can retrieve the transaction history for your users. Prefix this string with “sandbox-”  (e.g. "sandbox-user-1234") to perform a sandbox transaction which will allow you to test your integration  without any real transfer of funds.

                    This value can be used with with [Onramp User Transactions API](https://docs.cdp.coinbase.com/api-reference/rest-api/onramp-offramp/get-onramp-transactions-by-id) to retrieve all transactions created by the user.
                  type: string
                  example: user-1234
                paymentAmount:
                  description: A string representing the amount of fiat the user wishes to pay in exchange for crypto. When using  this parameter, the returned quote will be inclusive of fees i.e. the user will pay this exact amount  of the payment currency.
                  type: string
                  example: '100.00'
                paymentCurrency:
                  description: The fiat currency to be converted to crypto.
                  type: string
                  example: USD
                paymentMethod:
                  $ref: '#/components/schemas/OnrampPaymentMethodTypeId'
                phoneNumber:
                  description: |-
                    The phone number of the user requesting the onramp transaction in E.164 format. This phone number must  be verified by your app (via OTP) before being used with the Onramp API.

                    Please refer to the [Onramp docs](https://docs.cdp.coinbase.com/onramp-&-offramp/onramp-apis/apple-pay-onramp-api) for more details on phone number verification requirements and best practices.
                  type: string
                  example: '+12055555555'
                phoneNumberVerifiedAt:
                  description: Timestamp of when the user's phone number was verified via OTP. User phone number must be verified  every 60 days. If this timestamp is older than 60 days, an error will be returned.
                  format: date-time
                  type: string
                  example: '2025-04-24T00:00:00Z'
                purchaseAmount:
                  description: A string representing the amount of crypto the user wishes to purchase. When using this parameter the  returned quote will be exclusive of fees i.e. the user will receive this exact amount of the purchase  currency.
                  type: string
                  example: '10.000000'
                purchaseCurrency:
                  description: |-
                    The ticker (e.g. `BTC`, `USDC`, `SOL`) or the Coinbase UUID (e.g. `d85dce9b-5b73-5c3c-8978-522ce1d1c1b4`)  of the crypto asset to be purchased.

                    Use the [Onramp Buy Options API](https://docs.cdp.coinbase.com/api-reference/rest-api/onramp-offramp/get-buy-options) to discover the supported purchase currencies for your user's location.
                  type: string
                  example: USDC
              required:
                - paymentCurrency
                - purchaseCurrency
                - paymentMethod
                - destinationAddress
                - destinationNetwork
                - phoneNumber
                - email
                - agreementAcceptedAt
                - phoneNumberVerifiedAt
                - partnerUserRef
      responses:
        '201':
          description: Successfully created an onramp order.
          content:
            application/json:
              schema:
                type: object
                properties:
                  order:
                    $ref: '#/components/schemas/OnrampOrder'
                  paymentLink:
                    $ref: '#/components/schemas/OnrampPaymentLink'
                required:
                  - order
        '400':
          description: Invalid request.
          content:
            application/json:
              schema:
                $ref: '#/components/schemas/Error'
              examples:
                invalid_request:
                  value:
                    errorType: invalid_request
                    errorMessage: Missing required params.
                network_not_tradable:
                  value:
                    errorType: network_not_tradable
                    errorMessage: The selected asset cannot be purchased on the selected network in the user's location.
                guest_permission_denied:
                  value:
                    errorType: guest_permission_denied
                    errorMessage: The user is not allowed to complete onramp transactions as a guest.
                guest_region_forbidden:
                  value:
                    errorType: guest_region_forbidden
                    errorMessage: Guest onramp transactions are not allowed in the user's region.
                guest_transaction_limit:
                  value:
                    errorType: guest_transaction_limit
                    errorMessage: This transaction would exceed the user's weekly guest onramp transaction limit.
                guest_transaction_count:
                  value:
                    errorType: guest_transaction_count
                    errorMessage: The user has reached the lifetime guest onramp transaction count limit (15).
                phone_number_verification_expired:
                  value:
                    errorType: phone_number_verification_expired
                    errorMessage: The user's phone number verification has expired. Please re-verify the user's phone number
        '401':
          $ref: '#/components/responses/UnauthorizedError'
        '429':
          $ref: '#/components/responses/RateLimitExceeded'
        '500':
          $ref: '#/components/responses/InternalServerError'
  /v2/onramp/orders/{orderId}:
    get:
      summary: Get an onramp order by ID
      description: Get an onramp order by ID.
      operationId: getOnrampOrderById
      tags:
        - Onramp
      security:
        - apiKeyAuth: []
      parameters:
        - name: orderId
          in: path
          required: true
          description: The ID of the onramp order to retrieve.
          schema:
            type: string
          example: 123e4567-e89b-12d3-a456-426614174000
      responses:
        '200':
          description: Successfully retrieved an onramp order.
          content:
            application/json:
              schema:
                type: object
                properties:
                  order:
                    $ref: '#/components/schemas/OnrampOrder'
                required:
                  - order
        '401':
          $ref: '#/components/responses/UnauthorizedError'
        '404':
          description: Order not found.
          content:
            application/json:
              schema:
                $ref: '#/components/schemas/Error'
              examples:
                not_found:
                  value:
                    errorType: not_found
                    errorMessage: Order with the given ID does not exist.
        '429':
          $ref: '#/components/responses/RateLimitExceeded'
        '500':
          $ref: '#/components/responses/InternalServerError'
components:
  securitySchemes:
    apiKeyAuth:
      type: http
      scheme: bearer
      bearerFormat: JWT
      description: A JWT signed using your CDP API Key Secret, encoded in base64. Refer to the [Generate Bearer Token](https://docs.cdp.coinbase.com/api-reference/v2/authentication#2-generate-bearer-token) section of our Authentication docs for information on how to generate your Bearer Token.
  schemas:
    EvmAccount:
      type: object
      properties:
        address:
          type: string
          pattern: ^0x[0-9a-fA-F]{40}$
          description: The 0x-prefixed, checksum EVM address.
          example: '0x742d35Cc6634C0532925a3b844Bc454e4438f44e'
        name:
          type: string
          description: |-
            An optional name for the account.
            Account names can consist of alphanumeric characters and hyphens, and be between 2 and 36 characters long.
            Account names are guaranteed to be unique across all EVM accounts in the developer's CDP Project.
          example: my-account
          pattern: ^[A-Za-z0-9][A-Za-z0-9-]{0,34}[A-Za-z0-9]$
        policies:
          type: array
          x-audience: public
          description: The list of policy IDs that apply to the account. This will include both the project-level policy and the account-level policy, if one exists.
          items:
            type: string
            pattern: ^[0-9a-fA-F]{8}-[0-9a-fA-F]{4}-[0-9a-fA-F]{4}-[0-9a-fA-F]{4}-[0-9a-fA-F]{12}$
          example:
            - 123e4567-e89b-12d3-a456-426614174000
        createdAt:
          type: string
          description: The UTC ISO 8601 timestamp at which the account was created.
          example: '2025-03-25T12:00:00Z'
          format: date-time
        updatedAt:
          type: string
          description: The UTC ISO 8601 timestamp at which the account was last updated.
          example: '2025-03-26T12:00:00Z'
          format: date-time
      required:
        - address
    ListResponse:
      type: object
      properties:
        nextPageToken:
          type: string
          description: The token for the next page of items, if any.
          example: eyJsYXN0X2lkIjogImFiYzEyMyIsICJ0aW1lc3RhbXAiOiAxNzA3ODIzNzAxfQ==
    ErrorType:
      description: The code that indicates the type of error that occurred. These error codes can be used to determine how to handle the error.
      type: string
      example: invalid_request
      enum:
        - already_exists
        - bad_gateway
        - faucet_limit_exceeded
        - forbidden
        - idempotency_error
        - internal_server_error
        - invalid_request
        - invalid_sql_query
        - invalid_signature
        - malformed_transaction
        - not_found
        - payment_method_required
        - rate_limit_exceeded
        - request_canceled
        - service_unavailable
        - timed_out
        - unauthorized
        - policy_violation
        - policy_in_use
        - account_limit_exceeded
        - network_not_tradable
        - guest_permission_denied
        - guest_region_forbidden
        - guest_transaction_limit
        - guest_transaction_count
        - phone_number_verification_expired
      x-error-instructions:
        already_exists: |-
          This error occurs when trying to create a resource that already exists.

          **Steps to resolve:**
          1. Check if the resource exists before creation
          2. Use GET endpoints to verify resource state
          3. Use unique identifiers/names for resources
        bad_gateway: |-
          This error occurs when the CDP API is unable to connect to the backend service.

          **Steps to resolve:**
          1. Retry your request after a short delay
          2. If persistent, contact CDP support with:
             - The timestamp of the error
             - Request details
          3. Consider implementing retry logic with an exponential backoff

          **Note:** These errors are automatically logged and monitored by CDP.
        faucet_limit_exceeded: |-
          This error occurs when you've exceeded the faucet request limits.

          **Steps to resolve:**
          1. Wait for the time window to reset
          2. Use funds more efficiently in your testing

          For more information on faucet limits, please visit the [EVM Faucet endpoint](https://docs.cdp.coinbase.com/api-reference/v2/rest-api/faucets/request-funds-on-evm-test-networks) or the [Solana Faucet endpoint](https://docs.cdp.coinbase.com/api-reference/v2/rest-api/faucets/request-funds-on-solana-devnet).
        forbidden: |-
          This error occurs when you don't have permission to access the resource.

          **Steps to resolve:**
          1. Verify your permissions to access the resource
          2. Ensure that you are the owner of the requested resource
        idempotency_error: |-
          This error occurs when an idempotency key is reused with different parameters.

          **Steps to resolve:**
          1. Generate a new UUID v4 for each unique request
          2. Only reuse idempotency keys for exact request duplicates
          3. Track used keys within your application

          **Example idempotency key implementation:**
          ```typescript lines wrap
          import { v4 as uuidv4 } from 'uuid';

          function createIdempotencyKey() {
            return uuidv4();
          }
          ```
        internal_server_error: |-
          This indicates an unexpected error that occurred on the CDP servers.

          **Important**: If you encounter this error, please note that your operation's status should be treated as unknown by your application, as it could have been a success within the CDP back-end.

          **Steps to resolve:**
          1. Retry your request after a short delay
          2. If persistent, contact CDP support with:
             - Your correlation ID
             - Timestamp of the error
             - Request details
          3. Consider implementing retry logic with an exponential backoff

          **Note:** These errors are automatically logged and monitored by CDP.
        invalid_request: |-
          This error occurs when the request is malformed or contains invalid data, including issues with the request body, query parameters, path parameters, or headers.

          **Steps to resolve:**
          1. Check all required fields and parameters are present
          2. Ensure request body (if applicable) follows the correct schema
          3. Verify all parameter formats match the API specification:
             - Query parameters
             - Path parameters
             - Request headers
          4. Validate any addresses, IDs, or other formatted strings meet requirements

          **Common validation issues:**
          - Missing required parameters
          - Invalid parameter types or formats
          - Malformed JSON in request body
          - Invalid enum values
        invalid_sql_query: |-
          This error occurs when the SQL query is invalid or not allowed.

          **Common causes:**
          - Using non-SELECT SQL statements (INSERT, UPDATE, DELETE, etc.)
          - Invalid table or column names
          - Syntax errors in SQL query
          - Query exceeds character limit
          - Too many JOIN operations
        invalid_signature: |-
          This error occurs when the signature provided for the given user operation is invalid.

          **Steps to resolve:**
          1. Verify the signature was generated by the correct owner account
          2. Ensure the signature corresponds to the exact user operation hash
          3. Check that the signature format matches the expected format
          4. Confirm you're using the correct network for the Smart Account

          **Common causes:**
          - Using wrong owner account to sign
          - Signing modified/incorrect user operation data
          - Malformed signature encoding
          - Network mismatch between signature and broadcast
        malformed_transaction: |-
          This error occurs when the transaction data provided is not properly formatted or is invalid.

          **Steps to resolve:**
          1. Verify transaction encoding:
             - **EVM networks**: Check RLP encoding is correct
             - **Solana**: Validate base64 encoding
          2. Ensure all required transaction fields are present
          3. Validate transaction parameters are within acceptable ranges
          4. Check that the transaction type is supported on the target network (see our [Supported Networks](https://docs.cdp.coinbase.com/get-started/supported-networks) page for more details)

          **Common causes:**
          - Invalid hex encoding for EVM transactions
          - Missing required transaction fields
          - Incorrect parameter formats
          - Unsupported transaction types
          - Network-specific transaction format mismatches
        not_found: |-
          This error occurs when the resource specified in your request doesn't exist or you don't have access to it.

          **Steps to resolve:**
          1. Verify the resource ID/address/account exists
          2. Check your permissions to access the resource
          3. Ensure you're using the correct network/environment
          4. Confirm the resource hasn't been deleted

          **Common causes:**
          - Mistyped addresses
          - Accessing resources from the wrong CDP project
          - Resource was deleted or hasn't been created yet
        payment_method_required: |-
          This error occurs when a payment method is required to complete the requested operation but none is configured or available.

          **Steps to resolve:**
          1. Add a valid payment method to your account using the [CDP Portal](https://portal.cdp.coinbase.com)
          2. Ensure your payment method is valid and not expired

          **Common causes:**
          - No payment method configured on the account
          - Payment method is expired
        rate_limit_exceeded: |-
          This error occurs when you've exceeded the API rate limits.

          **Steps to resolve:**
          1. Implement exponential backoff
          2. Cache responses where possible
          3. Wait for rate limit window to reset

          **Best practices:**
          ```typescript lines wrap
          async function withRetry(fn: () => Promise<any>) {
            let delay = 1000;
            while (true) {
              try {
                return await fn();
              } catch (e) {
                if (e.errorType === "rate_limit_exceeded") {
                  await sleep(delay);
                  delay *= 2;
                  continue;
                }
                throw e;
              }
            }
          }
          ```
        request_canceled: |-
          This error occurs when the client cancels an in-progress request before it completes.

          **Steps to resolve:**
          1. Check client-side timeout configurations
          2. Review request cancellation logic in your code
          3. Consider increasing timeout thresholds for long-running operations
          4. Implement request tracking to identify premature cancellations

          **Best practices:**
          ```typescript lines wrap
          async function withTimeout<T>(promise: Promise<T>, timeoutMs: number): Promise<T> {
            const timeout = new Promise((_, reject) => {
              setTimeout(() => {
                reject(new Error("Operation timed out"));
              }, timeoutMs);
            });

            try {
              return await Promise.race([promise, timeout]);
            } catch (error) {
              // Handle timeout or cancellation
              throw error;
            }
          }
          ```
        service_unavailable: |-
          This error occurs when the CDP API is temporarily unable to handle requests due to maintenance or high load.

          **Steps to resolve:**
          1. Retry your request after a short delay
          2. If persistent, contact CDP support with:
             - The timestamp of the error
             - Request details
          3. Consider implementing retry logic with an exponential backoff

          **Note:** These errors are automatically logged and monitored by CDP.
        timed_out: |-
          This error occurs when a request exceeds the maximum allowed processing time.

          **Steps to resolve:**
          1. Break down large requests into smaller chunks (if applicable)
          2. Implement retry logic with exponential backoff
          3. Use streaming endpoints for large data sets

          **Example retry implementation:**
          ```typescript lines wrap
          async function withRetryAndTimeout<T>(
            operation: () => Promise<T>,
            maxRetries = 3,
            timeout = 30000,
          ): Promise<T> {
            let attempts = 0;
            while (attempts < maxRetries) {
              try {
                return await Promise.race([
                  operation(),
                  new Promise((_, reject) =>
                    setTimeout(() => reject(new Error("Timeout")), timeout)
                  ),
                ]);
              } catch (error) {
                attempts++;
                if (attempts === maxRetries) throw error;
                // Exponential backoff
                await new Promise(resolve =>
                  setTimeout(resolve, Math.pow(2, attempts) * 1000)
                );
              }
            }
            throw new Error("Max retries exceeded");
          }
          ```
        unauthorized: |-
          This error occurs when authentication fails.

          **Steps to resolve:**
          1. Verify your CDP API credentials:
             - Check that your API key is valid
             - Check that your Wallet Secret is properly configured
          2. Validate JWT token:
             - Not expired
             - Properly signed
             - Contains required claims
          3. Check request headers:
             - Authorization header present
             - X-Wallet-Auth header included when required

          **Security note:** Never share your Wallet Secret or API keys.
        policy_in_use: |-
          This error occurs when trying to delete a Policy that is currently in use by at least one project or account.

          **Steps to resolve:**
          1. Update project or accounts to remove references to the Policy in question.
          2. Retry your delete request.
        network_not_tradable: |-
          This error occurs when the selected asset cannot be purchased on the selected network in the user's location.

          **Steps to resolve:**
          1. Verify the asset is tradable on the selected network
          2. Check the user's location to ensure it is allowed to purchase the asset on the selected network

          **Common causes:**
          - Users in NY are not allowed to purchase USDC on any network other than Ethereum
        guest_permission_denied: |-
          This error occurs when the user is not allowed to complete onramp transactions as a guest.

          **Steps to resolve:**
          1. Redirect the user to create a Coinbase account to buy and send crypto.
        guest_region_forbidden: |-
          This error occurs when guest onramp transactions are not allowed in the user's region.

          **Steps to resolve:**
          1. Redirect the user to create a Coinbase account to buy and send crypto.
        guest_transaction_limit: |-
          This error occurs when the user has reached the weekly guest onramp transaction limit.

          **Steps to resolve:**
          1. Inform the user they have reached their weekly limit and will have to wait until next week.
        guest_transaction_count: |-
          This error occurs when the user has reached the lifetime guest onramp transaction count limit.

          **Steps to resolve:**
          1. Redirect the user to create a Coinbase account to buy and send crypto.
        phone_number_verification_expired: |-
          This error occurs when the user's phone number verification has expired. Use of guest Onramp requires the user's
          phone number to be verified every 60 days.

          **Steps to resolve:**
          1. Re-verify the user's phone number via OTP.
          2. Retry the request with the phoneNumberVerifiedAt field set to new verification timestamp.
    Error:
      description: An error response including the code for the type of error and a human-readable message describing the error.
      type: object
      properties:
        errorType:
          $ref: '#/components/schemas/ErrorType'
        errorMessage:
          description: The error message.
          type: string
          example: Unable to create EVM account
        correlationId:
          description: A unique identifier for the request that generated the error. This can be used to help debug issues with the API.
          type: string
          example: 41deb8d59a9dc9a7-IAD
        errorLink:
          description: A link to the corresponding error documentation.
          type: string
          example: https://docs.cdp.coinbase.com/api-reference/v2/errors#invalid_request
      required:
        - errorType
        - errorMessage
      example:
        errorType: invalid_request
        errorMessage: Invalid request.
        correlationId: 41deb8d59a9dc9a7-IAD
        errorLink: https://docs.cdp.coinbase.com/api-reference/v2/errors#invalid_request
    EIP712Domain:
      type: object
      description: The domain of the EIP-712 typed data.
      properties:
        name:
          type: string
          description: The name of the DApp or protocol.
          example: Permit2
        version:
          type: string
          description: The version of the DApp or protocol.
          example: '1'
        chainId:
          type: integer
          format: int64
          description: The chain ID of the EVM network.
          example: 1
        verifyingContract:
          type: string
          pattern: ^0x[a-fA-F0-9]{40}$
          description: The 0x-prefixed EVM address of the verifying smart contract.
          example: '0x000000000022D473030F116dDEE9F6B43aC78BA3'
        salt:
          type: string
          pattern: ^0x[a-fA-F0-9]{64}$
          description: The optional 32-byte 0x-prefixed hex salt for domain separation.
          example: '0x1234567890abcdef1234567890abcdef1234567890abcdef1234567890abcdef'
      example:
        name: Permit2
        chainId: 1
        verifyingContract: '0x000000000022D473030F116dDEE9F6B43aC78BA3'
    EIP712Types:
      type: object
      description: |
        A mapping of struct names to an array of type objects (name + type).
        Each key corresponds to a type name (e.g., "`EIP712Domain`", "`PermitTransferFrom`").
      example:
        EIP712Domain:
          - name: name
            type: string
          - name: chainId
            type: uint256
          - name: verifyingContract
            type: address
        PermitTransferFrom:
          - name: permitted
            type: TokenPermissions
          - name: spender
            type: address
          - name: nonce
            type: uint256
          - name: deadline
            type: uint256
        TokenPermissions:
          - name: token
            type: address
          - name: amount
            type: uint256
    EIP712Message:
      type: object
      description: The message to sign using EIP-712.
      properties:
        domain:
          $ref: '#/components/schemas/EIP712Domain'
        types:
          $ref: '#/components/schemas/EIP712Types'
        primaryType:
          type: string
          description: The primary type of the message. This is the name of the struct in the `types` object that is the root of the message.
          example: PermitTransferFrom
        message:
          type: object
          description: The message to sign. The structure of this message must match the `primaryType` struct in the `types` object.
          example:
            permitted:
              token: '0xA0b86991c6218b36c1d19D4a2e9Eb0cE3606eB48'
              amount: '1000000'
            spender: '0x1111111254EEB25477B68fb85Ed929f73A960582'
            nonce: '0'
            deadline: '1716239020'
      required:
        - domain
        - types
        - primaryType
        - message
      example:
        domain:
          name: Permit2
          chainId: 1
          verifyingContract: '0x000000000022D473030F116dDEE9F6B43aC78BA3'
        types:
          EIP712Domain:
            - name: name
              type: string
            - name: chainId
              type: uint256
            - name: verifyingContract
              type: address
          PermitTransferFrom:
            - name: permitted
              type: TokenPermissions
            - name: spender
              type: address
            - name: nonce
              type: uint256
            - name: deadline
              type: uint256
          TokenPermissions:
            - name: token
              type: address
            - name: amount
              type: uint256
        primaryType: PermitTransferFrom
        message:
          permitted:
            token: '0xA0b86991c6218b36c1d19D4a2e9Eb0cE3606eB48'
            amount: '1000000'
          spender: '0xFfFfFfFFfFFfFFfFFfFFFFFffFFFffffFfFFFfFf'
          nonce: '123456'
          deadline: '1717123200'
    EvmSmartAccount:
      type: object
      properties:
        address:
          type: string
          pattern: ^0x[0-9a-fA-F]{40}$
          description: The 0x-prefixed, checksum address of the Smart Account.
          example: '0x742d35Cc6634C0532925a3b844Bc454e4438f44e'
        owners:
          type: array
          items:
            type: string
            pattern: ^0x[0-9a-fA-F]{40}$
          description: Today, only a single owner can be set for a Smart Account, but this is an array to allow having multiple owners in the future. The address is a 0x-prefixed, checksum address.
          example:
            - '0xfc807D1bE4997e5C7B33E4d8D57e60c5b0f02B1a'
        name:
          type: string
          description: |-
            An optional name for the account.
            Account names can consist of alphanumeric characters and hyphens, and be between 2 and 36 characters long.
            Account names are guaranteed to be unique across all Smart Accounts in the developer's CDP Project.
          example: my-smart-account
          pattern: ^[A-Za-z0-9][A-Za-z0-9-]{0,34}[A-Za-z0-9]$
        policies:
          type: array
          x-audience: public
          description: The list of policy IDs that apply to the smart account. This will include both the project-level policy and the account-level policy, if one exists.
          items:
            type: string
            pattern: ^[0-9a-fA-F]{8}-[0-9a-fA-F]{4}-[0-9a-fA-F]{4}-[0-9a-fA-F]{4}-[0-9a-fA-F]{12}$
          example:
            - 123e4567-e89b-12d3-a456-426614174000
        createdAt:
          type: string
          description: The UTC ISO 8601 timestamp at which the account was created.
          example: '2025-03-25T12:00:00Z'
          format: date-time
        updatedAt:
          type: string
          description: The UTC ISO 8601 timestamp at which the account was last updated.
          example: '2025-03-26T12:00:00Z'
          format: date-time
      required:
        - address
        - owners
    EvmUserOperationNetwork:
      type: string
      description: The network the user operation is for.
      enum:
        - base-sepolia
        - base
        - arbitrum
        - optimism
        - zora
        - polygon
        - bnb
        - avalanche
        - ethereum
        - ethereum-sepolia
      example: base
    EvmCall:
      type: object
      properties:
        to:
          type: string
          pattern: ^0x[0-9a-fA-F]{40}$
          description: The address the call is directed to.
          example: '0xA0b86991c6218b36c1d19D4a2e9Eb0cE3606eB48'
        value:
          type: string
          description: The amount of ETH to send with the call, in wei.
          example: '0'
        data:
          type: string
          pattern: ^0x[0-9a-fA-F]*$
          description: The call data to send. This is the hex-encoded data of the function call consisting of the method selector and the function arguments.
          example: '0xa9059cbb000000000000000000000000fc807d1be4997e5c7b33e4d8d57e60c5b0f02b1a0000000000000000000000000000000000000000000000000000000000000064'
      required:
        - to
        - value
        - data
    UserOperationReceiptRevert:
      type: object
      description: The revert data if the user operation has reverted.
      properties:
        data:
          type: string
          pattern: ^0x[0-9a-fA-F]*$
          description: The 0x-prefixed raw hex string.
          example: '0x123'
        message:
          type: string
          description: Human-readable revert reason if able to decode.
          example: reason for failure
      required:
        - data
        - message
      example:
        data: '0x123'
        message: reason for failure
    UserOperationReceipt:
      type: object
      description: The receipt that contains information about the execution of user operation.
      properties:
        revert:
          $ref: '#/components/schemas/UserOperationReceiptRevert'
      example:
        revert:
          data: '0x123'
          message: reason for failure
    EvmUserOperation:
      type: object
      properties:
        network:
          $ref: '#/components/schemas/EvmUserOperationNetwork'
        userOpHash:
          type: string
          pattern: ^0x[0-9a-fA-F]{64}$
          description: The hash of the user operation. This is not the transaction hash, as a transaction consists of multiple user operations. The user operation hash is the hash of this particular user operation which gets signed by the owner of the Smart Account.
          example: '0x1234567890abcdef1234567890abcdef1234567890abcdef1234567890abcdef'
        calls:
          type: array
          description: The list of calls in the user operation.
          items:
            $ref: '#/components/schemas/EvmCall'
          example:
            - to: '0xa0b86991c6218b36c1d19d4a2e9eb0ce3606eb48'
              value: '0'
              data: '0xa9059cbb000000000000000000000000fc807d1be4997e5c7b33e4d8d57e60c5b0f02b1a0000000000000000000000000000000000000000000000000000000000000064'
            - to: '0xdac17f958d2ee523a2206206994597c13d831ec7'
              value: '1000000000000000'
              data: 0x
        status:
          type: string
          description: The status of the user operation.
          enum:
            - pending
            - signed
            - broadcast
            - complete
            - dropped
            - failed
          example: pending
        transactionHash:
          type: string
          pattern: ^0x[0-9a-fA-F]{64}$|^$
          description: The hash of the transaction that included this particular user operation. This gets set after the user operation is broadcasted and the transaction is included in a block.
          example: '0x0123456789abcdef0123456789abcdef0123456789abcdef0123456789abcdef'
        receipts:
          type: array
          description: The list of receipts associated with the user operation.
          items:
            $ref: '#/components/schemas/UserOperationReceipt'
          example:
            - revert:
                data: '0x123'
                message: reason for failure
      required:
        - network
        - userOpHash
        - calls
        - status
    CreateSpendPermissionRequest:
      type: object
      properties:
        network:
          type: string
          description: The network of the spend permission.
          example: base
        spender:
          type: string
          pattern: ^0x[a-fA-F0-9]{40}$
          description: Entity that can spend account's tokens.
          example: '0x9Fb909eA400c2b8D99Be292DADf07e63B814527c'
        token:
          type: string
          pattern: ^0x[a-fA-F0-9]{40}$
          description: Token address (ERC-7528 native token address or ERC-20 contract).
          example: '0xEeeeeEeeeEeEeeEeEeEeeEEEeeeeEeeeeeeeEEeE'
        allowance:
          type: string
          description: Maximum allowed value to spend, in atomic units for the specified token, within each period.
          example: '1000000000000000000'
        period:
          type: string
          description: Time duration for resetting used allowance on a recurring basis (seconds).
          example: '86400'
        start:
          type: string
          description: The start time for this spend permission, in Unix seconds.
          example: '0'
        end:
          type: string
          description: The expiration time for this spend permission, in Unix seconds.
          example: '281474976710655'
        salt:
          type: string
          description: An arbitrary salt to differentiate unique spend permissions with otherwise identical data.
          example: '0'
        extraData:
          type: string
          description: Arbitrary data to include in the permission.
          example: 0x
        paymasterUrl:
          type: string
          description: The paymaster URL of the spend permission.
          example: https://paymaster.cdp.coinbase.com
      required:
        - network
        - spender
        - token
        - allowance
        - period
        - start
        - end
    SpendPermission:
      type: object
      description: The core spend permission.
      example:
        account: '0xd53Ee96438383Bb1eff07958D110B81363E9Ab47'
        spender: '0x9Fb909eA400c2b8D99Be292DADf07e63B814527c'
        token: '0xEeeeeEeeeEeEeeEeEeEeeEEEeeeeEeeeeeeeEEeE'
        allowance: '1000000000000000000'
        period: '86400'
        start: '0'
        end: '281474976710655'
        salt: '0'
        extraData: 0x
      properties:
        account:
          type: string
          pattern: ^0x[a-fA-F0-9]{40}$
          description: Smart account this spend permission is valid for.
          example: '0xd53Ee96438383Bb1eff07958D110B81363E9Ab47'
        spender:
          type: string
          pattern: ^0x[a-fA-F0-9]{40}$
          description: Entity that can spend account's tokens.
          example: '0x9Fb909eA400c2b8D99Be292DADf07e63B814527c'
        token:
          type: string
          pattern: ^0x[a-fA-F0-9]{40}$
          description: Token address (ERC-7528 native token address or ERC-20 contract).
          example: '0xEeeeeEeeeEeEeeEeEeEeeEEEeeeeEeeeeeeeEEeE'
        allowance:
          type: string
          description: Maximum allowed value to spend, in atomic units for the specified token, within each period.
          example: '1000000000000000000'
        period:
          type: string
          description: Time duration for resetting used allowance on a recurring basis (seconds).
          example: '86400'
        start:
          type: string
          description: The start time for this spend permission, in Unix seconds.
          example: '0'
        end:
          type: string
          description: The expiration time for this spend permission, in Unix seconds.
          example: '281474976710655'
        salt:
          type: string
          description: An arbitrary salt to differentiate unique spend permissions with otherwise identical data.
          example: '0'
        extraData:
          type: string
          description: Arbitrary data to include in the permission.
          example: 0x
      required:
        - account
        - spender
        - token
        - allowance
    SpendPermissionResponseObject:
      type: object
      properties:
        permission:
          $ref: '#/components/schemas/SpendPermission'
        permissionHash:
          type: string
          description: Unique hash identifier for this permission.
          example: '0x62bc94756bb6221a7913beab6024171fc60d3380fdc06759bfac76e8ccb3f63d'
        revoked:
          type: boolean
          description: Whether this permission has been revoked.
          example: false
        revokedAt:
          type: string
          description: The UTC ISO 8601 timestamp when the permission was revoked (if applicable).
          example: '2025-03-25T12:00:00Z'
          format: date-time
        createdAt:
          type: string
          description: The UTC ISO 8601 timestamp when the permission was created.
          example: '2025-03-25T12:00:00Z'
          format: date-time
    RevokeSpendPermissionRequest:
      type: object
      properties:
        network:
          type: string
          description: The network of the spend permission.
          example: base
        permissionHash:
          type: string
          description: The hash of the spend permission to revoke.
          example: '0x1234567890abcdef1234567890abcdef1234567890abcdef1234567890abcdef'
        paymasterUrl:
          type: string
          description: The paymaster URL of the spend permission.
          example: https://paymaster.cdp.coinbase.com
      required:
        - network
        - permissionHash
    EvmSwapsNetwork:
      type: string
      enum:
        - base
        - ethereum
        - arbitrum
        - optimism
      description: The network on which to perform the swap.
      example: base
    toToken:
      type: string
      pattern: ^0x[a-fA-F0-9]{40}$
      description: The 0x-prefixed contract address of the token to receive.
      example: '0x7F5c764cBc14f9669B88837ca1490cCa17c31607'
    fromToken:
      type: string
      pattern: ^0x[a-fA-F0-9]{40}$
      description: The 0x-prefixed contract address of the token to send.
      example: '0x6B175474E89094C44Da98b954EedeAC495271d0F'
    fromAmount:
      type: string
      pattern: ^\d+$
      description: The amount of the `fromToken` to send in atomic units of the token. For example, `1000000000000000000` when sending ETH equates to 1 ETH, `1000000` when sending USDC equates to 1 USDC, etc.
      example: '1000000000000000000'
    taker:
      type: string
      pattern: ^0x[a-fA-F0-9]{40}$
      description: The 0x-prefixed address that holds the `fromToken` balance and has the `Permit2` allowance set for the swap.
      example: '0xAc0974bec39a17e36ba4a6b4d238ff944bacb478'
    signerAddress:
      type: string
      pattern: ^0x[a-fA-F0-9]{40}$
      description: The 0x-prefixed Externally Owned Account (EOA) address that will sign the `Permit2` EIP-712 permit message. This is only needed if `taker` is a smart contract.
      example: '0x922f49447d8a07e3bd95bd0d56f35241523fbab8'
    gasPrice:
      type: string
      pattern: ^\d+$
      description: The target gas price for the swap transaction, in Wei. For EIP-1559 transactions, this value should be seen as the `maxFeePerGas` value. If not provided, the API will use an estimate based on the current network conditions.
      example: '1000000000'
    slippageBps:
      type: integer
      minimum: 0
      maximum: 10000
      description: The maximum acceptable slippage of the `toToken` in basis points. If this parameter is set to 0, no slippage will be tolerated. If not provided, the default slippage tolerance is 100 bps (i.e., 1%).
      default: 100
      example: 100
    TokenFee:
      type: object
      properties:
        amount:
          type: string
          pattern: ^\d+$
          description: The estimated amount of the fee in atomic units of the `token`. For example, `1000000000000000` if the fee is in ETH equates to 0.001 ETH, `10000` if the fee is in USDC equates to 0.01 USDC, etc.
          example: '1000000000000000000'
        token:
          type: string
          pattern: ^0x[a-fA-F0-9]{40}$
          description: The contract address of the token that the fee is paid in. The address `0xEeeeeEeeeEeEeeEeEeEeeEEEeeeeEeeeeeeeEEeE` is used for the native token of the network (e.g. ETH).
          example: '0xEeeeeEeeeEeEeeEeEeEeeEEEeeeeEeeeeeeeEEeE'
      required:
        - amount
        - token
    CommonSwapResponse:
      type: object
      properties:
        blockNumber:
          type: string
          pattern: ^[1-9]\d*$
          description: The block number at which the liquidity conditions were examined.
          example: '17038723'
        toAmount:
          type: string
          pattern: ^(0|[1-9]\d*)$
          description: The amount of the `toToken` that will be received in atomic units of the `toToken`. For example, `1000000000000000000` when receiving ETH equates to 1 ETH, `1000000` when receiving USDC equates to 1 USDC, etc.
          example: '1000000000000000000'
        toToken:
          type: string
          pattern: ^0x[a-fA-F0-9]{40}$
          description: The 0x-prefixed contract address of the token that will be received.
          example: '0x7F5c764cBc14f9669B88837ca1490cCa17c31607'
        fees:
          type: object
          description: The estimated fees for the swap.
          properties:
            gasFee:
              type: object
              nullable: true
              description: The estimated gas fee for the swap.
              allOf:
                - $ref: '#/components/schemas/TokenFee'
            protocolFee:
              type: object
              nullable: true
              description: The estimated protocol fee for the swap.
              allOf:
                - $ref: '#/components/schemas/TokenFee'
          required:
            - gasFee
            - protocolFee
          example:
            gasFee:
              amount: '1000000000000000000'
              token: '0xEeeeeEeeeEeEeeEeEeEeeEEEeeeeEeeeeeeeEEeE'
            protocolFee:
              amount: '1000000000000000000'
              token: '0xEeeeeEeeeEeEeeEeEeEeeEEEeeeeEeeeeeeeEEeE'
        issues:
          type: object
          description: An object containing potential issues discovered during validation that could prevent the swap from being executed successfully.
          properties:
            allowance:
              type: object
              nullable: true
              description: Details of the allowances that the taker must set in order to execute the swap successfully. Null if no allowance is required.
              properties:
                currentAllowance:
                  type: string
                  pattern: ^\d+$
                  description: The current allowance of the `fromToken` by the `taker`.
                  example: '1000000000'
                spender:
                  type: string
                  pattern: ^0x[a-fA-F0-9]{40}$
                  description: The 0x-prefixed address of to set the allowance on.
                  example: '0x000000000022D473030F116dDEE9F6B43aC78BA3'
              required:
                - currentAllowance
                - spender
              example:
                currentAllowance: '1000000000'
                spender: '0x000000000022D473030F116dDEE9F6B43aC78BA3'
            balance:
              type: object
              nullable: true
              description: Details of the balance of the `fromToken` that the `taker` must hold. Null if the `taker` has a sufficient balance.
              properties:
                token:
                  type: string
                  pattern: ^0x[a-fA-F0-9]{40}$
                  description: The 0x-prefixed contract address of the token.
                currentBalance:
                  type: string
                  pattern: ^\d+$
                  description: The current balance of the `fromToken` by the `taker`.
                  example: '10000000'
                requiredBalance:
                  type: string
                  pattern: ^\d+$
                  description: The amount of the token that the `taker` must hold.
                  example: '1000000000000000000'
              required:
                - token
                - currentBalance
                - requiredBalance
              example:
                token: '0x6B175474E89094C44Da98b954EedeAC495271d0F'
                currentBalance: '1000000000000000000'
                requiredBalance: '1000000000000000000'
            simulationIncomplete:
              type: boolean
              description: This is set to true when the transaction cannot be validated. This can happen when the taker has an insufficient balance of the `fromToken`. Note that this does not necessarily mean that the trade will revert.
              example: false
          required:
            - allowance
            - balance
            - simulationIncomplete
          example:
            allowance:
              currentAllowance: '1000000000'
              spender: '0x000000000022D473030F116dDEE9F6B43aC78BA3'
            balance:
              token: '0x6B175474E89094C44Da98b954EedeAC495271d0F'
              currentBalance: '900000000000000000'
              requiredBalance: '1000000000000000000'
            simulationIncomplete: false
        liquidityAvailable:
          type: boolean
          enum:
            - true
          description: Whether sufficient liquidity is available to settle the swap. All other fields in the response will be empty if this is false.
          example: true
        minToAmount:
          type: string
          pattern: ^(0|[1-9]\d*)$
          description: The minimum amount of the `toToken` that must be received for the swap to succeed, in atomic units of the `toToken`.  For example, `1000000000000000000` when receiving ETH equates to 1 ETH, `1000000` when receiving USDC equates to 1 USDC, etc. This value is influenced by the `slippageBps` parameter.
          example: '900000000000000000'
        fromAmount:
          type: string
          pattern: ^(0|[1-9]\d*)$
          description: The amount of the `fromToken` that will be sent in this swap, in atomic units of the `fromToken`. For example, `1000000000000000000` when sending ETH equates to 1 ETH, `1000000` when sending USDC equates to 1 USDC, etc.
          example: '1000000000000000000'
        fromToken:
          type: string
          pattern: ^0x[a-fA-F0-9]{40}$
          description: The 0x-prefixed contract address of the token that will be sent.
          example: '0x6B175474E89094C44Da98b954EedeAC495271d0F'
      required:
        - blockNumber
        - toAmount
        - toToken
        - fees
        - issues
        - liquidityAvailable
        - minToAmount
        - fromAmount
        - fromToken
      example:
        blockNumber: '17038723'
        toAmount: '1000000000000000000'
        toToken: '0x7F5c764cBc14f9669B88837ca1490cCa17c31607'
        fees:
          gasFee:
            amount: '1000000000000000000'
            token: '0xEeeeeEeeeEeEeeEeEeEeeEEEeeeeEeeeeeeeEEeE'
          protocolFee:
            amount: '1000000000000000000'
            token: '0xEeeeeEeeeEeEeeEeEeEeeEEEeeeeEeeeeeeeEEeE'
        issues:
          allowance:
            currentAllowance: '1000000000'
            spender: '0x000000000022D473030F116dDEE9F6B43aC78BA3'
          balance:
            token: '0x6B175474E89094C44Da98b954EedeAC495271d0F'
            currentBalance: '1000000000000000000'
            requiredBalance: '1000000000000000000'
          simulationIncomplete: false
        liquidityAvailable: true
        minToAmount: '900000000000000000'
        fromAmount: '1000000000000000000'
        fromToken: '0x6B175474E89094C44Da98b954EedeAC495271d0F'
    GetSwapPriceResponse:
      allOf:
        - $ref: '#/components/schemas/CommonSwapResponse'
        - type: object
          properties:
            gas:
              type: string
              nullable: true
              pattern: ^\d+$
              description: The estimated gas limit that should be used to send the transaction to guarantee settlement.
              example: '100000'
            gasPrice:
              type: string
              pattern: ^\d+$
              description: The gas price, in Wei, that should be used to send the transaction. For EIP-1559 transactions, this value should be seen as the `maxFeePerGas` value. The transaction should be sent with this gas price to guarantee settlement.
              example: '1000000000'
          required:
            - gas
            - gasPrice
    SwapUnavailableResponse:
      type: object
      properties:
        liquidityAvailable:
          type: boolean
          enum:
            - false
          description: Whether sufficient liquidity is available to settle the swap. All other fields in the response will be empty if this is false.
          example: false
      required:
        - liquidityAvailable
      example:
        liquidityAvailable: false
    GetSwapPriceResponseWrapper:
      description: A wrapper for the response of a swap price operation.
      oneOf:
        - $ref: '#/components/schemas/GetSwapPriceResponse'
        - $ref: '#/components/schemas/SwapUnavailableResponse'
    CreateSwapQuoteResponse:
      allOf:
        - type: object
          properties:
            permit2:
              type: object
              nullable: true
              description: The approval object which contains the necessary fields to submit an approval for this transaction. Null if the `fromToken` is the native token or the transaction is a native token wrap / unwrap.
              properties:
                hash:
                  type: string
                  pattern: ^0x[a-fA-F0-9]{64}$
                  description: The hash for the approval according to [EIP-712](https://eips.ethereum.org/EIPS/eip-712). Computing the hash of the `eip712` field should match the value of this field.
                  example: '0x1234567890abcdef1234567890abcdef1234567890abcdef1234567890abcdef'
                eip712:
                  $ref: '#/components/schemas/EIP712Message'
              required:
                - hash
                - eip712
            transaction:
              type: object
              description: The details of the transaction to be signed and submitted to execute the swap.
              properties:
                to:
                  type: string
                  pattern: ^0x[a-fA-F0-9]{40}$
                  description: The 0x-prefixed address of the contract to call.
                  example: '0x000000000022D473030F116dDEE9F6B43aC78BA3'
                data:
                  type: string
                  description: The hex-encoded call data to send to the contract.
                  example: '0x1234567890abcdef1234567890abcdef1234567890abcdef1234567890abcdef'
                gas:
                  type: string
                  pattern: ^\d+$
                  description: The estimated gas limit that should be used to send the transaction to guarantee settlement.
                  example: '100000'
                gasPrice:
                  type: string
                  pattern: ^\d+$
                  description: The gas price, in Wei, that should be used to send the transaction. For EIP-1559 transactions, this value should be seen as the `maxFeePerGas` value. The transaction should be sent with this gas price to guarantee settlement.
                  example: '1000000000'
                value:
                  type: string
                  pattern: ^\d+$
                  description: The value of the transaction in Wei.
                  example: '1000000000000000000'
              required:
                - to
                - data
                - gas
                - gasPrice
                - value
          required:
            - permit2
            - transaction
        - $ref: '#/components/schemas/CommonSwapResponse'
    CreateSwapQuoteResponseWrapper:
      description: A wrapper for the response of a swap quote operation.
      oneOf:
        - $ref: '#/components/schemas/CreateSwapQuoteResponse'
        - $ref: '#/components/schemas/SwapUnavailableResponse'
    ListEvmTokenBalancesNetwork:
      type: string
      enum:
        - base
        - base-sepolia
        - ethereum
      description: The name of the supported EVM networks in human-readable format.
      example: base
    TokenAmount:
      type: object
      description: Amount of a given token.
      example:
        amount: '125000000000000000000'
        decimals: 18
      properties:
        amount:
          type: string
          pattern: ^[0-9]+$
          description: The amount is denominated in the smallest indivisible unit of the token. For ETH, the smallest indivisible unit is Wei (10^-18 ETH). For ERC-20s, the smallest unit is the unit returned from `function totalSupply() public view returns (uint256)`.
          example: '1250000000000000000'
        decimals:
          type: integer
          format: int64
          description: |-
            'decimals' is the exponential value N that satisfies the equation `amount * 10^-N = standard_denomination`. The standard denomination is the most commonly used denomination for the token.
            - In the case of the native gas token, `decimals` is defined via convention. As an example, for ETH of Ethereum mainnet, the standard denomination is 10^-18 the smallest denomination (Wei). As such, for ETH on Ethereum mainnet, `decimals` is 18. - In the case of ERC-20 tokens, `decimals` is defined via configuration. `decimals` will be the number returned by `function decimals() public view returns (uint8)` on the underlying token contract.
            Not all tokens have a `decimals` field, as this function is [optional in the ERC-20 specification](https://eips.ethereum.org/EIPS/eip-20#decimals). This field will be left empty if the underlying token contract doesn't implement `decimals`.
            Further, this endpoint will only populate this value for a small subset of whitelisted ERC-20 tokens at this time. We intend to improve coverage in the future.
          example: 18
      required:
        - amount
        - decimals
    Token:
      type: object
      description: General information about a token. Includes the type, the network, and other identifying information.
      example:
        network: base
        symbol: ETH
        name: Ether
        contractAddress: '0x1234567890123456789012345678901234567890'
      properties:
        network:
          $ref: '#/components/schemas/ListEvmTokenBalancesNetwork'
        symbol:
          type: string
          description: |-
            The symbol of this token (ex: SOL, ETH, USDC).
            The token symbol is not unique. It is possible for two different tokens to have the same symbol.
            For native gas tokens, this symbol is defined via convention. As an example, for ETH on Ethereum mainnet, the symbol is "ETH". For ERC-20 tokens, this symbol is defined via configuration. `symbol` will be the string returned by `function symbol() public view returns (string)` on the underlying token contract.
            Not all tokens have a symbol, as this function is [optional in the ERC-20 specification](https://eips.ethereum.org/EIPS/eip-20#symbol). This field will only be populated when the token's underlying ERC-20 contract has a `symbol()` function.
            Further, this endpoint will only populate this value for a small subset of whitelisted ERC-20 tokens at this time. We intend to improve coverage in the future.
          example: ETH
        name:
          type: string
          description: |-
            The name of this token (ex: "Solana", "Ether", "USD Coin").
            The token name is not unique. It is possible for two different tokens to have the same name.
            For native gas tokens, this name is defined via convention. As an example, for ETH on Ethereum mainnet, the name is "Ether". For ERC-20 tokens, this name is defined via configuration. `name` will be the string returned by `function name() public view returns (string)` on the underlying token contract.
            Not all tokens have a name, as this function is [optional in the ERC-20 specification](https://eips.ethereum.org/EIPS/eip-20#name). This field will only be populated when the token's underlying ERC-20 contract has a `name()` function.
            Further, this endpoint will only populate this value for a small subset of whitelisted ERC-20 tokens at this time. We intend to improve coverage in the future.
          example: Ether
        contractAddress:
          type: string
          pattern: ^0x[0-9a-fA-F]{40}$
          description: |-
            The contract address of the token.
            For Ether, the contract address is `0xEeeeeEeeeEeEeeEeEeEeeEEEeeeeEeeeeeeeEEeE` per [EIP-7528](https://github.com/ethereum/EIPs/blob/master/EIPS/eip-7528.md). For ERC-20 tokens, this is the contract address where the token is deployed.
          example: '0xa0b86991c6218b36c1d19d4a2e9eb0ce3606eb48'
      required:
        - network
        - contractAddress
    TokenBalance:
      type: object
      properties:
        amount:
          $ref: '#/components/schemas/TokenAmount'
        token:
          $ref: '#/components/schemas/Token'
      required:
        - amount
        - token
    EthValueCriterion:
      type: object
      description: A schema for specifying a criterion for the `value` field of an EVM transaction.
      properties:
        type:
          type: string
          description: The type of criterion to use. This should be `ethValue`.
          example: ethValue
          enum:
            - ethValue
        ethValue:
          type: string
          pattern: ^[0-9]+$
          description: The amount of ETH, in wei, that the transaction's `value` field should be compared to.
          example: '1000000000000000000'
        operator:
          type: string
          description: The operator to use for the comparison. The transaction's `value` field will be on the left-hand side of the operator, and the `ethValue` field will be on the right-hand side.
          enum:
            - '>'
            - '>='
            - <
            - <=
            - '=='
          example: <=
      required:
        - type
        - ethValue
        - operator
    EvmAddressCriterion:
      type: object
      x-audience: public
      description: A schema for specifying a criterion for the `to` field of an EVM transaction.
      properties:
        type:
          type: string
          description: The type of criterion to use. This should be `evmAddress`.
          example: evmAddress
          enum:
            - evmAddress
        addresses:
          type: array
          description: A list of 0x-prefixed EVM addresses that the transaction's `to` field should be compared to. There is a limit of 300 addresses per criterion.
          items:
            type: string
            pattern: ^0x[0-9a-fA-F]{40}$
            description: The 0x-prefixed EVM address that the transaction's `to` field should be compared to.
          example:
            - '0x742d35Cc6634C0532925a3b844Bc454e4438f44e'
            - '0x1234567890123456789012345678901234567890'
        operator:
          type: string
          description: The operator to use for the comparison. The transaction's `to` field will be on the left-hand side of the operator, and the `addresses` field will be on the right-hand side.
          enum:
            - in
            - not in
          example: in
      required:
        - type
        - addresses
        - operator
    KnownAbiType:
      type: string
      description: |-
        A reference to an established EIP standard. When referencing a `KnownAbiType` within a policy rule configuring an `EvmDataCriterion`, criteria will only decode function data officially documented in the standard. For more information on supported token standards, see the links below.
          - [erc20 - Token Standard](https://eips.ethereum.org/EIPS/eip-20).
          - [erc721 - Non-Fungible Token Standard](https://eips.ethereum.org/EIPS/eip-721).
          - [erc1155 - Multi Token Standard](https://eips.ethereum.org/EIPS/eip-1155).
      enum:
        - erc20
        - erc721
        - erc1155
    AbiParameter:
      x-audience: public
      type: object
      description: Parameter definition for ABI functions, errors, and constructors.
      required:
        - type
      properties:
        name:
          type: string
          description: The name of the parameter.
          example: tokenId
        type:
          type: string
          description: The canonical type of the parameter.
          example: uint256
        internalType:
          type: string
          description: The internal Solidity type used by the compiler.
          example: uint256
        components:
          type: array
          description: Used for tuple types.
          items:
            $ref: '#/components/schemas/AbiParameter'
          example:
            - name: x
              type: uint256
      example:
        name: tokenId
        type: uint256
        internalType: uint256
    AbiStateMutability:
      x-audience: public
      type: string
      description: State mutability of a function in Solidity.
      enum:
        - pure
        - view
        - nonpayable
        - payable
      example: view
    AbiFunction:
      x-audience: public
      type: object
      description: ABI function type for contract functions.
      required:
        - type
        - name
        - inputs
        - outputs
        - stateMutability
      properties:
        type:
          description: The type of the ABI item, must be `function`.
          type: string
          enum:
            - function
          example: function
        name:
          type: string
          description: The name of the ABI function.
          example: approve
        inputs:
          type: array
          description: The list of ABI parameters used for this function.
          items:
            $ref: '#/components/schemas/AbiParameter'
          example:
            - name: spender
              type: address
              internalType: address
        outputs:
          type: array
          description: The values returned by this function.
          items:
            $ref: '#/components/schemas/AbiParameter'
          example:
            name: ''
            type: bool
            internalType: bool
        constant:
          type: boolean
          description: Deprecated. Use pure or view from stateMutability instead.
          example: false
        payable:
          type: boolean
          description: Deprecated. Use payable or nonpayable from `stateMutability` instead.
          example: false
        stateMutability:
          $ref: '#/components/schemas/AbiStateMutability'
        gas:
          type: integer
          description: Deprecated. Vyper used to provide gas estimates.
          example: 0
      example:
        type: function
        name: balanceOf
        inputs:
          - name: owner
            type: address
            internalType: address
        outputs:
          - name: null
            type: uint256
            internalType: uint256
        stateMutability: view
    AbiInput:
      x-audience: public
      type: object
      description: Generic ABI item type encapsulating all other types besides `function`.
      required:
        - type
      properties:
        type:
          description: The type of the ABI item.
          type: string
          enum:
            - constructor
            - error
            - event
            - fallback
            - receive
          example: constructor
        additionalProperties:
          description: For additional information on the ABI JSON specification, see [the Solidity documentation](https://docs.soliditylang.org/en/latest/abi-spec.html#json).
          example:
            type: error
            name: ERC20InvalidSpender
            inputs:
              - name: spender
                type: address
                internalType: address
    Abi:
      x-audience: public
      type: array
      description: Contract ABI Specification following Solidity's external JSON interface format.
      items:
        oneOf:
          - $ref: '#/components/schemas/AbiFunction'
          - $ref: '#/components/schemas/AbiInput'
      example:
        - type: function
          name: approve
          inputs:
            - name: spender
              type: address
              internalType: address
            - name: amount
              type: uint256
              internalType: uint256
          outputs:
            - name: null
              type: bool
              internalType: bool
          stateMutability: nonpayable
        - type: event
          name: Transfer
          inputs:
            - name: from
              type: address
              indexed: true
              internalType: address
          anonymous: false
        - type: error
          name: ERC20InvalidSpender
          inputs:
            - name: spender
              type: address
              internalType: address
    EvmDataParameterCondition:
      x-audience: public
      type: object
      properties:
        name:
          type: string
          example: to
          description: The name of the parameter to check against a transaction's calldata. If name is unknown, or is not named, you may supply an array index, e.g., `0` for first parameter.
        operator:
          type: string
          enum:
            - '>'
            - '>='
            - <
            - <=
            - '=='
          description: The operator to use for the comparison. The value resolved at the `name` will be on the left-hand side of the operator, and the `value` field will be on the right-hand side.
          example: '=='
        value:
          type: string
          example: '100000'
          description: A single value to compare the value resolved at `name` to. All values are encoded as strings. Refer to the table in the documentation for how values should be encoded, and which operators are supported for each type.
      required:
        - name
        - operator
        - value
    EvmDataParameterConditionList:
      x-audience: public
      type: object
      properties:
        name:
          type: string
          example: to
          description: The name of the parameter to check against a transaction's calldata. If name is unknown, or is not named, you may supply an array index, e.g., `0` for first parameter.
        operator:
          type: string
          enum:
            - in
            - not in
          description: The operator to use for the comparison. The value resolved at the `name` will be on the left-hand side of the operator, and the `values` field will be on the right-hand side.
          example: in
        values:
          type: array
          items:
            type: string
            example: '0x742d35Cc6634C0532925a3b844Bc454e4438f44e'
            description: A single potential value to compare against the resolved `name` value. All values are encoded as strings. Refer to the table in the documentation for how values should be encoded, and which operators are supported for each type.
          description: Values to compare against the resolved `name` value. All values are encoded as strings. Refer to the table in the documentation for how values should be encoded, and which operators are supported for each type.
          example:
            - '0x742d35Cc6634C0532925a3b844Bc454e4438f44e'
      required:
        - name
        - operator
        - values
    EvmDataCondition:
      type: object
      x-audience: public
      description: A single condition to apply against the function and encoded arguments in the transaction's `data` field. Each `parameter` configuration must be successfully evaluated against the corresponding function argument in order for a policy to be accepted.
      properties:
        function:
          type: string
          example: transfer
          description: The name of a smart contract function being called.
        params:
          type: array
          description: An optional list of parameter conditions to apply against encoded arguments in the transaction's `data` field.
          items:
            description: A list of parameter conditions to apply against encoded arguments in the transaction's `data` field.
            oneOf:
              - $ref: '#/components/schemas/EvmDataParameterCondition'
              - $ref: '#/components/schemas/EvmDataParameterConditionList'
          example:
            - name: value
              operator: <=
              value: '10000'
            - name: to
              operator: in
              values:
                - '0x742d35Cc6634C0532925a3b844Bc454e4438f44e'
      example:
        function: transfer
        params:
          - name: value
            operator: <=
            value: '10000'
          - name: to
            operator: in
            values:
              - '0x742d35Cc6634C0532925a3b844Bc454e4438f44e'
      required:
        - function
    EvmDataCriterion:
      type: object
      x-audience: public
      description: A schema for specifying a criterion for the `data` field of an EVM transaction.
      properties:
        type:
          type: string
          description: The type of criterion to use. This should be `evmData`.
          example: evmData
          enum:
            - evmData
        abi:
          description: The ABI of the smart contract being called. This can be a partial structure with only specific functions.
          oneOf:
            - $ref: '#/components/schemas/KnownAbiType'
            - $ref: '#/components/schemas/Abi'
          example: erc20
        conditions:
          type: array
          description: A list of conditions to apply against the function and encoded arguments in the transaction's `data` field. Each condition must be met in order for this policy to be accepted or rejected.
          items:
            $ref: '#/components/schemas/EvmDataCondition'
          example:
            - function: approve
            - function: transfer
              params:
                - name: value
                  operator: <=
                  value: '10000'
                - name: to
                  operator: in
                  values:
                    - '0x742d35Cc6634C0532925a3b844Bc454e4438f44e'
      required:
        - type
        - abi
        - conditions
    NetUSDChangeCriterion:
      type: object
      description: A schema for specifying a criterion for the USD denominated asset transfer or exposure for a transaction. This includes native transfers, as well as token transfers.
      properties:
        type:
          type: string
          description: The type of criterion to use. This should be `netUSDChange`.
          example: netUSDChange
          enum:
            - netUSDChange
        changeCents:
          type: integer
          description: The amount of USD, in cents, that the total value of a transaction's asset transfer should be compared to.
          example: 10000
        operator:
          type: string
          description: The operator to use for the comparison. The total value of a transaction's asset transfer will be on the left-hand side of the operator, and the `changeCents` field will be on the right-hand side.
          enum:
            - '>'
            - '>='
            - <
            - <=
            - '=='
          example: <=
      required:
        - type
        - changeCents
        - operator
    SignEvmTransactionCriteria:
      type: array
      description: A schema for specifying criteria for the SignEvmTransaction operation.
      items:
        oneOf:
          - $ref: '#/components/schemas/EthValueCriterion'
          - $ref: '#/components/schemas/EvmAddressCriterion'
          - $ref: '#/components/schemas/EvmDataCriterion'
          - $ref: '#/components/schemas/NetUSDChangeCriterion'
      example:
        - type: ethValue
          ethValue: '1000000'
          operator: '>='
        - type: evmAddress
          addresses:
            - '0x742d35Cc6634C0532925a3b844Bc454e4438f44e'
          operator: in
    SignEvmTransactionRule:
      properties:
        action:
          type: string
          description: Whether matching the rule will cause the request to be rejected or accepted.
          example: accept
          enum:
            - reject
            - accept
        operation:
          type: string
          description: The operation to which the rule applies. Every element of the `criteria` array must match the specified operation.
          example: signEvmTransaction
          enum:
            - signEvmTransaction
        criteria:
          $ref: '#/components/schemas/SignEvmTransactionCriteria'
      required:
        - action
        - operation
        - criteria
    EvmNetworkCriterion:
      type: object
      x-audience: public
      description: A schema for specifying a criterion for the intended `network` of an EVM transaction.
      properties:
        type:
          type: string
          description: The type of criterion to use. This should be `evmNetwork`.
          example: evmNetwork
          enum:
            - evmNetwork
        networks:
          type: array
          description: A list of EVM network identifiers that the transaction's intended `network` should be compared to.
          items:
            type: string
            description: The network the transaction is for.
            enum:
              - base-sepolia
              - base
              - ethereum
              - ethereum-sepolia
              - avalanche
              - polygon
              - optimism
              - arbitrum
              - zora
              - bnb
            example: base-sepolia
          example:
            - base
            - ethereum
        operator:
          type: string
          description: The operator to use for the comparison. The transaction's intended `network` will be on the left-hand side of the operator, and the `networks` field will be on the right-hand side.
          enum:
            - in
            - not in
          example: in
      required:
        - type
        - networks
        - operator
    SendEvmTransactionCriteria:
      x-audience: public
      type: array
      description: A schema for specifying criteria for the SignEvmTransaction operation.
      items:
        oneOf:
          - $ref: '#/components/schemas/EthValueCriterion'
          - $ref: '#/components/schemas/EvmAddressCriterion'
          - $ref: '#/components/schemas/EvmNetworkCriterion'
          - $ref: '#/components/schemas/EvmDataCriterion'
          - $ref: '#/components/schemas/NetUSDChangeCriterion'
      example:
        - type: ethValue
          ethValue: '1000000'
          operator: '>='
        - type: evmAddress
          addresses:
            - '0x742d35Cc6634C0532925a3b844Bc454e4438f44e'
          operator: in
    SendEvmTransactionRule:
      x-audience: public
      properties:
        action:
          type: string
          description: Whether matching the rule will cause the request to be rejected or accepted.
          example: accept
          enum:
            - reject
            - accept
        operation:
          type: string
          description: The operation to which the rule applies. Every element of the `criteria` array must match the specified operation.
          example: sendEvmTransaction
          enum:
            - sendEvmTransaction
        criteria:
          $ref: '#/components/schemas/SendEvmTransactionCriteria'
      required:
        - action
        - operation
        - criteria
    EvmMessageCriterion:
      type: object
      x-audience: public
      description: A schema for specifying a criterion for the message being signed.
      properties:
        type:
          type: string
          description: The type of criterion to use. This should be `evmMessage`.
          example: evmMessage
          enum:
            - evmMessage
        match:
          type: string
          description: A regular expression the message is matched against. Accepts valid regular expression syntax described by [RE2](https://github.com/google/re2/wiki/Syntax).
          example: ^hello ([a-z]+)$
      required:
        - type
        - match
    SignEvmMessageCriteria:
      x-audience: public
      type: array
      description: A schema for specifying the rejection criteria for the SignEvmMessage operation.
      items:
        oneOf:
          - $ref: '#/components/schemas/EvmMessageCriterion'
      example:
        - type: evmMessage
          match: ^hello ([a-z]+)$
    SignEvmMessageRule:
      x-audience: public
      properties:
        action:
          type: string
          description: Whether matching the rule will cause the request to be rejected or accepted.
          example: accept
          enum:
            - reject
            - accept
        operation:
          type: string
          description: The operation to which the rule applies. Every element of the `criteria` array must match the specified operation.
          example: signEvmMessage
          enum:
            - signEvmMessage
        criteria:
          $ref: '#/components/schemas/SignEvmMessageCriteria'
      required:
        - action
        - operation
        - criteria
    EvmTypedAddressCondition:
      type: object
      x-audience: public
      description: A schema for specifying criterion for an address field of an EVM typed message. The address can be deeply nested within the typed data's message.
      properties:
        addresses:
          type: array
          description: A list of 0x-prefixed EVM addresses that the value located at the message's path should be compared to. There is a limit of 300 addresses per criterion.
          items:
            type: string
            pattern: ^0x[0-9a-fA-F]{40}$
            description: The 0x-prefixed EVM address that the value located at the message's path should be compared to.
          example:
            - '0x742d35Cc6634C0532925a3b844Bc454e4438f44e'
            - '0x1234567890123456789012345678901234567890'
        operator:
          type: string
          description: The operator to use for the comparison. The value located at the message's path will be on the left-hand side of the operator, and the `addresses` field will be on the right-hand side.
          enum:
            - in
            - not in
          example: in
        path:
          type: string
          description: The path to the field to compare against this criterion. To reference deeply nested fields within the message, separate object keys by `.`, and access array values using `[index]`. If the field does not exist or is not an address, the operation will be rejected.
          example: targets[0].address
      required:
        - addresses
        - operator
        - path
    EvmTypedNumericalCondition:
      type: object
      x-audience: public
      description: A schema for specifying criterion for a numerical field of an EVM typed message. The value can be deeply nested within the typed data's message.
      properties:
        value:
          type: string
          pattern: ^[0-9]+$
          description: The amount that the value located at the message's path should be compared to.
          example: '1000000000000000000'
        operator:
          type: string
          description: The operator to use for the comparison. The value located at the message's path will be on the left-hand side of the operator, and the `value` field will be on the right-hand side.
          enum:
            - '>'
            - '>='
            - <
            - <=
            - '=='
          example: <=
        path:
          type: string
          description: The path to the field to compare against this criterion. To reference deeply nested fields within the message, separate object keys by `.`, and access array values using `[index]`. If the field does not exist or is not an address, the operation will be rejected.
          example: targets[0].amount
      required:
        - value
        - operator
        - path
    EvmTypedStringCondition:
      type: object
      x-audience: public
      description: A schema for specifying criterion for a string field of an EVM typed message. The value can be deeply nested within the typed data's message.
      properties:
        match:
          type: string
          description: A regular expression the field is matched against.
          example: ^hello ([a-z]+)$
        path:
          type: string
          description: The path to the field to compare against this criterion. To reference deeply nested fields within the message, separate object keys by `.`, and access array values using `[index]`. If the field does not exist or is not an address, the operation will be rejected.
          example: targets[0].message
      required:
        - match
        - path
    SignEvmTypedDataFieldCriterion:
      x-audience: public
      type: object
      properties:
        type:
          type: string
          description: The type of criterion to use. This should be `evmTypedDataField`.
          example: evmTypedDataField
          enum:
            - evmTypedDataField
        types:
          type: object
          description: An object containing EIP-712 type definitions, as well as a primary type for the root message object.
          example:
            primaryType: Mail
            types:
              Person:
                - name: name
                  type: string
                - name: wallet
                  type: address
                - name: score
                  type: uint256
              Mail:
                - name: from
                  type: Person
                - name: to
                  type: Person
                - name: contents
                  type: string
          properties:
            types:
              type: object
              description: EIP-712 compliant map of model names to model definitions.
              additionalProperties:
                type: array
                description: Object containing names and types for fields within structured data.
                items:
                  type: object
                  properties:
                    name:
                      type: string
                      description: The name of a key within an EIP-712 data structure.
                    type:
                      type: string
                      description: The Solidity type of a value within an EIP-712 data structure.
            primaryType:
              type: string
              description: The name of the root EIP-712 type. This value must be included in the `types` object.
          required:
            - types
            - primaryType
        conditions:
          type: array
          items:
            oneOf:
              - $ref: '#/components/schemas/EvmTypedAddressCondition'
              - $ref: '#/components/schemas/EvmTypedNumericalCondition'
              - $ref: '#/components/schemas/EvmTypedStringCondition'
          description: A list of conditions to check against the data being signed. Each condition must be met for the rule to take effect.
          example:
            - addresses:
                - '0x742d35Cc6634C0532925a3b844Bc454e4438f44e'
              operator: in
              path: to.wallet
            - value: '50'
              operator: '>='
              path: to.score
            - match: ^hello ([a-z]+)$
              path: contents
      required:
        - type
        - types
        - conditions
    SignEvmTypedDataVerifyingContractCriterion:
      type: object
      x-audience: public
      description: A schema for specifying criterion for a domain's verifying contract.
      properties:
        type:
          type: string
          description: The type of criterion to use. This should be `evmTypedDataVerifyingContract`.
          example: evmTypedDataVerifyingContract
          enum:
            - evmTypedDataVerifyingContract
        addresses:
          type: array
          description: A list of 0x-prefixed EVM addresses that the domain's verifying contract should be compared to. There is a limit of 300 addresses per criterion.
          items:
            type: string
            pattern: ^0x[0-9a-fA-F]{40}$
            description: The 0x-prefixed EVM address that the domain's verifying contract should be compared to.
          example:
            - '0x742d35Cc6634C0532925a3b844Bc454e4438f44e'
            - '0x1234567890123456789012345678901234567890'
        operator:
          type: string
          description: The operator to use for the comparison. The domain's verifying contract will be on the left-hand side of the operator, and the `addresses` field will be on the right-hand side.
          enum:
            - in
            - not in
          example: in
      required:
        - type
        - addresses
        - operator
    SignEvmTypedDataCriteria:
      x-audience: public
      type: array
      description: A schema for specifying criteria for the SignEvmTypedData operation.
      items:
        oneOf:
          - $ref: '#/components/schemas/SignEvmTypedDataFieldCriterion'
          - $ref: '#/components/schemas/SignEvmTypedDataVerifyingContractCriterion'
      example:
        - type: evmTypedDataField
          types:
            types:
              Person:
                - name: name
                  type: string
                - name: wallet
                  type: address
                - name: score
                  type: uint256
              Mail:
                - name: from
                  type: Person
                - name: to
                  type: Person
                - name: contents
                  type: string
            primaryType: Mail
          conditions:
            - addresses:
                - '0x742d35Cc6634C0532925a3b844Bc454e4438f44e'
              operator: in
              path: to.wallet
            - value: '50'
              operator: '>='
              path: to.score
            - match: ^hello ([a-z]+)$
              path: contents
        - type: evmTypedDataVerifyingContract
          addresses:
            - '0x742d35Cc6634C0532925a3b844Bc454e4438f44e'
          operator: in
    SignEvmTypedDataRule:
      x-audience: public
      properties:
        action:
          type: string
          description: Whether matching the rule will cause the request to be rejected or accepted.
          example: accept
          enum:
            - reject
            - accept
        operation:
          type: string
          description: The operation to which the rule applies. Every element of the `criteria` array must match the specified operation.
          example: signEvmTypedData
          enum:
            - signEvmTypedData
        criteria:
          $ref: '#/components/schemas/SignEvmTypedDataCriteria'
      required:
        - action
        - operation
        - criteria
    SolAddressCriterion:
      type: object
      description: The criterion for the recipient addresses of a Solana transaction's native transfer instruction.
      properties:
        type:
          type: string
          description: The type of criterion to use. This should be `solAddress`.
          example: solAddress
          enum:
            - solAddress
        addresses:
          type: array
          description: The Solana addresses that are compared to the list of native transfer recipient addresses in the transaction's `accountKeys` (for legacy transactions) or `staticAccountKeys` (for V0 transactions) array.
<<<<<<< HEAD
          items:
            type: string
            pattern: ^[1-9A-HJ-NP-Za-km-z]{32,44}$
            description: The Solana address that is compared to the list of native transfer recipient addresses in the transaction's `accountKeys` (for legacy transactions) or `staticAccountKeys` (for V0 transactions) array.
=======
          items:
            type: string
            pattern: ^[1-9A-HJ-NP-Za-km-z]{32,44}$
            description: The Solana address that is compared to the list of native transfer recipient addresses in the transaction's `accountKeys` (for legacy transactions) or `staticAccountKeys` (for V0 transactions) array.
          example:
            - HpabPRRCFbBKSuJr5PdkVvQc85FyxyTWkFM2obBRSvHT
        operator:
          type: string
          description: The operator to use for the comparison. Each of the native transfer recipient addresses in the transaction's `accountKeys` (for legacy transactions) or `staticAccountKeys` (for V0 transactions) array will be on the left-hand side of the operator, and the `addresses` field will be on the right-hand side.
          enum:
            - in
            - not in
          example: in
      required:
        - type
        - addresses
        - operator
    SolValueCriterion:
      x-audience: public
      type: object
      description: The criterion for the SOL value in lamports of a native transfer instruction in a Solana transaction.
      properties:
        type:
          type: string
          description: The type of criterion to use. This should be `solValue`.
          example: solValue
          enum:
            - solValue
        solValue:
          type: string
          description: The amount of SOL in lamports that the transaction instruction's `value` field should be compared to.
          example: '1000000000000000000'
        operator:
          type: string
          description: The operator to use for the comparison. The transaction instruction's `value` field will be on the left-hand side of the operator, and the `solValue` field will be on the right-hand side.
          enum:
            - '>'
            - '>='
            - <
            - <=
            - '=='
          example: <=
      required:
        - type
        - solValue
        - operator
    SplAddressCriterion:
      x-audience: public
      type: object
      description: The criterion for the recipient addresses of a Solana transaction's SPL token transfer instructions.
      properties:
        type:
          type: string
          description: The type of criterion to use. This should be `splAddress`.
          example: splAddress
          enum:
            - splAddress
        addresses:
          type: array
          description: The Solana addresses that are compared to the list of SPL token transfer recipient addresses in the transaction's `accountKeys` (for legacy transactions) or `staticAccountKeys` (for V0 transactions) array.
          items:
            type: string
            pattern: ^[1-9A-HJ-NP-Za-km-z]{32,44}$
            description: The Solana address that is compared to the list of SPL token transfer recipient addresses in the transaction's `accountKeys` (for legacy transactions) or `staticAccountKeys` (for V0 transactions) array.
          example:
            - HpabPRRCFbBKSuJr5PdkVvQc85FyxyTWkFM2obBRSvHT
        operator:
          type: string
          description: The operator to use for the comparison. Each of the SPL token transfer recipient addresses in the transaction's `accountKeys` (for legacy transactions) or `staticAccountKeys` (for V0 transactions) array will be on the left-hand side of the operator, and the `addresses` field will be on the right-hand side.
          enum:
            - in
            - not in
          example: in
      required:
        - type
        - addresses
        - operator
    SplValueCriterion:
      x-audience: public
      type: object
      description: The criterion for the SPL token value of a SPL token transfer instruction in a Solana transaction.
      properties:
        type:
          type: string
          description: The type of criterion to use. This should be `splValue`.
          example: splValue
          enum:
            - splValue
        splValue:
          type: string
          description: The amount of the SPL token that the transaction instruction's `value` field should be compared to.
          example: '1000000000000000000'
        operator:
          type: string
          description: The operator to use for the comparison. The transaction instruction's `value` field will be on the left-hand side of the operator, and the `splValue` field will be on the right-hand side.
          enum:
            - '>'
            - '>='
            - <
            - <=
            - '=='
          example: <=
      required:
        - type
        - splValue
        - operator
    MintAddressCriterion:
      x-audience: public
      type: object
      description: The criterion for the token mint addresses of a Solana transaction's SPL token transfer instructions.
      properties:
        type:
          type: string
          description: The type of criterion to use. This should be `mintAddress`.
          example: mintAddress
          enum:
            - mintAddress
        addresses:
          type: array
          description: The Solana addresses that are compared to the list of token mint addresses in the transaction's `accountKeys` (for legacy transactions) or `staticAccountKeys` (for V0 transactions) array.
          items:
            type: string
            pattern: ^[1-9A-HJ-NP-Za-km-z]{32,44}$
            description: The Solana address that is compared to the list of token mint addresses in the transaction's `accountKeys` (for legacy transactions) or `staticAccountKeys` (for V0 transactions) array.
>>>>>>> 6563448c
          example:
            - HpabPRRCFbBKSuJr5PdkVvQc85FyxyTWkFM2obBRSvHT
        operator:
          type: string
<<<<<<< HEAD
          description: The operator to use for the comparison. Each of the native transfer recipient addresses in the transaction's `accountKeys` (for legacy transactions) or `staticAccountKeys` (for V0 transactions) array will be on the left-hand side of the operator, and the `addresses` field will be on the right-hand side.
=======
          description: The operator to use for the comparison. Each of the token mint addresses in the transaction's `accountKeys` (for legacy transactions) or `staticAccountKeys` (for V0 transactions) array will be on the left-hand side of the operator, and the `addresses` field will be on the right-hand side.
>>>>>>> 6563448c
          enum:
            - in
            - not in
          example: in
      required:
        - type
        - addresses
        - operator
    SignSolTransactionCriteria:
      type: array
      x-audience: public
      description: A schema for specifying criteria for the SignSolTransaction operation.
      items:
        oneOf:
          - $ref: '#/components/schemas/SolAddressCriterion'
          - $ref: '#/components/schemas/SolValueCriterion'
          - $ref: '#/components/schemas/SplAddressCriterion'
          - $ref: '#/components/schemas/SplValueCriterion'
          - $ref: '#/components/schemas/MintAddressCriterion'
      example:
        - type: solAddress
          addresses:
            - HpabPRRCFbBKSuJr5PdkVvQc85FyxyTWkFM2obBRSvHT
          operator: in
    SignSolTransactionRule:
      properties:
        action:
          type: string
          description: Whether matching the rule will cause the request to be rejected or accepted.
          example: accept
          enum:
            - reject
            - accept
        operation:
          type: string
          description: The operation to which the rule applies. Every element of the `criteria` array must match the specified operation.
          example: signSolTransaction
          enum:
            - signSolTransaction
        criteria:
          $ref: '#/components/schemas/SignSolTransactionCriteria'
      required:
        - action
        - operation
        - criteria
    SendSolTransactionCriteria:
      x-audience: public
      type: array
      description: A schema for specifying criteria for the SendSolTransaction operation.
      items:
        oneOf:
          - $ref: '#/components/schemas/SolAddressCriterion'
          - $ref: '#/components/schemas/SolValueCriterion'
          - $ref: '#/components/schemas/SplAddressCriterion'
          - $ref: '#/components/schemas/SplValueCriterion'
          - $ref: '#/components/schemas/MintAddressCriterion'
      example:
        - type: solAddress
          addresses:
            - HpabPRRCFbBKSuJr5PdkVvQc85FyxyTWkFM2obBRSvHT
          operator: in
        - type: solValue
          solValue: '1000000000000000000'
          operator: <=
    SendSolTransactionRule:
      x-audience: public
      properties:
        action:
          type: string
          description: Whether matching the rule will cause the request to be rejected or accepted.
          example: accept
          enum:
            - reject
            - accept
        operation:
          type: string
          description: The operation to which the rule applies. Every element of the `criteria` array must match the specified operation.
          example: sendSolTransaction
          enum:
            - sendSolTransaction
        criteria:
          $ref: '#/components/schemas/SendSolTransactionCriteria'
      required:
        - action
        - operation
        - criteria
    SignEvmHashRule:
      x-audience: public
      properties:
        action:
          type: string
          description: Whether any attempts to sign a hash will be accepted or rejected. This rule does not accept any criteria.
          example: accept
          enum:
            - reject
            - accept
        operation:
          type: string
          description: The operation to which the rule applies.
          example: signEvmHash
          enum:
            - signEvmHash
      required:
        - action
        - operation
    PrepareUserOperationCriteria:
      x-audience: public
      type: array
      description: A schema for specifying criteria for the PrepareUserOperation operation.
      items:
        oneOf:
          - $ref: '#/components/schemas/EthValueCriterion'
          - $ref: '#/components/schemas/EvmAddressCriterion'
          - $ref: '#/components/schemas/EvmNetworkCriterion'
          - $ref: '#/components/schemas/EvmDataCriterion'
      example:
        - type: ethValue
          ethValue: '1000000'
          operator: '>='
        - type: evmAddress
          addresses:
            - '0x742d35Cc6634C0532925a3b844Bc454e4438f44e'
          operator: in
    PrepareUserOperationRule:
      x-audience: public
      properties:
        action:
          type: string
          description: Whether matching the rule will cause the request to be rejected or accepted.
          example: accept
          enum:
            - reject
            - accept
        operation:
          type: string
          description: The operation to which the rule applies. Every element of the `criteria` array must match the specified operation.
          example: prepareUserOperation
          enum:
            - prepareUserOperation
        criteria:
          $ref: '#/components/schemas/PrepareUserOperationCriteria'
      required:
        - action
        - operation
        - criteria
    SendUserOperationCriteria:
      x-audience: public
      type: array
      description: A schema for specifying criteria for the SendUserOperation operation.
      items:
        oneOf:
          - $ref: '#/components/schemas/EthValueCriterion'
          - $ref: '#/components/schemas/EvmAddressCriterion'
          - $ref: '#/components/schemas/EvmDataCriterion'
      example:
        - type: ethValue
          ethValue: '1000000'
          operator: '>='
        - type: evmAddress
          addresses:
            - '0x742d35Cc6634C0532925a3b844Bc454e4438f44e'
          operator: in
    SendUserOperationRule:
      x-audience: public
      properties:
        action:
          type: string
          description: Whether matching the rule will cause the request to be rejected or accepted.
          example: accept
          enum:
            - reject
            - accept
        operation:
          type: string
          description: The operation to which the rule applies. Every element of the `criteria` array must match the specified operation.
          example: sendUserOperation
          enum:
            - sendUserOperation
        criteria:
          $ref: '#/components/schemas/SendUserOperationCriteria'
      required:
        - action
        - operation
        - criteria
    Rule:
      type: object
      description: A rule that limits the behavior of an account.
      oneOf:
        - $ref: '#/components/schemas/SignEvmTransactionRule'
        - $ref: '#/components/schemas/SendEvmTransactionRule'
        - $ref: '#/components/schemas/SignEvmMessageRule'
        - $ref: '#/components/schemas/SignEvmTypedDataRule'
        - $ref: '#/components/schemas/SignSolTransactionRule'
        - $ref: '#/components/schemas/SendSolTransactionRule'
        - $ref: '#/components/schemas/SignEvmHashRule'
        - $ref: '#/components/schemas/PrepareUserOperationRule'
        - $ref: '#/components/schemas/SendUserOperationRule'
      example:
        action: accept
        operation: signEvmTransaction
        criteria:
          - type: ethValue
            ethValue: '1000000'
            operator: '>='
          - type: evmAddress
            addresses:
              - '0x742d35Cc6634C0532925a3b844Bc454e4438f44e'
            operator: in
    Policy:
      type: object
      properties:
        id:
          type: string
          description: The unique identifier for the policy.
          pattern: ^[0-9a-fA-F]{8}-[0-9a-fA-F]{4}-[0-9a-fA-F]{4}-[0-9a-fA-F]{4}-[0-9a-fA-F]{12}$
          example: 123e4567-e89b-12d3-a456-426614174000
        description:
          type: string
          description: |-
            An optional human-readable description of the policy.
            Policy descriptions can consist of alphanumeric characters, spaces, commas, and periods, and be 50 characters or less.
          pattern: ^[A-Za-z0-9 ,.]{1,50}$
          example: Default policy
        scope:
          type: string
          description: The scope of the policy. Only one project-level policy can exist at any time.
          enum:
            - project
            - account
          example: project
        rules:
          type: array
          description: A list of rules that comprise the policy.
          items:
            $ref: '#/components/schemas/Rule'
          example:
            - action: accept
              operation: signEvmTransaction
              criteria:
                - type: ethValue
                  ethValue: '1000000000000000000'
                  operator: <=
                - type: evmAddress
                  addresses:
                    - '0x742d35Cc6634C0532925a3b844Bc454e4438f44e'
                    - '0x1234567890123456789012345678901234567890'
                  operator: in
            - action: accept
              operation: signSolTransaction
              criteria:
                - type: solAddress
                  addresses:
                    - HpabPRRCFbBKSuJr5PdkVvQc85FyxyTWkFM2obBRSvHT
                  operator: in
        createdAt:
          type: string
          description: The ISO 8601 timestamp at which the Policy was created.
          example: '2025-03-25T12:00:00Z'
        updatedAt:
          type: string
          description: The ISO 8601 timestamp at which the Policy was last updated.
          example: '2025-03-26T12:00:00Z'
      required:
        - id
        - scope
        - rules
        - createdAt
        - updatedAt
    SolanaAccount:
      type: object
      properties:
        address:
          type: string
          pattern: ^[1-9A-HJ-NP-Za-km-z]{32,44}$
          description: The base58 encoded Solana address.
          example: HpabPRRCFbBKSuJr5PdkVvQc85FyxyTWkFM2obBRSvHT
        name:
          type: string
          description: |-
            An optional name for the account.
            Account names can consist of alphanumeric characters and hyphens, and be between 2 and 36 characters long.
            Account names are guaranteed to be unique across all Solana accounts in the developer's CDP Project.
          example: my-account
          pattern: ^[A-Za-z0-9][A-Za-z0-9-]{0,34}[A-Za-z0-9]$
        policies:
          type: array
          x-audience: public
          description: The list of policy IDs that apply to the account. This will include both the project-level policy and the account-level policy, if one exists.
          items:
            type: string
            pattern: ^[0-9a-fA-F]{8}-[0-9a-fA-F]{4}-[0-9a-fA-F]{4}-[0-9a-fA-F]{4}-[0-9a-fA-F]{12}$
          example:
            - 123e4567-e89b-12d3-a456-426614174000
        createdAt:
          type: string
          description: The ISO 8601 UTC timestamp at which the account was created.
          example: '2025-03-25T12:00:00Z'
          format: date-time
        updatedAt:
          type: string
          description: The ISO 8601 UTC timestamp at which the account was last updated.
          example: '2025-03-26T12:00:00Z'
          format: date-time
      required:
        - address
    ListSolanaTokenBalancesNetwork:
      type: string
      enum:
        - solana
        - solana-devnet
      description: The name of the supported Solana networks in human-readable format.
      example: solana
    SolanaTokenAmount:
      type: object
      description: Amount of a given Solana token.
      example:
        amount: '1250000000'
        decimals: 9
      properties:
        amount:
          type: string
          pattern: ^[0-9]+$
          description: The amount is denominated in the smallest indivisible unit of the token. For SOL, the smallest indivisible unit is lamports (10^-9 SOL). For SPL tokens, the smallest unit is defined by the token's decimals configuration.
          example: '1250000000'
        decimals:
          type: integer
          format: int64
          description: |-
            'decimals' is the exponential value N that satisfies the equation `amount * 10^-N = standard_denomination`. The standard denomination is the most commonly used denomination for the token.
            - For native SOL, `decimals` is 9 (1 SOL = 10^9 lamports). - For SPL tokens, `decimals` is defined in the token's mint configuration.
          example: 9
      required:
        - amount
        - decimals
    SolanaToken:
      type: object
      description: General information about a Solana token. Includes the mint address, and other identifying information.
      example:
        symbol: SOL
        name: Solana
        mintAddress: So11111111111111111111111111111111111111111
      properties:
        symbol:
          type: string
          description: |-
            The symbol of this token (ex: SOL, USDC, RAY).
            The token symbol is not unique. It is possible for two different tokens to have the same symbol.
            For the native SOL token, this symbol is "SOL". For SPL tokens, this symbol is defined in the token's metadata.
            Not all tokens have a symbol. This field will only be populated when the token has metadata available.
          example: SOL
        name:
          type: string
          description: |-
            The name of this token (ex: "Solana", "USD Coin", "Raydium").
            The token name is not unique. It is possible for two different tokens to have the same name.
            For the native SOL token, this name is "Solana". For SPL tokens, this name is defined in the token's metadata.
            Not all tokens have a name. This field will only be populated when the token has metadata available.
          example: Solana
        mintAddress:
          type: string
          pattern: ^[1-9A-HJ-NP-Za-km-z]{32,44}$
          description: |-
            The mint address of the token.
            For native SOL, the mint address is `So11111111111111111111111111111111111111111`. For SPL tokens, this is the mint address where the token is defined.
          example: So11111111111111111111111111111111111111111
      required:
        - mintAddress
    SolanaTokenBalance:
      type: object
      properties:
        amount:
          $ref: '#/components/schemas/SolanaTokenAmount'
        token:
          $ref: '#/components/schemas/SolanaToken'
      required:
        - amount
        - token
<<<<<<< HEAD
=======
    OnchainDataQuery:
      type: object
      description: Request to execute a SQL query against indexed blockchain data.
      required:
        - sql
      properties:
        sql:
          type: string
          description: SQL query to execute against the indexed blockchain data.
          example: SELECT block_number, transaction_hash FROM base.transactions WHERE block_number > 1000000 LIMIT 10
          minLength: 1
          maxLength: 10000
    OnchainDataResult:
      type: object
      description: Result of executing a SQL query.
      properties:
        result:
          type: array
          description: Query result as an array of objects representing rows.
          items:
            type: object
            additionalProperties: true
            description: Row data with column names as keys.
            example:
              event_signature: Transfer(address,address,uint256)
              from: '0x1234567890abcdef'
              to: '0x1234567890abcdef'
              amount: 1000000000000000000
          example:
            - event_signature: Transfer(address,address,uint256)
              from: '0x1234567890abcdef'
              to: '0x1234567890abcdef'
              amount: 1000000000000000000
            - event_signature: Transfer(address,address,uint256)
              from: '0x1234567890abcdef'
              to: '0x1234567890abcdef'
              amount: 2000000000000000000
        schema:
          type: object
          description: |
            Schema information for the query result. This is a derived schema from the query result, so types may not match the underlying table.
          example:
            columns:
              - name: block_number
                type: UInt64
              - name: transaction_hash
                type: String
          properties:
            columns:
              type: array
              description: Column definitions.
              items:
                type: object
                properties:
                  name:
                    type: string
                    description: Column name.
                  type:
                    type: string
                    description: Column data type (ClickHouse types).
                    enum:
                      - String
                      - UInt8
                      - UInt16
                      - UInt32
                      - UInt64
                      - UInt128
                      - UInt256
                      - Int8
                      - Int16
                      - Int32
                      - Int64
                      - Int128
                      - Int256
                      - Float32
                      - Float64
                      - Bool
                      - Date
                      - DateTime
                      - DateTime64
                      - UUID
                example:
                  name: event_signature
                  type: String
                  description: The signature of the event.
        metadata:
          type: object
          description: Metadata about query execution.
          properties:
            cached:
              type: boolean
              description: Whether the result was served from cache.
              example: false
            executionTimeMs:
              type: integer
              description: Query execution time in milliseconds.
              example: 145
            rowCount:
              type: integer
              description: Number of rows returned.
              example: 2
          example:
            cached: false
            executionTimeMs: 145
            rowCount: 2
>>>>>>> 6563448c
    PaymentRailAction:
      description: The action of the payment method.
      type: string
      enum:
        - source
        - target
      example: source
    PaymentMethod:
      type: object
      description: The fiat payment method object.
      properties:
        id:
          type: string
          pattern: ^[0-9a-fA-F]{8}-[0-9a-fA-F]{4}-[0-9a-fA-F]{4}-[0-9a-fA-F]{4}-[0-9a-fA-F]{12}$
          example: 8e03978e-40d5-43e8-bc93-6894a57f9324
          description: The ID of the payment method which previously was added.
        type:
          type: string
          enum:
            - card
            - fiat_account
          example: card
          description: The type of payment method.
        currency:
          type: string
          example: USD
          description: The currency of the payment method.
        actions:
          type: array
          items:
            $ref: '#/components/schemas/PaymentRailAction'
          example:
            - source
            - target
          description: The actions for the payment method.
        limits:
          type: object
          description: The limits of the payment method.
          properties:
            sourceLimit:
              type: object
              description: The limit for this payment method being used as a source for transfers.
              properties:
                amount:
                  type: string
                  description: The amount of the limit.
                  example: '100'
                currency:
                  type: string
                  description: The currency of the limit.
                  example: USD
            targetLimit:
              type: object
              description: The limit for this payment method being used as a target for transfers.
              properties:
                amount:
                  type: string
                  description: The amount of the limit.
                  example: '100'
                currency:
                  type: string
                  description: The currency of the limit.
                  example: USD
          example:
            sourceLimit:
              value: '100.00'
              currency: USD
            targetLimit:
              value: '100.00'
              currency: USD
      required:
        - id
        - type
        - currency
        - actions
      example:
        id: 8e03978e-40d5-43e8-bc93-6894a57f9324
        type: card
        currency: USD
        actions:
          - source
          - target
        limits:
          sourceLimit:
            value: '100.00'
            currency: USD
    CryptoRail:
      description: The crypto rails available.
      type: object
      properties:
        currency:
          type: string
          example: USDC
          description: The currency symbol of the asset.
        name:
          type: string
          example: USD Coin
          description: The name of the asset.
        networks:
          description: All available networks of the asset.
          type: array
          items:
            type: object
            properties:
              name:
                type: string
                example: base
                description: The name of the network.
              chainId:
                type: integer
                format: int64
                example: 8453
                description: The chain ID of the network.
              contractAddress:
                type: string
                example: '0xd9aa0e1babc7397f2c6cb2f9b6edb6f6953b4d62'
                description: The contract address of the asset on the network.
            description: The networks of the asset.
          example:
            - name: base
              chainId: 8453
              contractAddress: '0xd9aa0e1babc7397f2c6cb2f9b6edb6f6953b4d62'
        actions:
          type: array
          items:
            $ref: '#/components/schemas/PaymentRailAction'
          example:
            - source
            - target
          description: The actions for the crypto rail.
      required:
        - currency
        - name
        - networks
        - actions
      example:
        name: USD Coin
        currency: USDC
        networks:
          - name: base
            chainId: 8453
            contractAddress: '0xd9aa0e1babc7397f2c6cb2f9b6edb6f6953b4d62'
        actions:
          - source
          - target
    PaymentMethodRequest:
      description: The fiat payment method request object.
      type: object
      properties:
        id:
          type: string
          pattern: ^[0-9a-fA-F]{8}-[0-9a-fA-F]{4}-[0-9a-fA-F]{4}-[0-9a-fA-F]{4}-[0-9a-fA-F]{12}$
          description: The ID of the payment method.
          example: 8e03978e-40d5-43e8-bc93-6894a57f9324
      required:
        - id
      example:
        id: 8e03978e-40d5-43e8-bc93-6894a57f9324
    TransferSource:
      description: The source of the transfer.
      type: object
      oneOf:
        - $ref: '#/components/schemas/PaymentMethodRequest'
    CryptoRailAddress:
      type: object
      description: The crypto rail input object which specifies the symbol, network, and address which is the source or destination wallet address.
      properties:
        currency:
          type: string
          description: The symbol of the currency of the payment rail.
          example: USDC
        network:
          type: string
          description: The network of the payment rail.
          example: base
        address:
          type: string
          description: The address of the payment rail. This is the source or destination wallet address. It is not a contract address.
          example: '0x742d35Cc6634C0532925a3b844Bc454e4438f44e'
      required:
        - currency
        - network
        - address
    TransferTarget:
      description: The target of the transfer.
      type: object
      oneOf:
        - $ref: '#/components/schemas/CryptoRailAddress'
    Fee:
      type: object
      description: The fee for the transfer.
      properties:
        type:
          type: string
          enum:
            - exchange_fee
            - network_fee
          description: The type of fee.
          example: exchange_fee
        amount:
          type: string
          description: The amount of the fee.
          example: '10.25'
        currency:
          type: string
          description: The currency of the fee.
          example: USD
        description:
          type: string
          example: Operation Fee to cover the cost of bank processing.
          description: The description of the fee.
      required:
        - type
        - amount
        - currency
      example:
        type: exchange_fee
        amount: '10.25'
        currency: USD
        description: Exchange Fee to cover the cost of bank processing.
    Transfer:
      type: object
      description: The transfer object.
      properties:
        id:
          type: string
          pattern: ^[0-9a-fA-F]{8}-[0-9a-fA-F]{4}-[0-9a-fA-F]{4}-[0-9a-fA-F]{4}-[0-9a-fA-F]{12}$
          example: 8e03978e-40d5-43e8-bc93-6894a57f9324
          description: The ID of the transfer.
        sourceType:
          type: string
          enum:
            - payment_method
          description: The type of the source of the transfer.
          example: payment_method
        source:
          type: object
          oneOf:
            - $ref: '#/components/schemas/PaymentMethodRequest'
          description: The source of the transfer.
          example:
            id: 8e03978e-40d5-43e8-bc93-6894a57f9324
        targetType:
          type: string
          enum:
            - crypto_rail
          description: The type of the target of the transfer.
          example: crypto_rail
        target:
          type: object
          oneOf:
            - $ref: '#/components/schemas/CryptoRailAddress'
          description: The target of the transfer.
          example:
            currency: USDC
            network: base
            address: '0x742d35Cc6634C0532925a3b844Bc454e4438f44e'
        sourceAmount:
          type: string
          description: The amount the source will transfer.
          example: '110.50'
        sourceCurrency:
          type: string
          description: The currency the source will transfer.
          example: USD
        targetAmount:
          type: string
          description: The amount the target will receive.
          example: '100'
        targetCurrency:
          type: string
          description: The currency the target will receive.
          example: USD
        userAmount:
          type: string
          description: The amount the customer put in to transfer.
          example: '100'
        userCurrency:
          type: string
          description: The currency the customer put in to transfer.
          example: USD
        fees:
          type: array
          description: The fees for the transfer.
          items:
            $ref: '#/components/schemas/Fee'
          example:
            - type: exchange_fee
              amount: '10.25'
              currency: USD
            - type: network_fee
              amount: '0.25'
              currency: USD
        status:
          type: string
          enum:
            - created
            - pending
            - started
            - completed
            - failed
          description: The status of the transfer.
          example: created
        createdAt:
          type: string
          example: '2021-01-01T00:00:00Z'
          description: The UTC date and time in ISO 8601 format the transfer was created.
        updatedAt:
          type: string
          example: '2021-01-01T00:00:00Z'
          description: The UTC date and time in ISO 8601 format the transfer was updated.
        transactionHash:
          type: string
          description: The transaction hash or transaction signature of the transfer.
          example: '0x742d35Cc6634C0532925a3b844Bc454e4438f44e'
      required:
        - id
        - sourceType
        - source
        - targetType
        - target
        - sourceAmount
        - sourceCurrency
        - targetAmount
        - targetCurrency
        - userAmount
        - userCurrency
        - fees
        - status
        - createdAt
        - updatedAt
      example:
        id: 8e03978e-40d5-43e8-bc93-6894a57f9324
        sourceType: payment_method
        source:
          id: 8e03978e-40d5-43e8-bc93-6894a57f9324
        targetType: crypto_rail
        target:
          currency: USDC
          network: base
          address: '0x742d35Cc6634C0532925a3b844Bc454e4438f44e'
        sourceAmount: '110.50'
        sourceCurrency: USD
        targetAmount: '100'
        targetCurrency: USD
        userAmount: '100'
        userCurrency: USD
        fees:
          - type: exchange_fee
            amount: '10.25'
            currency: USD
          - type: network_fee
            amount: '0.25'
            currency: USD
        status: completed
        createdAt: '2021-01-01T00:00:00Z'
        updatedAt: '2021-01-01T00:00:00Z'
        transactionHash: '0x742d35Cc6634C0532925a3b844Bc454e4438f44e'
    OnrampPaymentMethodTypeId:
      type: string
      description: The type of payment method to be used to complete the order.
      enum:
        - GUEST_CHECKOUT_APPLE_PAY
      example: GUEST_CHECKOUT_APPLE_PAY
    OnrampOrderFee:
      type: object
      description: A fee associated with an order.
      properties:
        type:
          type: string
          enum:
            - FEE_TYPE_NETWORK
            - FEE_TYPE_EXCHANGE
          description: The type of fee.
          example: FEE_TYPE_NETWORK
        amount:
          type: string
          description: The amount of the fee.
          example: '0.95'
        currency:
          type: string
          description: The currency of the fee.
          example: USDC
      required:
        - type
        - amount
        - currency
    OnrampOrderStatus:
      type: string
      description: The status of an onramp order.
      enum:
        - ONRAMP_ORDER_STATUS_PENDING_AUTH
        - ONRAMP_ORDER_STATUS_PENDING_PAYMENT
        - ONRAMP_ORDER_STATUS_PROCESSING
        - ONRAMP_ORDER_STATUS_COMPLETED
        - ONRAMP_ORDER_STATUS_FAILED
      example: ONRAMP_ORDER_STATUS_COMPLETED
    OnrampOrder:
      type: object
      description: An Onramp order.
      properties:
        orderId:
          type: string
          description: The ID of the onramp order.
          example: 123e4567-e89b-12d3-a456-426614174000
        paymentTotal:
          type: string
          description: The total amount of fiat to be paid, inclusive of any fees.
          example: '100.75'
        paymentSubtotal:
          type: string
          description: The amount of fiat to be converted to crypto.
          example: '100'
        paymentCurrency:
          type: string
          description: The fiat currency to be converted to crypto.
          example: USD
        paymentMethod:
          $ref: '#/components/schemas/OnrampPaymentMethodTypeId'
        purchaseAmount:
          type: string
          description: The amount of crypto to be purchased.
          example: '100.000000'
        purchaseCurrency:
          type: string
          description: The crypto currency to be purchased.
          example: USDC
        fees:
          type: array
          description: The fees associated with the order.
          items:
            $ref: '#/components/schemas/OnrampOrderFee'
          example:
            - type: FEE_TYPE_EXCHANGE
              amount: '0.5'
              currency: USD
            - type: FEE_TYPE_NETWORK
              amount: '0.25'
              currency: USD
        exchangeRate:
          type: string
          description: The exchange rate used to convert fiat to crypto i.e. the crypto value of one fiat.
          example: '1'
        destinationAddress:
          type: string
          description: The destination address to send the crypto to.
          example: '0x71C7656EC7ab88b098defB751B7401B5f6d8976F'
        destinationNetwork:
          type: string
          description: The network to send the crypto on.
          example: base
        status:
          $ref: '#/components/schemas/OnrampOrderStatus'
        txHash:
          type: string
          description: The transaction hash of the order (only available once crypto has been sent).
          example: '0x363cd3b3d4f49497cf5076150cd709307b90e9fc897fdd623546ea7b9313cecb'
        createdAt:
          type: string
          description: The date and time the order was created.
          example: '2025-04-24T00:00:00Z'
        updatedAt:
          type: string
          description: The date and time the order was last updated.
          example: '2025-04-24T00:00:00Z'
      required:
        - orderId
        - paymentTotal
        - paymentSubtotal
        - paymentCurrency
        - paymentMethod
        - purchaseAmount
        - purchaseCurrency
        - fees
        - exchangeRate
        - destinationAddress
        - destinationNetwork
        - status
        - createdAt
        - updatedAt
    OnrampPaymentLinkType:
      type: string
      description: The type of payment link.
      enum:
        - PAYMENT_LINK_TYPE_APPLE_PAY_BUTTON
      example: PAYMENT_LINK_TYPE_APPLE_PAY_BUTTON
    OnrampPaymentLink:
      type: object
      description: |-
        A payment link to pay for an order.

        Please refer to the [Onramp docs](https://docs.cdp.coinbase.com/onramp-&-offramp/onramp-apis/onramp-overview) for details on how to integrate with the different payment link types.
      properties:
        url:
          type: string
          description: The URL to the hosted widget the user should be redirected to. For certain payment link types you can append your  own redirect_url query parameter to this URL to ensure the user is redirected back to your app after the widget completes.
          example: https://pay.coinbase.com/v2/api-onramp/apple-pay?sessionToken=MWYwNWQwODktZTZlYy02OTdlLTgzZTYtMTI3NzcyOWJhNjM3
        paymentLinkType:
          $ref: '#/components/schemas/OnrampPaymentLinkType'
      required:
        - url
        - paymentLinkType
  responses:
    InternalServerError:
      description: Internal server error.
      content:
        application/json:
          schema:
            $ref: '#/components/schemas/Error'
          examples:
            internal_server_error:
              value:
                errorType: internal_server_error
                errorMessage: An internal server error occurred. Please try again later.
    BadGatewayError:
      description: Bad gateway.
      content:
        application/json:
          schema:
            $ref: '#/components/schemas/Error'
          examples:
            bad_gateway:
              value:
                errorType: bad_gateway
                errorMessage: Bad gateway. Please try again later.
    ServiceUnavailableError:
      description: Service unavailable.
      content:
        application/json:
          schema:
            $ref: '#/components/schemas/Error'
          examples:
            service_unavailable:
              value:
                errorType: service_unavailable
                errorMessage: Service unavailable. Please try again later.
    PaymentMethodRequiredError:
      description: A payment method is required to complete this operation.
      content:
        application/json:
          schema:
            $ref: '#/components/schemas/Error'
          examples:
            payment_method_required:
              value:
                errorType: payment_method_required
                errorMessage: A valid payment method is required to complete this operation. Please add a payment method to your account at https://portal.cdp.coinbase.com.
    IdempotencyError:
      description: Idempotency key conflict.
      content:
        application/json:
          schema:
            $ref: '#/components/schemas/Error'
          examples:
            idempotency_error:
              value:
                errorType: idempotency_error
                errorMessage: Idempotency key '8e03978e-40d5-43e8-bc93-6894a57f9324' was already used with a different request payload. Please try again with a new idempotency key.
    AlreadyExistsError:
      description: The resource already exists.
      content:
        application/json:
          schema:
            $ref: '#/components/schemas/Error'
          examples:
            idempotency_key_already_exists:
              value:
                errorType: already_exists
                errorMessage: Another request with the same idempotency key is currently processing.
    InvalidSQLQueryError:
      description: The underlying SQL string is invalid.
      content:
        application/json:
          schema:
            $ref: '#/components/schemas/Error'
          examples:
            unsupported_query:
              value:
                errorType: invalid_sql_query
                errorMessage: INSERTs are not supported
            invalid_sql:
              value:
                errorType: invalid_sql_query
                errorMessage: 'SQL syntax error: Invalid table name ''invalid_table'''
            query_too_long:
              value:
                errorType: invalid_sql_query
                errorMessage: Query exceeds maximum length of 10,000 characters
    UnauthorizedError:
      description: Unauthorized.
      content:
        application/json:
          schema:
            $ref: '#/components/schemas/Error'
          examples:
            unauthorized:
              value:
                errorType: unauthorized
                errorMessage: The request is not properly authenticated.
    TimedOutError:
      description: The request timed out.
      content:
        application/json:
          schema:
            $ref: '#/components/schemas/Error'
          examples:
            timed_out:
              value:
                errorType: timed_out
                errorMessage: The request timed out because the server did not respond in time.
    RateLimitExceeded:
      description: Rate limit exceeded.
      content:
        application/json:
          schema:
            $ref: '#/components/schemas/Error'
          examples:
            rate_limit_exceeded:
              value:
                errorType: rate_limit_exceeded
                errorMessage: Rate limit exceeded.
  parameters:
    XWalletAuth:
      name: X-Wallet-Auth
      in: header
      required: true
      description: |
        A JWT signed using your Wallet Secret, encoded in base64. Refer to the
        [Generate Wallet Token](https://docs.cdp.coinbase.com/api-reference/v2/authentication#2-generate-wallet-token)
        section of our Authentication docs for more details on how to generate your Wallet Token.
      schema:
        type: string
      example: eyJhbGciOiJIUzI1NiIsInR5cCI6IkpXVCJ9.eyJ1c2VySWQiOjEyMywicm9sZSI6ImFkbWluIiwiZXhwIjoxNzAxOTgwMDAwfQ.HWvMTKmCCTxHaxjvZyLaC6UQ6TV3ErTDWBf7zmdH0Lw
    IdempotencyKey:
      name: X-Idempotency-Key
      in: header
      required: false
      description: |
        An optional [UUID v4](https://www.uuidgenerator.net/version4) request header for making requests safely retryable.
        When included, duplicate requests with the same key will return identical responses. 
        Refer to our [Idempotency docs](https://docs.cdp.coinbase.com/api-reference/v2/idempotency) for more information on using idempotency keys.
      schema:
        type: string
        maxLength: 36
        minLength: 36
        pattern: ^[0-9a-f]{8}-[0-9a-f]{4}-4[0-9a-f]{3}-[89ab][0-9a-f]{3}-[0-9a-f]{12}$
      example: 8e03978e-40d5-43e8-bc93-6894a57f9324<|MERGE_RESOLUTION|>--- conflicted
+++ resolved
@@ -95,11 +95,6 @@
   - name: Onchain Data
     x-audience: public
     description: |-
-<<<<<<< HEAD
-      <Note>Currently the v2 Onramp APIs are in private beta and only available to approved partners. [Contact us](https://calendar.app.google/BLn6fzaz2aCZGvLu7)  to get early access.</Note>
-
-      The v2 Onramp APIs are an evolution of our [v1 APIs](https://docs.cdp.coinbase.com/api-reference/rest-api/onramp-offramp/),  designed to make the fiat-to-crypto experience feel native to your applications for higher conversion and less friction. These APIs only cover a subset of Coinbase Onramp functionality as described below, for all other use cases please refer to our [v1 APIs](https://docs.cdp.coinbase.com/api-reference/rest-api/onramp-offramp/).
-=======
       The Onchain Data APIs enable you to query and analyze blockchain data.
       These APIs provide access to indexed blockchain data including blocks, transactions, and events across supported networks. Data is optimized for high-performance analytics and real-time querying.
       ### Features
@@ -118,22 +113,14 @@
       <Note>Currently the v2 Onramp APIs are in private beta and only available to approved partners. [Contact us](https://calendar.app.google/BLn6fzaz2aCZGvLu7) to get early access.</Note>
 
       The v2 Onramp APIs are an evolution of our [v1 APIs](https://docs.cdp.coinbase.com/api-reference/rest-api/onramp-offramp/), designed to make the fiat-to-crypto experience feel native to your applications for higher conversion and less friction. These APIs only cover a subset of Coinbase Onramp functionality as described below, for all other use cases please refer to our [v1 APIs](https://docs.cdp.coinbase.com/api-reference/rest-api/onramp-offramp/).
->>>>>>> 6563448c
 
       ## Supported Use Cases
 
       #### Apple Pay Onramp (iOS apps)
-<<<<<<< HEAD
-
-      This use case allows you to offer an Apple Pay onramp experience with debit cards in your mobile app without users  needing to create or log into a Coinbase account. Our API returns a `paymentLink` URL that renders an Apple Pay  button for you to load in a webview in your app, making the onramp experience feel native to your application. 
-
-      Refer to our [detailed integration guide](https://docs.cdp.coinbase.com/onramp-&-offramp/onramp-apis/apple-pay-onramp-api)  for more information on the limitations and requirements of this use case. See our [onramp mobile demo app](https://github.com/coinbase/onramp-demo-mobile)  for a reference implementation.
-=======
 
       This use case allows you to offer an Apple Pay onramp experience with debit cards in your mobile app without users needing to create or log into a Coinbase account. Our API returns a `paymentLink` URL that renders an Apple Pay button for you to load in a webview in your app, making the onramp experience feel native to your application.
 
       Refer to our [detailed integration guide](https://docs.cdp.coinbase.com/onramp-&-offramp/onramp-apis/apple-pay-onramp-api) for more information on the limitations and requirements of this use case. See our [onramp mobile demo app](https://github.com/coinbase/onramp-demo-mobile) for a reference implementation.
->>>>>>> 6563448c
   - name: Payments (Alpha)
     x-audience: public
     description: |-
@@ -334,8 +321,6 @@
       A criterion based on the recipient addresses of the transaction. The criterion's `address` field is compared to the list of addresses in the transaction's `accountKeys` (for legacy transactions) or `staticAccountKeys` (for V0 transactions) array using the `operator` field.
       #### solValue
       A criterion based on the value of the transaction. The criterion's `solValue` field is compared to the transaction's `value`, which is the amount of SOL in lamports being transferred, using the `operator` field.
-<<<<<<< HEAD
-=======
       #### splAddress
       A criterion based on the recipient addresses of SPL token transfer instructions in the transaction. The criterion's `addresses` field is compared to the list of SPL token transfer recipient addresses in the transaction's `accountKeys` (for legacy transactions) or `staticAccountKeys` (for V0 transactions) array using the `operator` field.
       #### splValue
@@ -353,7 +338,6 @@
       A criterion based on the SPL token value of SPL token transfer instructions in the transaction. The criterion's `splValue` field is compared to the transaction instruction's `value` field, which is the amount of the SPL token being transferred, using the `operator` field.
       #### mintAddress
       A criterion based on the token mint addresses of SPL token transfer instructions in the transaction. The criterion's `addresses` field is compared to the list of token mint addresses in the transaction's `accountKeys` (for legacy transactions) or `staticAccountKeys` (for V0 transactions) array using the `operator` field.
->>>>>>> 6563448c
       ## Restricting Contract Interactions on Ethereum
       Smart contract function restrictions serve as a critical security and governance mechanism in decentralized applications, allowing developers and organizations to implement fine-grained access controls over their protocol interactions.
       One of the primary use cases for function restrictions is protecting high-risk operations from unauthorized access such as:
@@ -4286,8 +4270,6 @@
           $ref: '#/components/responses/BadGatewayError'
         '503':
           $ref: '#/components/responses/ServiceUnavailableError'
-<<<<<<< HEAD
-=======
   /v2/data/query/run:
     post:
       operationId: runSQLQuery
@@ -4363,7 +4345,6 @@
           $ref: '#/components/responses/InternalServerError'
         '504':
           $ref: '#/components/responses/TimedOutError'
->>>>>>> 6563448c
   /v2/payments/rails/payment-methods:
     get:
       summary: Get the fiat payment methods
@@ -6968,12 +6949,6 @@
         addresses:
           type: array
           description: The Solana addresses that are compared to the list of native transfer recipient addresses in the transaction's `accountKeys` (for legacy transactions) or `staticAccountKeys` (for V0 transactions) array.
-<<<<<<< HEAD
-          items:
-            type: string
-            pattern: ^[1-9A-HJ-NP-Za-km-z]{32,44}$
-            description: The Solana address that is compared to the list of native transfer recipient addresses in the transaction's `accountKeys` (for legacy transactions) or `staticAccountKeys` (for V0 transactions) array.
-=======
           items:
             type: string
             pattern: ^[1-9A-HJ-NP-Za-km-z]{32,44}$
@@ -7098,16 +7073,11 @@
             type: string
             pattern: ^[1-9A-HJ-NP-Za-km-z]{32,44}$
             description: The Solana address that is compared to the list of token mint addresses in the transaction's `accountKeys` (for legacy transactions) or `staticAccountKeys` (for V0 transactions) array.
->>>>>>> 6563448c
           example:
             - HpabPRRCFbBKSuJr5PdkVvQc85FyxyTWkFM2obBRSvHT
         operator:
           type: string
-<<<<<<< HEAD
-          description: The operator to use for the comparison. Each of the native transfer recipient addresses in the transaction's `accountKeys` (for legacy transactions) or `staticAccountKeys` (for V0 transactions) array will be on the left-hand side of the operator, and the `addresses` field will be on the right-hand side.
-=======
           description: The operator to use for the comparison. Each of the token mint addresses in the transaction's `accountKeys` (for legacy transactions) or `staticAccountKeys` (for V0 transactions) array will be on the left-hand side of the operator, and the `addresses` field will be on the right-hand side.
->>>>>>> 6563448c
           enum:
             - in
             - not in
@@ -7485,8 +7455,6 @@
       required:
         - amount
         - token
-<<<<<<< HEAD
-=======
     OnchainDataQuery:
       type: object
       description: Request to execute a SQL query against indexed blockchain data.
@@ -7592,7 +7560,6 @@
             cached: false
             executionTimeMs: 145
             rowCount: 2
->>>>>>> 6563448c
     PaymentRailAction:
       description: The action of the payment method.
       type: string
